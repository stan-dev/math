--- conflicted
+++ resolved
@@ -32,10 +32,6 @@
   BeforeCatch:     false
   BeforeElse:      false
   IndentBraces:    false
-<<<<<<< HEAD
-#  SplitEmptyFunctionBody: true
-=======
->>>>>>> 345de79d
 BreakBeforeBinaryOperators: All
 BreakBeforeBraces: Attach
 BreakBeforeInheritanceComma: false
