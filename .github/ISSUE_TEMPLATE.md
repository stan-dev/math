## Description
Describe the issue as clearly as possible. Issues are meant for bug reports and feature requests. The issue should contain enough information for a developer to put together a solution.

If this is a general question, please post to the [forums](http://discourse.mc-stan.org).

## Example
For **bug reports**:

- please provide an example that shows the bug
- if it's not possible to reproduce the bug with an example, please include a description of how you discovered the issue


For **feature requests**:

- please provide an example that shows how the feature should work
- describe the expected behavior if the feature exists


## Expected Output
Please provide the expected output.

If this is a **bug report**, show what you expected to happen. Please also show what currently happens.

If this is a **feature request**, show what you expect to happen if the feature exists.


<<<<<<< HEAD
## Additional Information
Any additional information goes here.

## Current Math Version
=======
#### Current Version:
>>>>>>> 983061e8
v2.18.1<|MERGE_RESOLUTION|>--- conflicted
+++ resolved
@@ -24,12 +24,5 @@
 If this is a **feature request**, show what you expect to happen if the feature exists.
 
 
-<<<<<<< HEAD
-## Additional Information
-Any additional information goes here.
-
-## Current Math Version
-=======
 #### Current Version:
->>>>>>> 983061e8
 v2.18.1