--- conflicted
+++ resolved
@@ -1,4 +1,3 @@
-<<<<<<< HEAD
 name: Windows Rtools40
 
 on:
@@ -23,15 +22,15 @@
       with:
         token: ${{ secrets.GITHUB_TOKEN }}
       if: "!startsWith(github.ref, 'refs/tags/') && github.ref != 'refs/heads/master' && github.ref != 'refs/heads/develop'"
-  
-    - uses: actions/checkout@v2
-    - uses: actions/setup-python@v2
-      with:
-        python-version: '2.x'
-    - uses: r-lib/actions/setup-r@v2
-      with:
-        r-version: 4.1.3
-    
+
+    - uses: actions/checkout@v3
+    - uses: actions/setup-python@v4
+      with:
+        python-version: '2.x'
+    - uses: r-lib/actions/setup-r@v2
+      with:
+        r-version: 4.1.3
+
     - name: Set path for Rtools40
       if: runner.os == 'Windows'
       run: echo "C:/rtools40/usr/bin;C:/rtools40/mingw64/bin" | Out-File -Append -FilePath $env:GITHUB_PATH -Encoding utf8
@@ -59,9 +58,9 @@
         python.exe runTests.py -j2 test/unit/math/prim
         python.exe runTests.py -j2 test/unit/math/rev
         python.exe runTests.py -j2 test/unit/math/memory
-        
-    - name: Upload gtest_output xml
-      uses: actions/upload-artifact@v2
+
+    - name: Upload gtest_output xml
+      uses: actions/upload-artifact@v3
       if: failure()
       with:
         name: gtest_outputs_xml
@@ -71,14 +70,14 @@
     runs-on: windows-latest
 
     steps:
-    - uses: actions/checkout@v2
-    - uses: actions/setup-python@v2
-      with:
-        python-version: '2.x'
-    - uses: r-lib/actions/setup-r@v2
-      with:
-        r-version: 4.1.3
-    
+    - uses: actions/checkout@v3
+    - uses: actions/setup-python@v4
+      with:
+        python-version: '2.x'
+    - uses: r-lib/actions/setup-r@v2
+      with:
+        r-version: 4.1.3
+
     - name: Set path for Rtools40
       if: runner.os == 'Windows'
       run: echo "C:/rtools40/usr/bin;C:/rtools40/mingw64/bin" | Out-File -Append -FilePath $env:GITHUB_PATH -Encoding utf8
@@ -100,7 +99,7 @@
       run: echo "D:/a/math/math/lib/tbb" | Out-File -Append -FilePath $env:GITHUB_PATH -Encoding utf8
     - name: Disable running fwd/mix tests
       shell: powershell
-      run: echo "CXXFLAGS+= -DSTAN_MATH_TESTS_REV_ONLY" | Out-File -Append -FilePath make/local -Encoding utf8      
+      run: echo "CXXFLAGS+= -DSTAN_MATH_TESTS_REV_ONLY" | Out-File -Append -FilePath make/local -Encoding utf8
     - name: Run fwd unit tests and all the mix tests except those in mix/fun
       shell: powershell
       run: |
@@ -112,168 +111,6 @@
         python.exe runTests.py test/unit/math/mix/*_test.cpp
 
     - name: Upload gtest_output xml
-      uses: actions/upload-artifact@v2
-      if: failure()
-      with:
-        name: gtest_outputs_xml
-        path: '**/*_test.xml'
-  mix-fun:
-    name: mix/fun tests
-    runs-on: windows-latest
-
-    steps:
-    - uses: actions/checkout@v2
-    - uses: actions/setup-python@v2
-      with:
-        python-version: '2.x'
-    - uses: r-lib/actions/setup-r@v2
-      with:
-        r-version: 4.1.3
-    
-    - name: Set path for Rtools40
-      if: runner.os == 'Windows'
-      run: echo "C:/rtools40/usr/bin;C:/rtools40/mingw64/bin" | Out-File -Append -FilePath $env:GITHUB_PATH -Encoding utf8
-    - name: Install mingw32-make and check toolchain path
-      if: runner.os == 'Windows'
-      run: |
-        pacman -Syu mingw-w64-x86_64-make --noconfirm
-        g++ --version
-        Get-Command g++ | Select-Object -ExpandProperty Definition
-        mingw32-make --version
-        Get-Command mingw32-make | Select-Object -ExpandProperty Definition
-      shell: powershell
-
-    - name: Build Math libs
-      shell: powershell
-      run: mingw32-make -f make/standalone math-libs
-    - name: Add TBB to PATH
-      shell: powershell
-      run: echo "D:/a/math/math/lib/tbb" | Out-File -Append -FilePath $env:GITHUB_PATH -Encoding utf8  
-    - name: Run mix/fun unit tests
-      shell: powershell
-      run: |
-        python.exe runTests.py test/unit/math/mix/fun
-        
-    - name: Upload gtest_output xml
-      uses: actions/upload-artifact@v2
-      if: failure()
-      with:
-        name: gtest_outputs_xml
-        path: '**/*_test.xml'
-=======
-name: Windows Rtools40
-
-on:
-  pull_request:
-    branches: [ develop, master ]
-  push:
-    branches: [ develop ]
-    paths-ignore:
-      - 'doygen/**'
-      - 'hooks/**'
-      - 'licenses/**'
-      - 'LICENSE.md'
-      - 'README.md'
-      - 'RELEASE-NOTES.txt'
-jobs:
-  prim-rev:
-    name: prim and rev tests
-    runs-on: windows-latest
-
-    steps:
-    - uses: n1hility/cancel-previous-runs@v2
-      with:
-        token: ${{ secrets.GITHUB_TOKEN }}
-      if: "!startsWith(github.ref, 'refs/tags/') && github.ref != 'refs/heads/master' && github.ref != 'refs/heads/develop'"
-
-    - uses: actions/checkout@v3
-    - uses: actions/setup-python@v4
-      with:
-        python-version: '2.x'
-    - uses: r-lib/actions/setup-r@v2
-      with:
-        r-version: 4.1.3
-
-    - name: Set path for Rtools40
-      if: runner.os == 'Windows'
-      run: echo "C:/rtools40/usr/bin;C:/rtools40/mingw64/bin" | Out-File -Append -FilePath $env:GITHUB_PATH -Encoding utf8
-    - name: Install mingw32-make and check toolchain path
-      if: runner.os == 'Windows'
-      run: |
-        pacman -Syu mingw-w64-x86_64-make --noconfirm
-        g++ --version
-        Get-Command g++ | Select-Object -ExpandProperty Definition
-        mingw32-make --version
-        Get-Command mingw32-make | Select-Object -ExpandProperty Definition
-      shell: powershell
-
-    - name: Build Math libs
-      shell: powershell
-      run: mingw32-make -f make/standalone math-libs
-    - name: Add TBB to PATH
-      shell: powershell
-      run: echo "D:/a/math/math/lib/tbb" | Out-File -Append -FilePath $env:GITHUB_PATH -Encoding utf8
-    - name: Run prim and rev unit tests
-      shell: powershell
-      run: |
-        python.exe runTests.py -j2 test/unit/*_test.cpp
-        python.exe runTests.py -j2 test/unit/math/*_test.cpp
-        python.exe runTests.py -j2 test/unit/math/prim
-        python.exe runTests.py -j2 test/unit/math/rev
-        python.exe runTests.py -j2 test/unit/math/memory
-
-    - name: Upload gtest_output xml
-      uses: actions/upload-artifact@v3
-      if: failure()
-      with:
-        name: gtest_outputs_xml
-        path: '**/*_test.xml'
-  fwd-non-fun-mix:
-    name: fwd tests and non-fun mix tests
-    runs-on: windows-latest
-
-    steps:
-    - uses: actions/checkout@v3
-    - uses: actions/setup-python@v4
-      with:
-        python-version: '2.x'
-    - uses: r-lib/actions/setup-r@v2
-      with:
-        r-version: 4.1.3
-
-    - name: Set path for Rtools40
-      if: runner.os == 'Windows'
-      run: echo "C:/rtools40/usr/bin;C:/rtools40/mingw64/bin" | Out-File -Append -FilePath $env:GITHUB_PATH -Encoding utf8
-    - name: Install mingw32-make and check toolchain path
-      if: runner.os == 'Windows'
-      run: |
-        pacman -Syu mingw-w64-x86_64-make --noconfirm
-        g++ --version
-        Get-Command g++ | Select-Object -ExpandProperty Definition
-        mingw32-make --version
-        Get-Command mingw32-make | Select-Object -ExpandProperty Definition
-      shell: powershell
-
-    - name: Build Math libs
-      shell: powershell
-      run: mingw32-make -f make/standalone math-libs
-    - name: Add TBB to PATH
-      shell: powershell
-      run: echo "D:/a/math/math/lib/tbb" | Out-File -Append -FilePath $env:GITHUB_PATH -Encoding utf8
-    - name: Disable running fwd/mix tests
-      shell: powershell
-      run: echo "CXXFLAGS+= -DSTAN_MATH_TESTS_REV_ONLY" | Out-File -Append -FilePath make/local -Encoding utf8
-    - name: Run fwd unit tests and all the mix tests except those in mix/fun
-      shell: powershell
-      run: |
-        python.exe runTests.py test/unit/math/fwd
-        python.exe runTests.py test/unit/math/mix/core
-        python.exe runTests.py test/unit/math/mix/functor
-        python.exe runTests.py test/unit/math/mix/meta
-        python.exe runTests.py test/unit/math/mix/prob
-        python.exe runTests.py test/unit/math/mix/*_test.cpp
-
-    - name: Upload gtest_output xml
       uses: actions/upload-artifact@v3
       if: failure()
       with:
@@ -370,5 +207,4 @@
       if: failure()
       with:
         name: gtest_outputs_xml
-        path: '**/*_test.xml'
->>>>>>> 15f1348c
+        path: '**/*_test.xml'