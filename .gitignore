--- conflicted
+++ resolved
@@ -90,9 +90,5 @@
 # Ignore things made with tbb
 lib/tbb/**
 
-<<<<<<< HEAD
-# gdb
-=======
 # gdb debug history
->>>>>>> 7a626f72
 .gdb_history