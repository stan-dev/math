#!/usr/bin/env groovy
@Library('StanUtils')
import org.stan.Utils

def runTests(String testPath, boolean jumbo = false) {
    try {
        if (jumbo && !params.disableJumbo) {
            sh "python3 runTests.py -j${env.PARALLEL} ${testPath} --jumbo --debug"
        } else {
            sh "python3 runTests.py -j${env.PARALLEL} ${testPath}"
        }
    }
        finally { junit 'test/**/*.xml' }
}

def skipRemainingStages = false

def utils = new org.stan.Utils()

def isBranch(String b) { env.BRANCH_NAME == b }

String alsoNotify() {
    if (isBranch('master') || isBranch('develop')) {
        "stan-buildbot@googlegroups.com"
    } else ""
}
Boolean isPR() { env.CHANGE_URL != null }
String fork() { env.CHANGE_FORK ?: "stan-dev" }
String branchName() { isPR() ? env.CHANGE_BRANCH :env.BRANCH_NAME }
String cmdstan_pr() { params.cmdstan_pr ?: ( env.CHANGE_TARGET == "master" ? "downstream_hotfix" : "downstream_tests" ) }
String stan_pr() { params.stan_pr ?: ( env.CHANGE_TARGET == "master" ? "downstream_hotfix" : "downstream_tests" ) }

pipeline {
    agent none
    parameters {
        string(defaultValue: '', name: 'cmdstan_pr', description: 'PR to test CmdStan upstream against e.g. PR-630')
        string(defaultValue: '', name: 'stan_pr', description: 'PR to test Stan upstream against e.g. PR-630')
        booleanParam(defaultValue: false, name: 'withRowVector', description: 'Run additional distribution tests on RowVectors (takes 5x as long)')
        booleanParam(defaultValue: false, name: 'disableJumbo', description: 'Disable Jumbo tests. This takes longer and should only be used for debugging if it is believed that the jumbo tests are causing failures.')
        booleanParam(defaultValue: false, name: 'optimizeUnitTests', description: 'Use O=3 for unit tests (takex ~3x as long)')
    }
    options {
        skipDefaultCheckout()
        preserveStashes(buildCount: 7)
	parallelsAlwaysFailFast()
    }
    environment {
        STAN_NUM_THREADS = 4
        CLANG_CXX = 'clang++-7'
        GCC = 'g++'
        MPICXX = 'mpicxx.openmpi'
        N_TESTS = 100
        OPENCL_DEVICE_ID = 0
        OPENCL_DEVICE_ID_CPU = 0
        OPENCL_DEVICE_ID_GPU = 0
        OPENCL_PLATFORM_ID = 1
        OPENCL_PLATFORM_ID_CPU = 0
        OPENCL_PLATFORM_ID_GPU = 0
        PARALLEL = 4
        GIT_AUTHOR_NAME = 'Stan Jenkins'
        GIT_AUTHOR_EMAIL = 'mc.stanislaw@gmail.com'
        GIT_COMMITTER_NAME = 'Stan Jenkins'
        GIT_COMMITTER_EMAIL = 'mc.stanislaw@gmail.com'
    }
    stages {

        // stage('Kill previous builds') {
        //     when {
        //         not { branch 'develop' }
        //         not { branch 'master' }
        //     }
        //     steps {
        //         script {
        //             utils.killOldBuilds()
        //         }
        //     }
        // }

        // stage("Clang-format") {
        //     agent {
        //         docker {
        //             image 'stanorg/ci:gpu-cpp17'
        //             label 'linux'
        //         }
        //     }
        //     steps {
        //         retry(3) { checkout scm }
        //         withCredentials([usernamePassword(credentialsId: 'a630aebc-6861-4e69-b497-fd7f496ec46b',
        //             usernameVariable: 'GIT_USERNAME', passwordVariable: 'GIT_PASSWORD')]) {
        //             sh """#!/bin/bash
        //                 set -x
        //                 git checkout -b ${branchName()}
        //                 clang-format --version
        //                 find stan test -name '*.hpp' -o -name '*.cpp' | xargs -n20 -P${PARALLEL} clang-format -i
        //                 if [[ `git diff` != "" ]]; then
        //                     git add stan test
        //                     git commit -m "[Jenkins] auto-formatting by `clang-format --version`"
        //                     git push https://${GIT_USERNAME}:${GIT_PASSWORD}@github.com/${fork()}/math.git ${branchName()}
        //                     echo "Exiting build because clang-format found changes."
        //                     echo "Those changes are now found on stan-dev/math under branch ${branchName()}"
        //                     echo "Please 'git pull' before continuing to develop."
        //                     exit 1
        //                 fi"""
        //         }
        //     }
        //     post {
        //         always { deleteDir() }
        //         failure {
        //             script {
        //                 emailext (
        //                     subject: "[StanJenkins] Autoformattted: Job '${env.JOB_NAME} [${env.BUILD_NUMBER}]'",
        //                     body: "Job '${env.JOB_NAME} [${env.BUILD_NUMBER}]' " +
        //                         "has been autoformatted and the changes committed " +
        //                         "to your branch, if permissions allowed." +
        //                         "Please pull these changes before continuing." +
        //                         "\n\n" +
        //                         "See https://github.com/stan-dev/stan/wiki/Coding-Style-and-Idioms" +
        //                         " for setting up the autoformatter locally.\n"+
        //                     "(Check console output at ${env.BUILD_URL})",
        //                     recipientProviders: [[$class: 'RequesterRecipientProvider']],
        //                     to: "${env.CHANGE_AUTHOR_EMAIL}"
        //                 )
        //             }
        //         }
        //     }
        //  }

        stage('Linting & Doc checks') {
            agent {
                docker {
                    image 'stanorg/ci:gpu-cpp17'
                    label 'linux'
                }
            }
            steps {
                script {
                    retry(3) { checkout scm }
                    sh "git clean -xffd"
                    stash 'MathSetup'
                    sh "echo CXX=${CLANG_CXX} > make/local"
                    sh "echo BOOST_PARALLEL_JOBS=${PARALLEL} >> make/local"
                    // parallel(
                    //     CppLint: { sh "make cpplint" },
                    //     Dependencies: { sh """#!/bin/bash
                    //         set -o pipefail
                    //         make test-math-dependencies 2>&1 | tee dependencies.log""" } ,
                    //     Documentation: { sh "make doxygen" },
                    // )
                }
            }
            post {
                always {
                    // recordIssues enabledForFailure: true, tools:
                    //     [cppLint(),
                    //      groovyScript(parserId: 'mathDependencies', pattern: '**/dependencies.log')]
                    deleteDir()

                }
            }
        }

        // stage('Verify changes') {
        //     agent {
        //         docker {
        //             image 'stanorg/ci:gpu-cpp17'
        //             label 'linux'
        //         }
        //     }
        //     steps {
        //         script {

        //             retry(3) { checkout scm }
        //             sh 'git clean -xffd'

        //             def paths = ['stan', 'make', 'lib', 'test', 'runTests.py', 'runChecks.py', 'makefile', 'Jenkinsfile', '.clang-format'].join(" ")
        //             skipRemainingStages = utils.verifyChanges(paths)

        //         }
        //     }
        // }

        // stage('Quick tests') {
        //     when {
        //         expression {
        //             !skipRemainingStages
        //         }
        //     }
        //     failFast true
        //     parallel {
        //         stage('Headers check') {
        //             when {
        //                 expression {
        //                     !skipRemainingStages
        //                 }
        //             }
        //             agent {
        //                 docker {
        //                     image 'stanorg/ci:gpu-cpp17'
        //                     label 'linux'
        //                 }
        //             }

        //             steps {
        //                 unstash 'MathSetup'
        //                 sh "echo CXX=${CLANG_CXX} -Werror > make/local"
        //                 sh "make -j${PARALLEL} test-headers"
        //             }
        //             post { always { deleteDir() } }
        //         }
        //         stage('Run changed unit tests') {
        //             agent {
        //                 docker {
        //                     image 'stanorg/ci:gpu-cpp17'
        //                     label 'linux'
        //                     args '--cap-add SYS_PTRACE'
        //                 }
        //             }
        //             when {
        //                 allOf {
        //                     expression {
        //                         env.BRANCH_NAME ==~ /PR-\d+/
        //                     }
        //                     expression {
        //                         !skipRemainingStages
        //                     }
        //                 }
        //             }
        //             steps {
        //                 retry(3) { checkout scm }

        //                 sh "echo CXXFLAGS += -fsanitize=address >> make/local"
        //                 sh "./runTests.py -j${PARALLEL} --changed --debug"

        //             }
        //             post { always { retry(3) { deleteDir() } } }
        //         }
        //     }
        // }

        stage('Full Unit Tests') {
            when {
                expression {
                    !skipRemainingStages
                }
            }
            failFast true
            parallel {
                // stage('Rev/Fwd Unit Tests') {
                //     agent {
                //         docker {
                //             image 'stanorg/ci:gpu-cpp17'
                //             label 'linux'
                //             args '--cap-add SYS_PTRACE'
                //         }
                //     }
                //     when {
                //         expression {
                //             !skipRemainingStages
                //         }
                //     }
                //     steps {
                //         unstash 'MathSetup'
                //         sh "echo CXXFLAGS += -fsanitize=address >> make/local"

                //         script {
                //             if (!(params.optimizeUnitTests || isBranch('develop') || isBranch('master'))) {
                //                 sh "echo O=0 >> make/local"
                //             }

<<<<<<< HEAD
                //             runTests("test/unit/math/rev")
                //             runTests("test/unit/math/fwd")
                //         }
                //     }
                //     post { always { retry(3) { deleteDir() } } }
                // }
                // stage('Mix Unit Tests') {
                //     agent {
                //         docker {
                //             image 'stanorg/ci:gpu-cpp17'
                //             label 'linux'
                //             args '--cap-add SYS_PTRACE'
                //         }
                //     }
                //     when {
                //         expression {
                //             !skipRemainingStages
                //         }
                //     }
                //     steps {
                //         unstash 'MathSetup'
                //         sh "echo CXXFLAGS += -fsanitize=address >> make/local"
                //         script {
                //             if (!(params.optimizeUnitTests || isBranch('develop') || isBranch('master'))) {
                //                 sh "echo O=1 >> make/local"
                //             }
                //             runTests("test/unit/math/mix", true)
                //         }
                //     }
                //     post { always { retry(3) { deleteDir() } } }
                // }
                // stage('Prim Unit Tests') {
                //     agent {
                //         docker {
                //             image 'stanorg/ci:gpu-cpp17'
                //             label 'linux'
                //             args '--cap-add SYS_PTRACE'
                //         }
                //     }
                //     when {
                //         expression {
                //             !skipRemainingStages
                //         }
                //     }
                //     steps {
                //         unstash 'MathSetup'
                //         sh "echo CXXFLAGS += -fsanitize=address >> make/local"
                //         script {
                //             if (!(params.optimizeUnitTests || isBranch('develop') || isBranch('master'))) {
                //                 sh "echo O=0 >> make/local"
                //             }
                //             runTests("test/unit/*_test.cpp", false)
                //             runTests("test/unit/math/*_test.cpp", false)
                //             runTests("test/unit/math/prim", true)
                //             runTests("test/unit/math/memory", false)
                //         }
                //     }
                //     post { always { retry(3) { deleteDir() } } }
                // }
                stage('OpenCL GPU tests') {
                    agent {
                        docker {
                            image 'stanorg/ci:gpu-cpp17'
                            label 'v100'
                            args '--gpus 1'
                        }
                    }
                    steps {
                        script {
                            unstash 'MathSetup'
                            sh """
                                echo CXX=${CLANG_CXX} -Werror > make/local
                                echo STAN_OPENCL=true >> make/local
                                echo OPENCL_PLATFORM_ID=${OPENCL_PLATFORM_ID_GPU} >> make/local
                                echo OPENCL_DEVICE_ID=${OPENCL_DEVICE_ID_GPU} >> make/local
                            """
                            if (!(params.optimizeUnitTests || isBranch('develop') || isBranch('master'))) {
                                sh "echo O=1 >> make/local"
                            }
                            runTests("test/unit/math/opencl/mrrr_test.cpp", false)
                            runTests("test/unit/math/opencl", false) // TODO(bward): try to enable
                            runTests("test/unit/multiple_translation_units_test.cpp")
                        }
                    }
                }
=======
                            runTests("test/unit/math/rev")
                            runTests("test/unit/math/fwd")
                        }
                    }
                    post { always { retry(3) { deleteDir() } } }
                }
                stage('Mix Unit Tests') {
                    agent {
                        docker {
                            image 'stanorg/ci:gpu-cpp17'
                            label 'linux'
                            args '--cap-add SYS_PTRACE'
                        }
                    }
                    when {
                        expression {
                            !skipRemainingStages
                        }
                    }
                    steps {
                        unstash 'MathSetup'
                        sh "echo CXXFLAGS += -fsanitize=address >> make/local"
                        script {
                            if (!(params.optimizeUnitTests || isBranch('develop') || isBranch('master'))) {
                                sh "echo O=1 >> make/local"
                            }
                            runTests("test/unit/math/mix", true)
                        }
                    }
                    post { always { retry(3) { deleteDir() } } }
                }
                stage('Prim Unit Tests') {
                    agent {
                        docker {
                            image 'stanorg/ci:gpu-cpp17'
                            label 'linux'
                            args '--cap-add SYS_PTRACE'
                        }
                    }
                    when {
                        expression {
                            !skipRemainingStages
                        }
                    }
                    steps {
                        unstash 'MathSetup'
                        sh "echo CXXFLAGS += -fsanitize=address >> make/local"
                        script {
                            if (!(params.optimizeUnitTests || isBranch('develop') || isBranch('master'))) {
                                sh "echo O=0 >> make/local"
                            }
                            runTests("test/unit/*_test.cpp", false)
                            runTests("test/unit/math/*_test.cpp", false)
                            runTests("test/unit/math/prim", true)
                            runTests("test/unit/math/memory", false)
                        }
                    }
                    post { always { retry(3) { deleteDir() } } }
                }
                // We have commented out the GPU tests as there's a bug in CUDA12 & Docker
                // As soon as that's sorted out we should un-comment this stage
                // stage('OpenCL GPU tests') {
                //     agent {
                //         docker {
                //             image 'stanorg/ci:gpu-cpp17'
                //             label 'v100'
                //             args '--gpus 1'
                //         }
                //     }
                //     steps {
                //         script {
                //             unstash 'MathSetup'
                //             sh """
                //                 echo CXX=${CLANG_CXX} -Werror > make/local
                //                 echo STAN_OPENCL=true >> make/local
                //                 echo OPENCL_PLATFORM_ID=${OPENCL_PLATFORM_ID_GPU} >> make/local
                //                 echo OPENCL_DEVICE_ID=${OPENCL_DEVICE_ID_GPU} >> make/local
                //             """
                //             if (!(params.optimizeUnitTests || isBranch('develop') || isBranch('master'))) {
                //                 sh "echo O=1 >> make/local"
                //             }
                //             runTests("test/unit/math/opencl", false) // TODO(bward): try to enable
                //             runTests("test/unit/multiple_translation_units_test.cpp")
                //         }
                //     }
                // }
>>>>>>> 03f68a61
            }
        }
        stage('Always-run tests') {
            when {
                expression {
                    !skipRemainingStages
                }
            }
            failFast true
            parallel {
                stage('MPI tests') {
                    agent {
                        docker {
                            image 'stanorg/ci:gpu-cpp17'
                            label 'linux'
                        }
                    }
                    steps {
                        unstash 'MathSetup'
                        sh """
                            echo CXX=${MPICXX} > make/local
                            echo CXX_TYPE=gcc >> make/local
                            echo STAN_MPI=true >> make/local
                        """
                        runTests("test/unit/math/prim/functor")
                        runTests("test/unit/math/rev/functor")
                    }
                    post { always { retry(3) { deleteDir() } } }
                }
                stage('Expressions test') {
                    agent {
                        docker {
                            image 'stanorg/ci:gpu-cpp17'
                            label 'linux'
                        }
                    }
                    steps {
                        unstash 'MathSetup'
                        script {
                            sh "echo O=0 > make/local"
                            sh "echo CXX=${CLANG_CXX} -Werror >> make/local"
                            sh "python ./test/code_generator_test.py"
                            sh "python ./test/signature_parser_test.py"
                            sh "python ./test/statement_types_test.py"
                            sh "python ./test/varmat_compatibility_summary_test.py"
                            sh "python ./test/varmat_compatibility_test.py"
                            withEnv(['PATH+TBB=./lib/tbb']) {
                                sh "python ./test/expressions/test_expression_testing_framework.py"
                                try { sh "./runTests.py -j${PARALLEL} test/expressions" }
                                finally { junit 'test/**/*.xml' }
                            }
                            sh "make clean-all"
                            sh "echo STAN_THREADS=true >> make/local"
                            withEnv(['PATH+TBB=./lib/tbb']) {
                                try {
                                    sh "./runTests.py -j${PARALLEL} test/expressions --only-functions reduce_sum map_rect"
				                }
                                finally { junit 'test/**/*.xml' }
                            }
                        }
                    }
                    post { always { deleteDir() } }
                }

                stage('Threading tests') {
                    agent {
                        docker {
                            image 'stanorg/ci:gpu-cpp17'
                            label 'linux'
                        }
                    }
                    steps {
                        script {
                            unstash 'MathSetup'
                            sh "echo CXX=${CLANG_CXX} -Werror > make/local"
                            sh "echo STAN_THREADS=true >> make/local"
                            sh "export STAN_NUM_THREADS=4"
                            if (isBranch('develop') || isBranch('master')) {
                                runTests("test/unit")
                                sh "find . -name *_test.xml | xargs rm"
                            } else {
                                runTests("test/unit -f thread")
                                sh "find . -name *_test.xml | xargs rm"
                                runTests("test/unit -f map_rect")
                                sh "find . -name *_test.xml | xargs rm"
                                runTests("test/unit -f reduce_sum")
                            }
                        }
                    }
                    post { always { retry(3) { deleteDir() } } }
                }
            }
        }

        stage ('Distribution tests') {
            when {
                expression {
                    !skipRemainingStages
                }
            }
            agent { label 'linux && docker' }
            steps {
                script {
                    unstash 'MathSetup'
                    def tests = [:]
                    def files = sh(script:"find test/prob/* -type d", returnStdout:true).trim().split('\n')
                    for (f in files.toList().collate(8)) {
                        def names = f.join(" ")
                        tests["Distribution Tests: ${names}"] = { node ("linux && docker") {
                            docker.image('stanorg/ci:gpu-cpp17').inside {
                                unstash 'MathSetup'
                                sh """
                                    echo CXX=${CLANG_CXX} > make/local
                                    echo O=0 >> make/local
                                    echo N_TESTS=${N_TESTS} >> make/local
                                    """
                                script {
                                    if (params.withRowVector || isBranch('develop') || isBranch('master')) {
                                        sh "echo CXXFLAGS+=-DSTAN_TEST_ROW_VECTORS >> make/local"
                                        sh "echo CXXFLAGS+=-DSTAN_PROB_TEST_ALL >> make/local"
                                    }
                                }
                                sh "./runTests.py -j${PARALLEL} ${names}"
                            }
                        } }
                    }
                    tests.failFast = true
                    parallel tests
                }
            }
            post {
                always {
                    retry(3) { deleteDir() }
                }
            }
        }

        stage('Upstream tests') {
            agent { label 'linux' }
            when {
                allOf {
                    expression {
                        env.BRANCH_NAME ==~ /PR-\d+/
                    }
                    expression {
                        !skipRemainingStages
                    }
                }
            }
            steps {
                build(job: "Stan/Stan/${stan_pr()}",
                        parameters: [string(name: 'math_pr', value: env.BRANCH_NAME),
                                    string(name: 'cmdstan_pr', value: cmdstan_pr())])
            }
        }

        stage('Upload doxygen') {
            agent {
                docker {
                    image 'stanorg/ci:gpu-cpp17'
                    label 'linux'
                }
            }
            when { branch 'develop'}
            steps {
                retry(3) { checkout scm }
                withCredentials([usernamePassword(credentialsId: 'a630aebc-6861-4e69-b497-fd7f496ec46b',
                                                  usernameVariable: 'GIT_USERNAME', passwordVariable: 'GIT_PASSWORD')]) {
                    sh """#!/bin/bash
                        set -x
                        make doxygen
                        git config user.email "mc.stanislaw@gmail.com"
                        git config user.name "Stan Jenkins"
                        git checkout --detach
                        git branch -D gh-pages
                        git push https://${GIT_USERNAME}:${GIT_PASSWORD}@github.com/stan-dev/math.git :gh-pages
                        git checkout --orphan gh-pages
                        git add -f doc
                        git commit --author='Stan BuildBot <mc.stanislaw@gmail.com>' -m "auto generated docs from Jenkins"
                        git subtree push --prefix doc/api/html https://${GIT_USERNAME}:${GIT_PASSWORD}@github.com/stan-dev/math.git gh-pages
                        """
                }
            }
            post { always { deleteDir() } }
        }

    }

    post {
        always {
            node("linux") {
                recordIssues enabledForFailure: false, tool: clang()
            }
        }
        success {
            script {
                utils.updateUpstream(env, 'stan')
                utils.mailBuildResults("SUCCESSFUL")
            }
        }
        unstable { script { utils.mailBuildResults("UNSTABLE", alsoNotify()) } }
        failure { script { utils.mailBuildResults("FAILURE", alsoNotify()) } }
    }
}<|MERGE_RESOLUTION|>--- conflicted
+++ resolved
@@ -266,8 +266,7 @@
                 //             if (!(params.optimizeUnitTests || isBranch('develop') || isBranch('master'))) {
                 //                 sh "echo O=0 >> make/local"
                 //             }
-
-<<<<<<< HEAD
+                
                 //             runTests("test/unit/math/rev")
                 //             runTests("test/unit/math/fwd")
                 //         }
@@ -353,94 +352,6 @@
                         }
                     }
                 }
-=======
-                            runTests("test/unit/math/rev")
-                            runTests("test/unit/math/fwd")
-                        }
-                    }
-                    post { always { retry(3) { deleteDir() } } }
-                }
-                stage('Mix Unit Tests') {
-                    agent {
-                        docker {
-                            image 'stanorg/ci:gpu-cpp17'
-                            label 'linux'
-                            args '--cap-add SYS_PTRACE'
-                        }
-                    }
-                    when {
-                        expression {
-                            !skipRemainingStages
-                        }
-                    }
-                    steps {
-                        unstash 'MathSetup'
-                        sh "echo CXXFLAGS += -fsanitize=address >> make/local"
-                        script {
-                            if (!(params.optimizeUnitTests || isBranch('develop') || isBranch('master'))) {
-                                sh "echo O=1 >> make/local"
-                            }
-                            runTests("test/unit/math/mix", true)
-                        }
-                    }
-                    post { always { retry(3) { deleteDir() } } }
-                }
-                stage('Prim Unit Tests') {
-                    agent {
-                        docker {
-                            image 'stanorg/ci:gpu-cpp17'
-                            label 'linux'
-                            args '--cap-add SYS_PTRACE'
-                        }
-                    }
-                    when {
-                        expression {
-                            !skipRemainingStages
-                        }
-                    }
-                    steps {
-                        unstash 'MathSetup'
-                        sh "echo CXXFLAGS += -fsanitize=address >> make/local"
-                        script {
-                            if (!(params.optimizeUnitTests || isBranch('develop') || isBranch('master'))) {
-                                sh "echo O=0 >> make/local"
-                            }
-                            runTests("test/unit/*_test.cpp", false)
-                            runTests("test/unit/math/*_test.cpp", false)
-                            runTests("test/unit/math/prim", true)
-                            runTests("test/unit/math/memory", false)
-                        }
-                    }
-                    post { always { retry(3) { deleteDir() } } }
-                }
-                // We have commented out the GPU tests as there's a bug in CUDA12 & Docker
-                // As soon as that's sorted out we should un-comment this stage
-                // stage('OpenCL GPU tests') {
-                //     agent {
-                //         docker {
-                //             image 'stanorg/ci:gpu-cpp17'
-                //             label 'v100'
-                //             args '--gpus 1'
-                //         }
-                //     }
-                //     steps {
-                //         script {
-                //             unstash 'MathSetup'
-                //             sh """
-                //                 echo CXX=${CLANG_CXX} -Werror > make/local
-                //                 echo STAN_OPENCL=true >> make/local
-                //                 echo OPENCL_PLATFORM_ID=${OPENCL_PLATFORM_ID_GPU} >> make/local
-                //                 echo OPENCL_DEVICE_ID=${OPENCL_DEVICE_ID_GPU} >> make/local
-                //             """
-                //             if (!(params.optimizeUnitTests || isBranch('develop') || isBranch('master'))) {
-                //                 sh "echo O=1 >> make/local"
-                //             }
-                //             runTests("test/unit/math/opencl", false) // TODO(bward): try to enable
-                //             runTests("test/unit/multiple_translation_units_test.cpp")
-                //         }
-                //     }
-                // }
->>>>>>> 03f68a61
             }
         }
         stage('Always-run tests') {
