--- conflicted
+++ resolved
@@ -1,543 +1,539 @@
-#!/usr/bin/env groovy
-@Library('StanUtils')
-import org.stan.Utils
-
-def runTests(String testPath, boolean jumbo = false) {
-    try {
-        if (jumbo) {
-            sh "python3 runTests.py -j${env.PARALLEL} ${testPath} --jumbo"
-        } else {
-            sh "python3 runTests.py -j${env.PARALLEL} ${testPath}"
-        }
-    }
-        finally { junit 'test/**/*.xml' }
-}
-
-// We're using Anaconda3 Python on win-10
-def runTestsWin(String testPath, boolean buildLibs = true, boolean jumbo = false) {
-    withEnv(['PATH+TBB=./lib/tbb']) {
-        if (buildLibs){
-            bat """
-                SET \"PATH=${env.RTOOLS40_HOME};%PATH%\"
-                SET \"PATH=${env.RTOOLS40_HOME}\\usr\\bin;%PATH%\"
-                SET \"PATH=${env.RTOOLS40_HOME}\\mingw64\\bin;%PATH%\"
-                SET \"PATH=C:\\PROGRA~1\\R\\R-4.1.2\\bin;%PATH%\"
-                mingw32-make.exe -f make/standalone math-libs
-            """
-        }
-        try {
-            if (jumbo) {
-                bat """
-                    SET \"PATH=${env.RTOOLS40_HOME};%PATH%\"
-                    SET \"PATH=${env.RTOOLS40_HOME}\\usr\\bin;%PATH%\"
-                    SET \"PATH=${env.RTOOLS40_HOME}\\mingw64\\bin;%PATH%\"
-                    SET \"PATH=C:\\PROGRA~1\\R\\R-4.1.2\\bin;%PATH%\"
-                    SET \"PATH=C:\\Users\\jenkins\\Anaconda3;%PATH%\"
-                    python runTests.py -j${env.PARALLEL} ${testPath} --jumbo
-                """
-             } else {
-                bat """
-                    SET \"PATH=${env.RTOOLS40_HOME};%PATH%\"
-                    SET \"PATH=${env.RTOOLS40_HOME}\\usr\\bin;%PATH%\"
-                    SET \"PATH=${env.RTOOLS40_HOME}\\mingw64\\bin;%PATH%\"
-                    SET \"PATH=C:\\PROGRA~1\\R\\R-4.1.2\\bin;%PATH%\"
-                    SET \"PATH=C:\\Users\\jenkins\\Anaconda3;%PATH%\"
-                    python runTests.py -j${env.PARALLEL} ${testPath}
-                """
-             }
-        }
-        finally { junit 'test/**/*.xml' }
-    }
-}
-
-
-def deleteDirWin() {
-    bat "attrib -r -s /s /d"
-    deleteDir()
-}
-
-def skipRemainingStages = false
-def skipOpenCL = false
-
-def utils = new org.stan.Utils()
-
-def isBranch(String b) { env.BRANCH_NAME == b }
-
-String alsoNotify() {
-    if (isBranch('master') || isBranch('develop')) {
-        "stan-buildbot@googlegroups.com"
-    } else ""
-}
-Boolean isPR() { env.CHANGE_URL != null }
-String fork() { env.CHANGE_FORK ?: "stan-dev" }
-String branchName() { isPR() ? env.CHANGE_BRANCH :env.BRANCH_NAME }
-String cmdstan_pr() { params.cmdstan_pr ?: ( env.CHANGE_TARGET == "master" ? "downstream_hotfix" : "downstream_tests" ) }
-String stan_pr() { params.stan_pr ?: ( env.CHANGE_TARGET == "master" ? "downstream_hotfix" : "downstream_tests" ) }
-
-pipeline {
-    agent none
-    parameters {
-        string(defaultValue: '', name: 'cmdstan_pr', description: 'PR to test CmdStan upstream against e.g. PR-630')
-        string(defaultValue: '', name: 'stan_pr', description: 'PR to test Stan upstream against e.g. PR-630')
-        booleanParam(defaultValue: false, name: 'withRowVector', description: 'Run additional distribution tests on RowVectors (takes 5x as long)')
-    }
-    options {
-        skipDefaultCheckout()
-        preserveStashes(buildCount: 7)
-    }
-    environment {
-        STAN_NUM_THREADS = 4
-        CLANG_CXX = 'clang++-7'
-        GCC = 'g++'
-        MPICXX = 'mpicxx.openmpi'
-        N_TESTS = 150
-        OPENCL_DEVICE_ID = 0
-        OPENCL_DEVICE_ID_CPU = 0
-        OPENCL_DEVICE_ID_GPU = 0
-        OPENCL_PLATFORM_ID = 1
-        OPENCL_PLATFORM_ID_CPU = 0
-        OPENCL_PLATFORM_ID_GPU = 0
-        PARALLEL = 8
-    }
-    stages {
-
-        stage('Kill previous builds') {
-            when {
-                not { branch 'develop' }
-                not { branch 'master' }
-            }
-            steps {
-                script {
-                    utils.killOldBuilds()
-                }
-            }
-        }
-
-        stage("Clang-format") {
-            agent {
-                docker {
-                    image 'stanorg/ci:gpu-cpp17'
-                    label 'linux'
-                }
-            }
-            steps {
-                retry(3) { checkout scm }
-                withCredentials([usernamePassword(credentialsId: 'a630aebc-6861-4e69-b497-fd7f496ec46b',
-                    usernameVariable: 'GIT_USERNAME', passwordVariable: 'GIT_PASSWORD')]) {
-                    sh """#!/bin/bash
-                        set -x
-                        git config user.email "mc.stanislaw@gmail.com"
-                        git config user.name "Stan Jenkins"
-                        git checkout -b ${branchName()}
-                        clang-format --version
-                        find stan test -name '*.hpp' -o -name '*.cpp' | xargs -n20 -P${PARALLEL} clang-format -i
-                        if [[ `git diff` != "" ]]; then
-                            git add stan test
-                            git commit --author='Stan BuildBot <mc.stanislaw@gmail.com>' -m "[Jenkins] auto-formatting by `clang-format --version`"
-                            git push https://${GIT_USERNAME}:${GIT_PASSWORD}@github.com/${fork()}/math.git ${branchName()}
-                            echo "Exiting build because clang-format found changes."
-                            echo "Those changes are now found on stan-dev/math under branch ${branchName()}"
-                            echo "Please 'git pull' before continuing to develop."
-                            exit 1
-                        fi"""
-                }
-            }
-            post {
-                always { deleteDir() }
-                failure {
-                    script {
-                        emailext (
-                            subject: "[StanJenkins] Autoformattted: Job '${env.JOB_NAME} [${env.BUILD_NUMBER}]'",
-                            body: "Job '${env.JOB_NAME} [${env.BUILD_NUMBER}]' " +
-                                "has been autoformatted and the changes committed " +
-                                "to your branch, if permissions allowed." +
-                                "Please pull these changes before continuing." +
-                                "\n\n" +
-                                "See https://github.com/stan-dev/stan/wiki/Coding-Style-and-Idioms" +
-                                " for setting up the autoformatter locally.\n"+
-                            "(Check console output at ${env.BUILD_URL})",
-                            recipientProviders: [[$class: 'RequesterRecipientProvider']],
-                            to: "${env.CHANGE_AUTHOR_EMAIL}"
-                        )
-                    }
-                }
-            }
-         }
-
-        stage('Linting & Doc checks') {
-            agent {
-                docker {
-                    image 'stanorg/ci:gpu-cpp17'
-                    label 'linux'
-                }
-            }
-            steps {
-                script {
-                    retry(3) { checkout scm }
-                    sh "git clean -xffd"
-                    stash 'MathSetup'
-                    sh "echo CXX=${CLANG_CXX} > make/local"
-                    sh "echo BOOST_PARALLEL_JOBS=${PARALLEL} >> make/local"
-                    parallel(
-                        CppLint: { sh "make cpplint" },
-                        Dependencies: { sh """#!/bin/bash
-                            set -o pipefail
-                            make test-math-dependencies 2>&1 | tee dependencies.log""" } ,
-                        Documentation: { sh "make doxygen" },
-                    )
-                }
-            }
-            post {
-                always {
-                    recordIssues enabledForFailure: true, tools:
-                        [cppLint(),
-                         groovyScript(parserId: 'mathDependencies', pattern: '**/dependencies.log')]
-                }
-                success {
-                    deleteDir()
-                }
-            }
-        }
-
-        stage('Verify changes') {
-            agent {
-                docker {
-                    image 'stanorg/ci:gpu-cpp17'
-                    label 'linux'
-                }
-            }
-            steps {
-                script {
-
-                    retry(3) { checkout scm }
-                    sh 'git clean -xffd'
-
-                    def paths = ['stan', 'make', 'lib', 'test', 'runTests.py', 'runChecks.py', 'makefile', 'Jenkinsfile', '.clang-format'].join(" ")
-                    skipRemainingStages = utils.verifyChanges(paths)
-
-                    def openCLPaths = ['stan/math/opencl', 'test/unit/math/opencl'].join(" ")
-                    skipOpenCL = utils.verifyChanges(openCLPaths)
-                }
-            }
-        }
-
-        stage('Headers check') {
-            agent {
-                docker {
-                    image 'stanorg/ci:gpu-cpp17'
-                    label 'linux'
-                }
-            }
-            when {
-                expression {
-                    !skipRemainingStages
-                }
-            }
-            steps {
-                unstash 'MathSetup'
-                sh "echo CXX=${CLANG_CXX} -Werror > make/local"
-                sh "make -j${PARALLEL} test-headers"
-            }
-            post { always { deleteDir() } }
-        }
-
-        stage('Full Unit Tests') {
-            when {
-                expression {
-                    !skipRemainingStages
-                }
-            }
-            failFast true
-            parallel {
-                stage('Rev/Fwd Unit Tests') {
-                    agent {
-                        docker {
-                            image 'stanorg/ci:gpu-cpp17'
-                            label 'linux'
-                            args '--cap-add SYS_PTRACE'
-                        }
-                    }
-                    when {
-                        expression {
-                            !skipRemainingStages
-                        }
-                    }
-                    steps {
-                        unstash 'MathSetup'
-                        sh "echo CXXFLAGS += -fsanitize=address >> make/local"
-                        script {
-                            runTests("test/unit/math/rev", false)
-                            runTests("test/unit/math/fwd", false)
-                        }
-                    }
-                    post { always { retry(3) { deleteDir() } } }
-                }
-                stage('Mix Unit Tests') {
-                    agent {
-                        docker {
-                            image 'stanorg/ci:gpu-cpp17'
-                            label 'linux'
-                            args '--cap-add SYS_PTRACE'
-                        }
-                    }
-                    when {
-                        expression {
-                            !skipRemainingStages
-                        }
-                    }
-                    steps {
-                        unstash 'MathSetup'
-                        sh "echo CXXFLAGS += -fsanitize=address >> make/local"
-                        script {
-                            runTests("test/unit/math/mix", false)
-                        }
-                    }
-                    post { always { retry(3) { deleteDir() } } }
-                }
-                stage('Prim Unit Tests') {
-                    agent {
-                        docker {
-                            image 'stanorg/ci:gpu-cpp17'
-                            label 'linux'
-                            args '--cap-add SYS_PTRACE'
-                        }
-                    }
-                    when {
-                        expression {
-                            !skipRemainingStages
-                        }
-                    }
-                    steps {
-                        unstash 'MathSetup'
-                        sh "echo CXXFLAGS += -fsanitize=address >> make/local"
-                        script {
-                            runTests("test/unit/*_test.cpp", false)
-                            runTests("test/unit/math/*_test.cpp", false)
-                            runTests("test/unit/math/prim", false)
-                            runTests("test/unit/math/memory", false)
-                        }
-                    }
-                    post { always { retry(3) { deleteDir() } } }
-                }
-            }
-        }
-        stage('Always-run tests') {
-            when {
-                expression {
-                    !skipRemainingStages
-                }
-            }
-            failFast true
-            parallel {
-                stage('MPI tests') {
-                    agent {
-                        docker {
-                            image 'stanorg/ci:gpu-cpp17'
-                            label 'linux'
-                        }
-                    }
-                    steps {
-                        unstash 'MathSetup'
-                        sh """
-                            echo CXX=${MPICXX} > make/local
-                            echo CXX_TYPE=gcc >> make/local
-                            echo STAN_MPI=true >> make/local
-                        """
-                        runTests("test/unit/math/prim/functor")
-                        runTests("test/unit/math/rev/functor")
-                    }
-                    post { always { retry(3) { deleteDir() } } }
-                }
-
-                stage('OpenCL GPU tests') {
-                    agent {
-                        docker {
-                            image 'stanorg/ci:gpu-cpp17'
-                            label 'v100'
-                            args '--gpus 1'
-                        }
-                    }
-                    steps {
-                        script {
-                            unstash 'MathSetup'
-                            sh """
-                                echo CXX=${CLANG_CXX} -Werror > make/local
-                                echo STAN_OPENCL=true >> make/local
-                                echo OPENCL_PLATFORM_ID=${OPENCL_PLATFORM_ID_GPU} >> make/local
-                                echo OPENCL_DEVICE_ID=${OPENCL_DEVICE_ID_GPU} >> make/local
-                            """
-                            runTests("test/unit/math/opencl")
-                            runTests("test/unit/multiple_translation_units_test.cpp")
-                        }
-                    }
-                }
-
-                stage('Distribution tests') {
-                    agent {
-                        docker {
-                            image 'stanorg/ci:gpu-cpp17'
-                            label 'linux'
-                        }
-                    }
-                    steps {
-                        unstash 'MathSetup'
-                        sh """
-                            echo CXX=${CLANG_CXX} > make/local
-                            echo O=0 >> make/local
-                            echo N_TESTS=${N_TESTS} >> make/local
-                            """
-                        script {
-                            if (params.withRowVector || isBranch('develop') || isBranch('master')) {
-                                sh "echo CXXFLAGS+=-DSTAN_TEST_ROW_VECTORS >> make/local"
-                                sh "echo CXXFLAGS+=-DSTAN_PROB_TEST_ALL >> make/local"
-                            }
-                        }
-                        sh "./runTests.py -j${PARALLEL} test/prob > dist.log 2>&1"
-                    }
-                    post {
-                        always {
-                            script { zip zipFile: "dist.log.zip", archive: true, glob: 'dist.log' }
-                            retry(3) { deleteDir() }
-                        }
-                        failure {
-                            echo "Distribution tests failed. Check out dist.log.zip artifact for test logs."
-                        }
-                    }
-                }
-
-                stage('Expressions test') {
-                    agent {
-                        docker {
-                            image 'stanorg/ci:gpu-cpp17'
-                            label 'linux'
-                        }
-                    }
-                    steps {
-                        unstash 'MathSetup'
-                        script {
-                            sh "echo O=0 > make/local"
-                            sh "echo CXX=${CLANG_CXX} -Werror >> make/local"
-                            sh "python ./test/code_generator_test.py"
-                            sh "python ./test/signature_parser_test.py"
-                            sh "python ./test/statement_types_test.py"
-                            sh "python ./test/varmat_compatibility_summary_test.py"
-                            sh "python ./test/varmat_compatibility_test.py"
-                            withEnv(['PATH+TBB=./lib/tbb']) {
-                                sh "python ./test/expressions/test_expression_testing_framework.py"
-                                try { sh "./runTests.py -j${PARALLEL} test/expressions" }
-                                finally { junit 'test/**/*.xml' }
-                            }
-                            sh "make clean-all"
-                            sh "echo STAN_THREADS=true >> make/local"
-                            withEnv(['PATH+TBB=./lib/tbb']) {
-                                try {
-                                    sh "./runTests.py -j${PARALLEL} test/expressions --only-functions reduce_sum map_rect"
-<<<<<<< HEAD
-				                }
-=======
-                                }
->>>>>>> 7c7e178b
-                                finally { junit 'test/**/*.xml' }
-                            }
-                        }
-                    }
-                    post { always { deleteDir() } }
-                }
-
-                stage('Threading tests') {
-                    agent {
-                        docker {
-                            image 'stanorg/ci:gpu-cpp17'
-                            label 'linux'
-                        }
-                    }
-                    steps {
-                        script {
-                            unstash 'MathSetup'
-                            sh "echo CXX=${CLANG_CXX} -Werror > make/local"
-                            sh "echo STAN_THREADS=true >> make/local"
-                            sh "export STAN_NUM_THREADS=4"
-                            if (isBranch('develop') || isBranch('master')) {
-                                runTests("test/unit")
-                                sh "find . -name *_test.xml | xargs rm"
-                            } else {
-                                runTests("test/unit -f thread")
-                                sh "find . -name *_test.xml | xargs rm"
-                                runTests("test/unit -f map_rect")
-                                sh "find . -name *_test.xml | xargs rm"
-                                runTests("test/unit -f reduce_sum")
-                            }
-                        }
-                    }
-                    post { always { retry(3) { deleteDir() } } }
-                }
-            }
-        }
-
-        stage('Upstream tests') {
-            agent { label 'linux' }
-            when {
-                allOf {
-                    expression {
-                        env.BRANCH_NAME ==~ /PR-\d+/
-                    }
-                    expression {
-                        !skipRemainingStages
-                    }
-                }
-            }
-            steps {
-                build(job: "Stan/Stan/${stan_pr()}",
-                        parameters: [string(name: 'math_pr', value: env.BRANCH_NAME),
-                                    string(name: 'cmdstan_pr', value: cmdstan_pr())])
-            }
-        }
-
-        stage('Upload doxygen') {
-            agent {
-                docker {
-                    image 'stanorg/ci:gpu-cpp17'
-                    label 'linux'
-                }
-            }
-            when { branch 'develop'}
-            steps {
-                retry(3) { checkout scm }
-                withCredentials([usernamePassword(credentialsId: 'a630aebc-6861-4e69-b497-fd7f496ec46b',
-                                                  usernameVariable: 'GIT_USERNAME', passwordVariable: 'GIT_PASSWORD')]) {
-                    sh """#!/bin/bash
-                        set -x
-                        make doxygen
-                        git config user.email "mc.stanislaw@gmail.com"
-                        git config user.name "Stan Jenkins"
-                        git checkout --detach
-                        git branch -D gh-pages
-                        git push https://${GIT_USERNAME}:${GIT_PASSWORD}@github.com/stan-dev/math.git :gh-pages
-                        git checkout --orphan gh-pages
-                        git add -f doc
-                        git commit --author='Stan BuildBot <mc.stanislaw@gmail.com>' -m "auto generated docs from Jenkins"
-                        git subtree push --prefix doc/api/html https://${GIT_USERNAME}:${GIT_PASSWORD}@github.com/stan-dev/math.git gh-pages
-                        """
-                }
-            }
-            post { always { deleteDir() } }
-        }
-
-    }
-
-    post {
-        always {
-            node("linux") {
-                recordIssues enabledForFailure: false, tool: clang()
-            }
-        }
-        success {
-            script {
-                utils.updateUpstream(env, 'stan')
-                utils.mailBuildResults("SUCCESSFUL")
-            }
-        }
-        unstable { script { utils.mailBuildResults("UNSTABLE", alsoNotify()) } }
-        failure { script { utils.mailBuildResults("FAILURE", alsoNotify()) } }
-    }
-}
+#!/usr/bin/env groovy
+@Library('StanUtils')
+import org.stan.Utils
+
+def runTests(String testPath, boolean jumbo = false) {
+    try {
+        if (jumbo) {
+            sh "python3 runTests.py -j${env.PARALLEL} ${testPath} --jumbo"
+        } else {
+            sh "python3 runTests.py -j${env.PARALLEL} ${testPath}"
+        }
+    }
+        finally { junit 'test/**/*.xml' }
+}
+
+// We're using Anaconda3 Python on win-10
+def runTestsWin(String testPath, boolean buildLibs = true, boolean jumbo = false) {
+    withEnv(['PATH+TBB=./lib/tbb']) {
+        if (buildLibs){
+            bat """
+                SET \"PATH=${env.RTOOLS40_HOME};%PATH%\"
+                SET \"PATH=${env.RTOOLS40_HOME}\\usr\\bin;%PATH%\"
+                SET \"PATH=${env.RTOOLS40_HOME}\\mingw64\\bin;%PATH%\"
+                SET \"PATH=C:\\PROGRA~1\\R\\R-4.1.2\\bin;%PATH%\"
+                mingw32-make.exe -f make/standalone math-libs
+            """
+        }
+        try {
+            if (jumbo) {
+                bat """
+                    SET \"PATH=${env.RTOOLS40_HOME};%PATH%\"
+                    SET \"PATH=${env.RTOOLS40_HOME}\\usr\\bin;%PATH%\"
+                    SET \"PATH=${env.RTOOLS40_HOME}\\mingw64\\bin;%PATH%\"
+                    SET \"PATH=C:\\PROGRA~1\\R\\R-4.1.2\\bin;%PATH%\"
+                    SET \"PATH=C:\\Users\\jenkins\\Anaconda3;%PATH%\"
+                    python runTests.py -j${env.PARALLEL} ${testPath} --jumbo
+                """
+             } else {
+                bat """
+                    SET \"PATH=${env.RTOOLS40_HOME};%PATH%\"
+                    SET \"PATH=${env.RTOOLS40_HOME}\\usr\\bin;%PATH%\"
+                    SET \"PATH=${env.RTOOLS40_HOME}\\mingw64\\bin;%PATH%\"
+                    SET \"PATH=C:\\PROGRA~1\\R\\R-4.1.2\\bin;%PATH%\"
+                    SET \"PATH=C:\\Users\\jenkins\\Anaconda3;%PATH%\"
+                    python runTests.py -j${env.PARALLEL} ${testPath}
+                """
+             }
+        }
+        finally { junit 'test/**/*.xml' }
+    }
+}
+
+
+def deleteDirWin() {
+    bat "attrib -r -s /s /d"
+    deleteDir()
+}
+
+def skipRemainingStages = false
+def skipOpenCL = false
+
+def utils = new org.stan.Utils()
+
+def isBranch(String b) { env.BRANCH_NAME == b }
+
+String alsoNotify() {
+    if (isBranch('master') || isBranch('develop')) {
+        "stan-buildbot@googlegroups.com"
+    } else ""
+}
+Boolean isPR() { env.CHANGE_URL != null }
+String fork() { env.CHANGE_FORK ?: "stan-dev" }
+String branchName() { isPR() ? env.CHANGE_BRANCH :env.BRANCH_NAME }
+String cmdstan_pr() { params.cmdstan_pr ?: ( env.CHANGE_TARGET == "master" ? "downstream_hotfix" : "downstream_tests" ) }
+String stan_pr() { params.stan_pr ?: ( env.CHANGE_TARGET == "master" ? "downstream_hotfix" : "downstream_tests" ) }
+
+pipeline {
+    agent none
+    parameters {
+        string(defaultValue: '', name: 'cmdstan_pr', description: 'PR to test CmdStan upstream against e.g. PR-630')
+        string(defaultValue: '', name: 'stan_pr', description: 'PR to test Stan upstream against e.g. PR-630')
+        booleanParam(defaultValue: false, name: 'withRowVector', description: 'Run additional distribution tests on RowVectors (takes 5x as long)')
+    }
+    options {
+        skipDefaultCheckout()
+        preserveStashes(buildCount: 7)
+    }
+    environment {
+        STAN_NUM_THREADS = 4
+        CLANG_CXX = 'clang++-7'
+        GCC = 'g++'
+        MPICXX = 'mpicxx.openmpi'
+        N_TESTS = 150
+        OPENCL_DEVICE_ID = 0
+        OPENCL_DEVICE_ID_CPU = 0
+        OPENCL_DEVICE_ID_GPU = 0
+        OPENCL_PLATFORM_ID = 1
+        OPENCL_PLATFORM_ID_CPU = 0
+        OPENCL_PLATFORM_ID_GPU = 0
+        PARALLEL = 8
+    }
+    stages {
+
+        stage('Kill previous builds') {
+            when {
+                not { branch 'develop' }
+                not { branch 'master' }
+            }
+            steps {
+                script {
+                    utils.killOldBuilds()
+                }
+            }
+        }
+
+        stage("Clang-format") {
+            agent {
+                docker {
+                    image 'stanorg/ci:gpu-cpp17'
+                    label 'linux'
+                }
+            }
+            steps {
+                retry(3) { checkout scm }
+                withCredentials([usernamePassword(credentialsId: 'a630aebc-6861-4e69-b497-fd7f496ec46b',
+                    usernameVariable: 'GIT_USERNAME', passwordVariable: 'GIT_PASSWORD')]) {
+                    sh """#!/bin/bash
+                        set -x
+                        git config user.email "mc.stanislaw@gmail.com"
+                        git config user.name "Stan Jenkins"
+                        git checkout -b ${branchName()}
+                        clang-format --version
+                        find stan test -name '*.hpp' -o -name '*.cpp' | xargs -n20 -P${PARALLEL} clang-format -i
+                        if [[ `git diff` != "" ]]; then
+                            git add stan test
+                            git commit --author='Stan BuildBot <mc.stanislaw@gmail.com>' -m "[Jenkins] auto-formatting by `clang-format --version`"
+                            git push https://${GIT_USERNAME}:${GIT_PASSWORD}@github.com/${fork()}/math.git ${branchName()}
+                            echo "Exiting build because clang-format found changes."
+                            echo "Those changes are now found on stan-dev/math under branch ${branchName()}"
+                            echo "Please 'git pull' before continuing to develop."
+                            exit 1
+                        fi"""
+                }
+            }
+            post {
+                always { deleteDir() }
+                failure {
+                    script {
+                        emailext (
+                            subject: "[StanJenkins] Autoformattted: Job '${env.JOB_NAME} [${env.BUILD_NUMBER}]'",
+                            body: "Job '${env.JOB_NAME} [${env.BUILD_NUMBER}]' " +
+                                "has been autoformatted and the changes committed " +
+                                "to your branch, if permissions allowed." +
+                                "Please pull these changes before continuing." +
+                                "\n\n" +
+                                "See https://github.com/stan-dev/stan/wiki/Coding-Style-and-Idioms" +
+                                " for setting up the autoformatter locally.\n"+
+                            "(Check console output at ${env.BUILD_URL})",
+                            recipientProviders: [[$class: 'RequesterRecipientProvider']],
+                            to: "${env.CHANGE_AUTHOR_EMAIL}"
+                        )
+                    }
+                }
+            }
+         }
+
+        stage('Linting & Doc checks') {
+            agent {
+                docker {
+                    image 'stanorg/ci:gpu-cpp17'
+                    label 'linux'
+                }
+            }
+            steps {
+                script {
+                    retry(3) { checkout scm }
+                    sh "git clean -xffd"
+                    stash 'MathSetup'
+                    sh "echo CXX=${CLANG_CXX} > make/local"
+                    sh "echo BOOST_PARALLEL_JOBS=${PARALLEL} >> make/local"
+                    parallel(
+                        CppLint: { sh "make cpplint" },
+                        Dependencies: { sh """#!/bin/bash
+                            set -o pipefail
+                            make test-math-dependencies 2>&1 | tee dependencies.log""" } ,
+                        Documentation: { sh "make doxygen" },
+                    )
+                }
+            }
+            post {
+                always {
+                    recordIssues enabledForFailure: true, tools:
+                        [cppLint(),
+                         groovyScript(parserId: 'mathDependencies', pattern: '**/dependencies.log')]
+                }
+                success {
+                    deleteDir()
+                }
+            }
+        }
+
+        stage('Verify changes') {
+            agent {
+                docker {
+                    image 'stanorg/ci:gpu-cpp17'
+                    label 'linux'
+                }
+            }
+            steps {
+                script {
+
+                    retry(3) { checkout scm }
+                    sh 'git clean -xffd'
+
+                    def paths = ['stan', 'make', 'lib', 'test', 'runTests.py', 'runChecks.py', 'makefile', 'Jenkinsfile', '.clang-format'].join(" ")
+                    skipRemainingStages = utils.verifyChanges(paths)
+
+                    def openCLPaths = ['stan/math/opencl', 'test/unit/math/opencl'].join(" ")
+                    skipOpenCL = utils.verifyChanges(openCLPaths)
+                }
+            }
+        }
+
+        stage('Headers check') {
+            agent {
+                docker {
+                    image 'stanorg/ci:gpu-cpp17'
+                    label 'linux'
+                }
+            }
+            when {
+                expression {
+                    !skipRemainingStages
+                }
+            }
+            steps {
+                unstash 'MathSetup'
+                sh "echo CXX=${CLANG_CXX} -Werror > make/local"
+                sh "make -j${PARALLEL} test-headers"
+            }
+            post { always { deleteDir() } }
+        }
+
+        stage('Full Unit Tests') {
+            when {
+                expression {
+                    !skipRemainingStages
+                }
+            }
+            failFast true
+            parallel {
+                stage('Rev/Fwd Unit Tests') {
+                    agent {
+                        docker {
+                            image 'stanorg/ci:gpu-cpp17'
+                            label 'linux'
+                            args '--cap-add SYS_PTRACE'
+                        }
+                    }
+                    when {
+                        expression {
+                            !skipRemainingStages
+                        }
+                    }
+                    steps {
+                        unstash 'MathSetup'
+                        sh "echo CXXFLAGS += -fsanitize=address >> make/local"
+                        script {
+                            runTests("test/unit/math/rev", false)
+                            runTests("test/unit/math/fwd", false)
+                        }
+                    }
+                    post { always { retry(3) { deleteDir() } } }
+                }
+                stage('Mix Unit Tests') {
+                    agent {
+                        docker {
+                            image 'stanorg/ci:gpu-cpp17'
+                            label 'linux'
+                            args '--cap-add SYS_PTRACE'
+                        }
+                    }
+                    when {
+                        expression {
+                            !skipRemainingStages
+                        }
+                    }
+                    steps {
+                        unstash 'MathSetup'
+                        sh "echo CXXFLAGS += -fsanitize=address >> make/local"
+                        script {
+                            runTests("test/unit/math/mix", false)
+                        }
+                    }
+                    post { always { retry(3) { deleteDir() } } }
+                }
+                stage('Prim Unit Tests') {
+                    agent {
+                        docker {
+                            image 'stanorg/ci:gpu-cpp17'
+                            label 'linux'
+                            args '--cap-add SYS_PTRACE'
+                        }
+                    }
+                    when {
+                        expression {
+                            !skipRemainingStages
+                        }
+                    }
+                    steps {
+                        unstash 'MathSetup'
+                        sh "echo CXXFLAGS += -fsanitize=address >> make/local"
+                        script {
+                            runTests("test/unit/*_test.cpp", false)
+                            runTests("test/unit/math/*_test.cpp", false)
+                            runTests("test/unit/math/prim", false)
+                            runTests("test/unit/math/memory", false)
+                        }
+                    }
+                    post { always { retry(3) { deleteDir() } } }
+                }
+            }
+        }
+        stage('Always-run tests') {
+            when {
+                expression {
+                    !skipRemainingStages
+                }
+            }
+            failFast true
+            parallel {
+                stage('MPI tests') {
+                    agent {
+                        docker {
+                            image 'stanorg/ci:gpu-cpp17'
+                            label 'linux'
+                        }
+                    }
+                    steps {
+                        unstash 'MathSetup'
+                        sh """
+                            echo CXX=${MPICXX} > make/local
+                            echo CXX_TYPE=gcc >> make/local
+                            echo STAN_MPI=true >> make/local
+                        """
+                        runTests("test/unit/math/prim/functor")
+                        runTests("test/unit/math/rev/functor")
+                    }
+                    post { always { retry(3) { deleteDir() } } }
+                }
+
+                stage('OpenCL GPU tests') {
+                    agent {
+                        docker {
+                            image 'stanorg/ci:gpu-cpp17'
+                            label 'v100'
+                            args '--gpus 1'
+                        }
+                    }
+                    steps {
+                        script {
+                            unstash 'MathSetup'
+                            sh """
+                                echo CXX=${CLANG_CXX} -Werror > make/local
+                                echo STAN_OPENCL=true >> make/local
+                                echo OPENCL_PLATFORM_ID=${OPENCL_PLATFORM_ID_GPU} >> make/local
+                                echo OPENCL_DEVICE_ID=${OPENCL_DEVICE_ID_GPU} >> make/local
+                            """
+                            runTests("test/unit/math/opencl")
+                            runTests("test/unit/multiple_translation_units_test.cpp")
+                        }
+                    }
+                }
+
+                stage('Distribution tests') {
+                    agent {
+                        docker {
+                            image 'stanorg/ci:gpu-cpp17'
+                            label 'linux'
+                        }
+                    }
+                    steps {
+                        unstash 'MathSetup'
+                        sh """
+                            echo CXX=${CLANG_CXX} > make/local
+                            echo O=0 >> make/local
+                            echo N_TESTS=${N_TESTS} >> make/local
+                            """
+                        script {
+                            if (params.withRowVector || isBranch('develop') || isBranch('master')) {
+                                sh "echo CXXFLAGS+=-DSTAN_TEST_ROW_VECTORS >> make/local"
+                                sh "echo CXXFLAGS+=-DSTAN_PROB_TEST_ALL >> make/local"
+                            }
+                        }
+                        sh "./runTests.py -j${PARALLEL} test/prob > dist.log 2>&1"
+                    }
+                    post {
+                        always {
+                            script { zip zipFile: "dist.log.zip", archive: true, glob: 'dist.log' }
+                            retry(3) { deleteDir() }
+                        }
+                        failure {
+                            echo "Distribution tests failed. Check out dist.log.zip artifact for test logs."
+                        }
+                    }
+                }
+
+                stage('Expressions test') {
+                    agent {
+                        docker {
+                            image 'stanorg/ci:gpu-cpp17'
+                            label 'linux'
+                        }
+                    }
+                    steps {
+                        unstash 'MathSetup'
+                        script {
+                            sh "echo O=0 > make/local"
+                            sh "echo CXX=${CLANG_CXX} -Werror >> make/local"
+                            sh "python ./test/code_generator_test.py"
+                            sh "python ./test/signature_parser_test.py"
+                            sh "python ./test/statement_types_test.py"
+                            sh "python ./test/varmat_compatibility_summary_test.py"
+                            sh "python ./test/varmat_compatibility_test.py"
+                            withEnv(['PATH+TBB=./lib/tbb']) {
+                                sh "python ./test/expressions/test_expression_testing_framework.py"
+                                try { sh "./runTests.py -j${PARALLEL} test/expressions" }
+                                finally { junit 'test/**/*.xml' }
+                            }
+                            sh "make clean-all"
+                            sh "echo STAN_THREADS=true >> make/local"
+                            withEnv(['PATH+TBB=./lib/tbb']) {
+                                try {
+                                    sh "./runTests.py -j${PARALLEL} test/expressions --only-functions reduce_sum map_rect"
+                                }
+                                finally { junit 'test/**/*.xml' }
+                            }
+                        }
+                    }
+                    post { always { deleteDir() } }
+                }
+
+                stage('Threading tests') {
+                    agent {
+                        docker {
+                            image 'stanorg/ci:gpu-cpp17'
+                            label 'linux'
+                        }
+                    }
+                    steps {
+                        script {
+                            unstash 'MathSetup'
+                            sh "echo CXX=${CLANG_CXX} -Werror > make/local"
+                            sh "echo STAN_THREADS=true >> make/local"
+                            sh "export STAN_NUM_THREADS=4"
+                            if (isBranch('develop') || isBranch('master')) {
+                                runTests("test/unit")
+                                sh "find . -name *_test.xml | xargs rm"
+                            } else {
+                                runTests("test/unit -f thread")
+                                sh "find . -name *_test.xml | xargs rm"
+                                runTests("test/unit -f map_rect")
+                                sh "find . -name *_test.xml | xargs rm"
+                                runTests("test/unit -f reduce_sum")
+                            }
+                        }
+                    }
+                    post { always { retry(3) { deleteDir() } } }
+                }
+            }
+        }
+
+        stage('Upstream tests') {
+            agent { label 'linux' }
+            when {
+                allOf {
+                    expression {
+                        env.BRANCH_NAME ==~ /PR-\d+/
+                    }
+                    expression {
+                        !skipRemainingStages
+                    }
+                }
+            }
+            steps {
+                build(job: "Stan/Stan/${stan_pr()}",
+                        parameters: [string(name: 'math_pr', value: env.BRANCH_NAME),
+                                    string(name: 'cmdstan_pr', value: cmdstan_pr())])
+            }
+        }
+
+        stage('Upload doxygen') {
+            agent {
+                docker {
+                    image 'stanorg/ci:gpu-cpp17'
+                    label 'linux'
+                }
+            }
+            when { branch 'develop'}
+            steps {
+                retry(3) { checkout scm }
+                withCredentials([usernamePassword(credentialsId: 'a630aebc-6861-4e69-b497-fd7f496ec46b',
+                                                  usernameVariable: 'GIT_USERNAME', passwordVariable: 'GIT_PASSWORD')]) {
+                    sh """#!/bin/bash
+                        set -x
+                        make doxygen
+                        git config user.email "mc.stanislaw@gmail.com"
+                        git config user.name "Stan Jenkins"
+                        git checkout --detach
+                        git branch -D gh-pages
+                        git push https://${GIT_USERNAME}:${GIT_PASSWORD}@github.com/stan-dev/math.git :gh-pages
+                        git checkout --orphan gh-pages
+                        git add -f doc
+                        git commit --author='Stan BuildBot <mc.stanislaw@gmail.com>' -m "auto generated docs from Jenkins"
+                        git subtree push --prefix doc/api/html https://${GIT_USERNAME}:${GIT_PASSWORD}@github.com/stan-dev/math.git gh-pages
+                        """
+                }
+            }
+            post { always { deleteDir() } }
+        }
+
+    }
+
+    post {
+        always {
+            node("linux") {
+                recordIssues enabledForFailure: false, tool: clang()
+            }
+        }
+        success {
+            script {
+                utils.updateUpstream(env, 'stan')
+                utils.mailBuildResults("SUCCESSFUL")
+            }
+        }
+        unstable { script { utils.mailBuildResults("UNSTABLE", alsoNotify()) } }
+        failure { script { utils.mailBuildResults("FAILURE", alsoNotify()) } }
+    }
+}