--- conflicted
+++ resolved
@@ -248,12 +248,6 @@
                                 bat "mingw32-make.exe -f make/standalone math-libs"
                                 runTestsWin("test/unit/math/opencl", false, true)
                                 runTestsWin("test/unit/multiple_translation_units_test.cpp", false, false)
-<<<<<<< HEAD
-=======
-                                runTestsWin("test/unit/math/prim/fun/gp_exp_quad_cov_test.cpp", false, false)
-                                runTestsWin("test/unit/math/prim/fun/multiply_test.cpp", false, false)
-                                runTestsWin("test/unit/math/rev/fun/multiply_test.cpp", false, false)
->>>>>>> b5bb4e4a
                             }
                         }
                     }
@@ -282,12 +276,6 @@
                                 bat "mingw32-make.exe -f make/standalone math-libs"
                                 runTestsWin("test/unit/math/opencl", false, true)
                                 runTestsWin("test/unit/multiple_translation_units_test.cpp", false, false)
-<<<<<<< HEAD
-=======
-                                runTestsWin("test/unit/math/prim/fun/gp_exp_quad_cov_test.cpp", false, false)
-                                runTestsWin("test/unit/math/prim/fun/multiply_test.cpp", false, false)
-                                runTestsWin("test/unit/math/rev/fun/multiply_test.cpp", false, false)
->>>>>>> b5bb4e4a
                             }
 
                         }
