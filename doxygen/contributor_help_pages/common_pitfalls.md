--- conflicted
+++ resolved
@@ -278,14 +278,6 @@
 2. If you are writing a function for reverse mode, pass values by `const&`
 3. In prim, if you are confident and working with larger types, use perfect forwarding to pass values that can be moved from. Otherwise simply pass values by `const&`.
 
-<<<<<<< HEAD
-
-### Using auto is Dangerous With Eigen Matrix Functions in Reverse Mode
-
-Like in [Eigen](https://eigen.tuxfamily.org/dox/TopicPitfalls.html), the use of `auto` with the Stan math library should be used with care. Along with the cautions mentioned in the Eigen docs, there are also memory considerations when using reverse mode automatic differentiation. When returning from a function in the Stan math library with an Eigen matrix output with a scalar `var` type, the actual returned type will often be an `arena_matrix<Eigen::Matrix<...>>`. The `arena_matrix` class is an Eigen matrix where the underlying array of memory is located in Stan's memory arena. The `arena_matrix` that is returned by Stan functions is normally the same one resting in the callback used to calculate gradients in the reverse pass. Directly changing the elements of this matrix would also change the memory the reverse pass callback sees which would result in incorrect calculations.
-
-The simple solution to this is that when you use a math library function that returns a matrix and then want to assign to any of the individual elements of the matrix, assign to an actual Eigen matrix type instead of using auto. In the below example, we see the first case which uses auto and will change the memory of the `arena_matrix` returned in the callback for multiply's reverse mode. Directly below it is the safe version, which just directly assigns to an Eigen matrix type and is safe to do element insertion into.
-=======
 ### Using auto is Dangerous With Eigen Matrix Functions in Reverse Mode
 
 The use of auto with the Stan Math library should be used with care, like in [Eigen](https://eigen.tuxfamily.org/dox/TopicPitfalls.html). 
@@ -298,7 +290,6 @@
 The simple solution to this is that when you use a math library function that returns a matrix and then want to assign to any of the individual elements of the matrix, assign to an actual Eigen matrix type instead of using auto. 
 In the below example, we see the first case which uses auto and will change the memory of the `arena_matrix` returned in the callback for multiply's reverse mode.
 Directly below it is the safe version, which just directly assigns to an Eigen matrix type and is safe to do element insertion into.
->>>>>>> 9c7c3ff2
 
 ```c++
 Eigen::Matrix<var, -1, 1> y;
@@ -311,12 +302,8 @@
 mu_good(4) = 1.0;
 ```
 
-<<<<<<< HEAD
-The reason we do this is for cases where functions returns are passe to other functions. An `arena_matrix` will always make a shallow copy when being constructed from another `arena_matrix`, which let's the functions avoid unnecessary copies.
-=======
 The reason we do this is for cases where function returns are passed to other functions. 
 An `arena_matrix` will always make a shallow copy when being constructed from another `arena_matrix`, which lets the functions avoid unnecessary copies.
->>>>>>> 9c7c3ff2
 
 ```c++
 Eigen::Matrix<var, -1, 1> y1;
