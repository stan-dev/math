## Common pitfalls {#common_pitfalls}



### Eigen expressions (and handling argument types with SFINAE)

<<<<<<< HEAD
An additional complexity of the Math library is that `vector`, `row_vector`, and `matrix` do not map to just templated `Eigen::Matrix` types, they can also map to a variety of Eigen expressions.

For instance, in the following code, the result `c` is not a vector, but a vector-like type representing the not-yet-calculated sum of `a` and `b`:
=======
The additional complexity of the Math library is that `vector`, `row_vector`, and `matrix` do not map to just templated `Eigen::Matrix` types, they can also map to a variety of Eigen expressions.

For instance, in the following code, the result `c` is not a vector but a vector-like type representing the not-yet-calculated sum of `a` and `b`:
>>>>>>> 3cbf8e1d

```cpp
Eigen::VectorXd a(5);
Eigen::VectorXd b(5);
// auto is actually a
// Eigen::CwiseBinaryOp<Eigen::internal::scalar_sum_op<double, double>, const Eigen::Matrix<double, -1, 1>, const Eigen::Matrix<double, -1, 1>>
auto c = a + b;
```

<<<<<<< HEAD
Similarly, there are other representations of vectors and matrices yet discussed, in particular matrices stored in Math's special arena memory or matrices stored on a GPU. 
In either case, it is expedient to not write explicit overloads for all the different types that a function might accept, but limit them with template metaprograms.
=======
Similarly, there are other representations of vectors and matrices yet discussed, in particular matrices stored in Math's special arena memory or matrices stored on a GPU.
In either case, it is expedient to not write explicit overloads for all the different types that a function might accept but limit them with template metaprograms.
>>>>>>> 3cbf8e1d

For instance, if only base Eigen types are allowed, then a function that takes column vector types could be defined as follows:

```cpp
template <typename T>
T norm(const Eigen::Matrix<T, Eigen::Dynamic, 1>&);
```

<<<<<<< HEAD
A typical problem with a function like this is that `norm` can similarly be defined for a row vector (and the implementation is the same). 
=======
A typical problem with a function like this is that `norm` can similarly be defined for a row vector (and the implementation is the same).
>>>>>>> 3cbf8e1d
In this case there are two signatures:

```cpp
template <typename T>
T norm(const Eigen::Matrix<T, Eigen::Dynamic, 1>&);
template <typename T>
T norm(const Eigen::Matrix<T, 1, Eigen::Dynamic>&);
```

The simple solution to this problem is to move to a fully templated signature:

```cpp
template <typename T>
return_type_t<T> norm(const T&);
```

But what if we want different overloads to handle different types?
The most common situation is when there is one template overload that works with any autodiff type, and then a second faster overload that only works with a specific autodiff type.

<<<<<<< HEAD
There can easily be ambiguities between the two function signatures. 
The previous examples took advantage of simple overloads. 
The more general solution are template metaprograms that additionally make use of C++ substitution failure
is not an error (SFINAE) semantics. 
=======
There can easily be ambiguities between the two function signatures.
The previous examples took advantage of simple overloads.
The more general solution is template metaprograms that additionally make use of C++ substitution failure
is not an error (SFINAE) semantics.
>>>>>>> 3cbf8e1d
For the norm function above, SFINAE could be used to limit one signature to work with reverse
mode autodiff types and one to work with anything else:

```cpp
// For Eigen vector types with var Scalar types
template <typename T,
          require_eigen_vector_vt<is_var, T>* = nullptr>
return_type_t<T> norm(const T&);
// For Eigen vector types with a non var scalar type.
template <typename T,
          require_eigen_vector_t<T>* = nullptr,
          require_not_vt_var<T>* = nullptr>
return_type_t<T> norm(const T&);
```

<<<<<<< HEAD
SFINAE should be thought of as filters on what functions are visible to the compiler when it does name lookup for a specific function. 
The type trait `require_st_var` should be read "require the @ref stan::scalar_type of the argument to be a @ref stan::math::var". 
The metaprogram `require_st_var<T>` will evaluate to a valid type if the scalar type of `T` is a @ref stan::math::var. 
If the scalar type of `T` is not a @ref stan::math::var, then `require_st_var<T>` does not evaluate to a valid type and the compiler treats it as if the signature does not exist. 
This is how SFINAE (substitution failure is not an error) works. 
Because the substitution does not work, the signature is ignored.
This is all built based on C++'s [std::enable_if](https://en.cppreference.com/w/cpp/types/enable_if) template metaprogram.

Again, there are many ways to solve a problem in C++. 
In particular there are cases where simple overloads or template specializations can achieve the same thing as the SFINAE template metaprograms. 
Unless there is a specific reason though, new functions in Math should use the SFINAE metaprograms to handle different implementations. 
These are tested to work with the broad set of C++ types that the relatively compact set of Stan types map to.

All of the SFINAE template metaprograms in Math are special to Stan or Math. 
=======
SFINAE should be thought of as a filter on what functions are visible to the compiler when it does a name lookup for a specific function.
The type trait `require_st_var` should be read "require the @ref stan::scalar_type of the argument to be a @ref stan::math::var".
The metaprogram `require_st_var<T>` will evaluate to a valid type if the scalar type of `T` is a @ref stan::math::var.
If the scalar type of `T` is not a @ref stan::math::var, then `require_st_var<T>` does not evaluate to a valid type and the compiler treats it as if the signature does not exist.
This is how SFINAE (substitution failure is not an error) works.
Because the substitution does not work, the signature is ignored.
This is all built based on C++'s [std::enable_if](https://en.cppreference.com/w/cpp/types/enable_if) template metaprogram.

Again, there are many ways to solve a problem in C++.
In particular there are cases where simple overloads or template specializations can achieve the same thing as the SFINAE template metaprograms.
Unless there is a specific reason though, new functions in Math should use the SFINAE metaprograms to handle different implementations.
These are tested to work with the broad set of C++ types that the relatively compact set of Stan types map to.

All of the SFINAE template metaprograms in Math are special to Stan or Math.
>>>>>>> 3cbf8e1d
Documentation can be found in the @ref require_meta docs.

### Reference types

<<<<<<< HEAD
Any time a function takes a vector or matrix type, it needs to be able to also handle an expression that evaluates to that type. 
Some expressions can be expensive to evaluate, so each expression should be evaluated only once.
If the results of an expression is needed in multiple places, they should be saved.
Eigen expressions can result from many places, including arithmetic operations,
a matrix multiply, a sum, or a variety of other things. 
Some expressions are cheap to evaluate, any of the Eigen views qualify here (transpose, block access, segment, etc).
In this case, evaluating the expression is not necessary -- it would only lead to another allocate and copy.

The Math function @ref stan::math::to_ref is a solution for this. 
For a vector or matrix variable `x`, `to_ref(x)` returns an Eigen reference to the input variable `x`. 
If `x` was an expensive expression, it will be evaluated.
If it was a cheap expression, the reference type won't evaluate. 
=======
Any time a function takes a vector or matrix type, it needs to be able to also handle an expression that evaluates to that type.
Some expressions can be expensive to evaluate, so each expression should be evaluated only once.
If the results of an expression is needed in multiple places, they should be saved.
Eigen expressions can result from many places, including arithmetic operations,
a matrix multiply, a sum, or a variety of other things.
Some expressions are cheap to evaluate, any of the Eigen views qualify here (transpose, block access, segment, etc).
In this case, evaluating the expression is not necessary -- it would only lead to another allocation and copy.

The Math function @ref stan::math::to_ref is a solution for this.
For a vector or matrix variable `x`, `to_ref(x)` returns an Eigen reference to the input variable `x`.
If `x` was an expensive expression, it will be evaluated.
If it was a cheap expression, the reference type won't evaluate.
>>>>>>> 3cbf8e1d
If it isn't an Eigen type, the `to_ref` just forwards.

```cpp
template <typename T,
          require_eigen_t<T>* = nullptr>
auto myfunc(const T& x) {
  const auto& x_ref = to_ref(x);
}
```

### Avoiding hanging pointers in return expressions with `make_holder`

If a function returns an Eigen expression, it may be necessary to use the @ref stan::math::make_holder utility.

<<<<<<< HEAD
Returning expressions is tricky because the expression may have a longer lifetime than the objects it operates on. 
=======
Returning expressions is tricky because the expression may have a longer lifetime than the objects it operates on.
>>>>>>> 3cbf8e1d
For instance, returning an expression on a local variable leads to this situation:

```cpp
template <typename T>
auto add_zero(const T& a) {
  Eigen::VectorXd b = Eigen::VectorXd(a.size());
  return a + b;
}
```


<<<<<<< HEAD
Because the return type of this function is `auto`, it is will return an Eigen expression. 
=======
Because the return type of this function is `auto`, it is will return an Eigen expression.
>>>>>>> 3cbf8e1d
The following code will segfault on the construction of `c` because by this time the temporary `b` will have been destructed.

```
Eigen::VectorXd a(5);
Eigen::VectorXd c = add_zero(a);
std::cout << c(0);
```

[godbolt example](https://godbolt.org/z/6Te856Mv7)

When we return back an **Eigen expression** containing objects created in the local scope we need a way to store those locally created objects till the expression is evaluated.
Stan's @ref stan::math::make_holder can be used to extend the lifetime of objects created in a local scope so that it matches the expression it is used in.

```cpp
template <typename T>
auto add_zero(T&& a) {
  Eigen::VectorXd b = Eigen::VectorXd(a.size());
  return make_holder([](auto&& l, auto&& r) { return l + r; }, a, std::move(b));
}
```

<<<<<<< HEAD
Returning expressions is an advanced feature and it is easy to make mistakes. 
In this regard, it is simplest to start development not returning expressions (in this case holders are unnecessary), and only add expression return types later.

It is always possible to return a non-expression type by evaluating the Eigen expression. 
For convenience, there is an `eval` function in Math that will evaluate Eigen expressions and forward anything else. 
This is convenient because it works on non-Eigen types as well (as compared to the built in `.eval()` member function on Eigen types).
=======
Returning expressions is an advanced feature, and it is easy to make mistakes.
In this regard, it is simplest to start development not returning expressions (in this case holders are unnecessary) and only add expression return types later.

It is always possible to return a non-expression type by evaluating the Eigen expression.
For convenience, there is an `eval` function in Math that will evaluate Eigen expressions and forward anything else.
This is convenient because it works on non-Eigen types as well (as compared to the built-in `.eval()` member function on Eigen types).
>>>>>>> 3cbf8e1d

The implementation of @ref stan::math::make_holder is [here](https://github.com/stan-dev/math/blob/develop/stan/math/prim/meta/holder.hpp).

### Move Semantics

<<<<<<< HEAD
In general, Stan math does not use move semantics very often. 
This is because of our arena allocator. 
=======
In general, Stan Math does not use move semantics very often.
This is because of our arena allocator.
>>>>>>> 3cbf8e1d
Move semantics generally work as

```cpp

class my_big_type {
  double* m_data;

  explicit my_big_type(size_t N) m_data(static_cast<double*>(malloc(N))) {}
  // Standard copy constructor
  my_big_type(const my_big_type& other) : m_data(static_cast<double*>(malloc(N))) {
    std::copy(other.m_data, this->m_data);
  }
  // Standard move constructor
  my_big_type(my_big_type&& other) : m_data(other.m_data) {
    other.m_data = nullptr;
  }
};
```

<<<<<<< HEAD
We can see in the above that the standard style of a move (the constructor taking an rvalue reference) is to copy the pointer and then null out the original pointer. 
But in Stan, particularly for reverse mode, we need to keep memory around even if  it's only a temporary for when we call the gradient calculations in the reverse pass. 
And since memory for reverse mode is stored in our arena allocator no copying happens in the first place.

When working with arithmetic types, keep in mind that moving Scalars is often less optimal than simply taking their copy. 
For instance, Stan's `var` type uses the pointer to implementation (PIMPL) pattern, so it simply holds a pointer of size 8 bytes. 
A `double` is also 8 bytes which just so happens to fit exactly in a [word](https://en.wikipedia.org/wiki/Word_(computer_architecture)) of most modern CPUs with at least 64 byte cache lines. 
While a reference to a double is also 8 bytes, unless the function is inlined by the compiler, the computer will have to place the reference into cache, then go fetch the value that is being referenced which now takes up two words instead of one!
=======
We can see in the above that the standard style of a move (the constructor taking an rvalue reference) is to copy the pointer and then null out the original pointer.
But in Stan, particularly for reverse mode, we need to keep memory around even if it's only temporary for when we call the gradient calculations in the reverse pass.
And since memory for reverse mode is stored in our arena allocator no copying happens in the first place.

When working with arithmetic types, keep in mind that moving Scalars is often less optimal than simply taking their copy.
For instance, Stan's `var` type uses the pointer to implementation (PIMPL) pattern, so it simply holds a pointer of size 8 bytes.
A `double` is also 8 bytes which just so happens to fit exactly in a [word](https://en.wikipedia.org/wiki/Word_(computer_architecture)) of most modern CPUs with at least 64-byte cache lines.
While a reference to a double is also 8 bytes, unless the function is inlined by the compiler, the computer will have to place the reference into a cache, then go fetch the value that is being referenced which now takes up two words instead of one!
>>>>>>> 3cbf8e1d

The general rules to follow for passing values to a function are:

1. If a type is smaller than two words (16 bytes), pass it by value
2. If you are writing a function for reverse mode, pass values by `const&`
3. In prim, if you are confident and working with larger types, use perfect forwarding to pass values that can be moved from. Otherwise simply pass values by `const&`.

### Passing variables that need destructors called after the reverse pass (`make_chainable_ptr`)

<<<<<<< HEAD
When possible, non-arena variables should be copied to the arena to be used in the reverse pass. 
=======
When possible, non-arena variables should be copied to the arena to be used in the reverse pass.
>>>>>>> 3cbf8e1d
The two tools for that are @ref stan::arena_t and @ref stan::math::to_arena .

When these tools do not work, there is @ref stan::math::make_chainable_ptr .
@ref stan::math::make_chainable_ptr constructs a copy of its argument onto stan's arena allocator and returns
<<<<<<< HEAD
a pointer to that copy. 
=======
a pointer to that copy.
>>>>>>> 3cbf8e1d
The copy of the argument will only be destructed when @ref stan::math::recover_memory is called.

The pointer is cheap to copy around and is safe to copy into lambdas for @ref stan::math::reverse_pass_callback and @ref stan::math::make_callback_var .

As an example, see the implementation of @ref stan::math::mdivide_left [here](https://github.com/stan-dev/math/blob/develop/stan/math/rev/fun/mdivide_left.hpp) where @ref stan::math::make_chainable_ptr is used to save the result of an Eigen Householder QR decomposition for use in the reverse pass.

The implementation is in [stan/math/rev/core/chainable_object.hpp](https://github.com/stan-dev/math/blob/develop/stan/math/rev/core/chainable_object.hpp)

### Returning arena types

Suppose we have a function such as

```cpp
/**
 * Returns the dot product of a vector of var with itself.
 *
 * @tparam EigVec An Eigen type with compile time rows or columns equal to 1 and a scalar var type.
 * @param[in] v Vector.
 * @return Dot product of the vector with itself.
 */
template <typename EigVec, require_eigen_vt<is_var, EigVec>* = nullptr>
inline var cool_fun(const EigVec& v) {
  arena_t<EigVec> arena_v(v);
  arena_t<EigVec> res = arena_v.val().array() * arena_v.val().array();
  reverse_pass_callback([res, arena_v]() mutable {
    arena_v.adj().array() += (2.0 * res.adj().array()) * arena_v.val().array();
  });
  return res;
}
```

<<<<<<< HEAD
There's a deceptive problem in this return! 
We are returning back a @ref stan::math::arena_matrix, which is an Eigen matrix whose dynamic memory sits in our arena allocator. 
=======
There's a deceptive problem in this return!
We are returning back a @ref stan::math::arena_matrix, which is an Eigen matrix whose dynamic memory sits in our arena allocator.
>>>>>>> 3cbf8e1d
The problem here is that we've also passed `res` to our callback, and now suppose a user does something like the following.

```cpp
Eigen::Matrix<var, -1, 1> x = Eigen::Matrix<double, -1, 1>::Random(5);
auto innocent_return = cool_fun(x);
innocent_return.coeffRef(3) = var(3.0);
auto other_return = cool_fun2(innocent_return);
grad();
```

Now `res` is `innocent_return` and we've changed one of the elements of `innocent_return`, but that is also going to change the element of `res` which is being used in our reverse pass callback!
The answer for this is simple but sadly requires a copy.

```cpp
template <typename EigVec, require_eigen_vt<is_var, EigVec>* = nullptr>
inline var cool_fun(const EigVec& v) {
  arena_t<EigVec> arena_v(v);
  arena_t<EigVec> res = arena_v.val().array() * arena_v.val().array();
  reverse_pass_callback([res, arena_v]() mutable {
    arena_v.adj().array() += (2.0 * res.adj().array()) * arena_v.val().array();
  });
  return plain_type_t<EigVec>(res);
}
```

<<<<<<< HEAD
we make a deep copy of the return whose inner `vari` will not be the same but the `var` will produce a new copy of the pointer to the `vari`. 
Now the user code above will be protected and it is safe for them to assign to individual elements of the `auto` returned matrix.

### Const correctness, reverse mode autodiff, and arena types

In general, it's good to have arithmetic and integral types as `const`, for instance pulling out the size of a vector to reuse later such as `const size_t x_size = x.size();`. 
However vars, and anything that can contain a var should not be `const`. 
This is because in reverse mode we want to update the value of the `adj_` inside of the var, which requires that it is non-const.
=======
we make a deep copy of the return whose inner `vari` will not be the same, but the `var` will produce a new copy of the pointer to the `vari`.
Now the user code above will be protected, and it is safe for them to assign to individual elements of the `auto` returned matrix.

### Const correctness, reverse mode autodiff, and arena types

In general, it's good to have arithmetic and integral types as `const`, for instance pulling out the size of a vector to reuse later such as `const size_t x_size = x.size();`.
However, vars and anything that can contain a var should not be `const`.
This is because in the reverse mode we want to update the value of the `adj_` inside of the var, which requires that it is non-const.
>>>>>>> 3cbf8e1d

## Handy tricks

### @ref stan::math::forward_as

<<<<<<< HEAD
In functions such as [Stan's distributions](https://github.com/stan-dev/math/blob/1bf96579de5ca3d06eafbc2eccffb228565b4607/stan/math/prim/prob/exponential_cdf.hpp#L64) you will see code which uses a little function called @ref stan::math::forward_as inside of if statements whose values are known at compile time. 
=======
In functions such as [Stan's distributions](https://github.com/stan-dev/math/blob/1bf96579de5ca3d06eafbc2eccffb228565b4607/stan/math/prim/prob/exponential_cdf.hpp#L64) you will see code which uses a little function called @ref stan::math::forward_as inside of if statements whose values are known at compile time.
>>>>>>> 3cbf8e1d
In the following code, `one_m_exp` can be either an Eigen vector type or a scalar.

```cpp
T_partials_return cdf(1.0);
if (is_vector<T_y>::value || is_vector<T_inv_scale>::value) {
  cdf = forward_as<T_partials_array>(one_m_exp).prod();
} else {
  cdf = forward_as<T_partials_return>(one_m_exp);
}
```

<<<<<<< HEAD
Since the if statements values are known at compile time, the compiler will always remove the unused side of the `if` during the dead code elimination pass. 
But the dead code elimination pass does not happen until all the code is instantiated and verified as compilable. 
So @ref stan::math::forward_as exists to trick the compiler into believing both sides of the `if` will compile. 
=======
Since the if statements values are known at compile time, the compiler will always remove the unused side of the `if` during the dead code elimination pass.
But the dead code elimination pass does not happen until all the code is instantiated and verified as compilable.
So @ref stan::math::forward_as exists to trick the compiler into believing both sides of the `if` will compile.
>>>>>>> 3cbf8e1d
If we used C++17, the above would become

```cpp
T_partials_return cdf(1.0);
if constexpr (is_vector<T_y>::value || is_vector<T_inv_scale>::value) {
  cdf = one_m_exp.prod();
} else {
  cdf = one_m_exp;
}
```


Where [`if constexpr`](https://en.cppreference.com/w/cpp/language/if) is run before any tests are done to verify the code can be compiled.

<<<<<<< HEAD
Using `forward_as<TheTypeIWant>(the_obj)` will, when `the_obj` matches the type the user passes, simply pass back a reference to `the_obj`. 
But when `TheTypeIWant` and `the_obj` have different types it will throw a runtime error. 
=======
Using `forward_as<TheTypeIWant>(the_obj)` will, when `the_obj` matches the type the user passes, simply pass back a reference to `the_obj`.
But when `TheTypeIWant` and `the_obj` have different types it will throw a runtime error.
>>>>>>> 3cbf8e1d
This function should only be used inside of `if` statements like the above where the conditionals of the `if` are known at compile time.<|MERGE_RESOLUTION|>--- conflicted
+++ resolved
@@ -4,15 +4,9 @@
 
 ### Eigen expressions (and handling argument types with SFINAE)
 
-<<<<<<< HEAD
-An additional complexity of the Math library is that `vector`, `row_vector`, and `matrix` do not map to just templated `Eigen::Matrix` types, they can also map to a variety of Eigen expressions.
-
-For instance, in the following code, the result `c` is not a vector, but a vector-like type representing the not-yet-calculated sum of `a` and `b`:
-=======
 The additional complexity of the Math library is that `vector`, `row_vector`, and `matrix` do not map to just templated `Eigen::Matrix` types, they can also map to a variety of Eigen expressions.
 
 For instance, in the following code, the result `c` is not a vector but a vector-like type representing the not-yet-calculated sum of `a` and `b`:
->>>>>>> 3cbf8e1d
 
 ```cpp
 Eigen::VectorXd a(5);
@@ -22,13 +16,8 @@
 auto c = a + b;
 ```
 
-<<<<<<< HEAD
-Similarly, there are other representations of vectors and matrices yet discussed, in particular matrices stored in Math's special arena memory or matrices stored on a GPU. 
-In either case, it is expedient to not write explicit overloads for all the different types that a function might accept, but limit them with template metaprograms.
-=======
 Similarly, there are other representations of vectors and matrices yet discussed, in particular matrices stored in Math's special arena memory or matrices stored on a GPU.
 In either case, it is expedient to not write explicit overloads for all the different types that a function might accept but limit them with template metaprograms.
->>>>>>> 3cbf8e1d
 
 For instance, if only base Eigen types are allowed, then a function that takes column vector types could be defined as follows:
 
@@ -37,11 +26,7 @@
 T norm(const Eigen::Matrix<T, Eigen::Dynamic, 1>&);
 ```
 
-<<<<<<< HEAD
 A typical problem with a function like this is that `norm` can similarly be defined for a row vector (and the implementation is the same). 
-=======
-A typical problem with a function like this is that `norm` can similarly be defined for a row vector (and the implementation is the same).
->>>>>>> 3cbf8e1d
 In this case there are two signatures:
 
 ```cpp
@@ -61,17 +46,10 @@
 But what if we want different overloads to handle different types?
 The most common situation is when there is one template overload that works with any autodiff type, and then a second faster overload that only works with a specific autodiff type.
 
-<<<<<<< HEAD
 There can easily be ambiguities between the two function signatures. 
 The previous examples took advantage of simple overloads. 
 The more general solution are template metaprograms that additionally make use of C++ substitution failure
 is not an error (SFINAE) semantics. 
-=======
-There can easily be ambiguities between the two function signatures.
-The previous examples took advantage of simple overloads.
-The more general solution is template metaprograms that additionally make use of C++ substitution failure
-is not an error (SFINAE) semantics.
->>>>>>> 3cbf8e1d
 For the norm function above, SFINAE could be used to limit one signature to work with reverse
 mode autodiff types and one to work with anything else:
 
@@ -87,7 +65,6 @@
 return_type_t<T> norm(const T&);
 ```
 
-<<<<<<< HEAD
 SFINAE should be thought of as filters on what functions are visible to the compiler when it does name lookup for a specific function. 
 The type trait `require_st_var` should be read "require the @ref stan::scalar_type of the argument to be a @ref stan::math::var". 
 The metaprogram `require_st_var<T>` will evaluate to a valid type if the scalar type of `T` is a @ref stan::math::var. 
@@ -96,46 +73,16 @@
 Because the substitution does not work, the signature is ignored.
 This is all built based on C++'s [std::enable_if](https://en.cppreference.com/w/cpp/types/enable_if) template metaprogram.
 
-Again, there are many ways to solve a problem in C++. 
-In particular there are cases where simple overloads or template specializations can achieve the same thing as the SFINAE template metaprograms. 
-Unless there is a specific reason though, new functions in Math should use the SFINAE metaprograms to handle different implementations. 
-These are tested to work with the broad set of C++ types that the relatively compact set of Stan types map to.
-
-All of the SFINAE template metaprograms in Math are special to Stan or Math. 
-=======
-SFINAE should be thought of as a filter on what functions are visible to the compiler when it does a name lookup for a specific function.
-The type trait `require_st_var` should be read "require the @ref stan::scalar_type of the argument to be a @ref stan::math::var".
-The metaprogram `require_st_var<T>` will evaluate to a valid type if the scalar type of `T` is a @ref stan::math::var.
-If the scalar type of `T` is not a @ref stan::math::var, then `require_st_var<T>` does not evaluate to a valid type and the compiler treats it as if the signature does not exist.
-This is how SFINAE (substitution failure is not an error) works.
-Because the substitution does not work, the signature is ignored.
-This is all built based on C++'s [std::enable_if](https://en.cppreference.com/w/cpp/types/enable_if) template metaprogram.
-
 Again, there are many ways to solve a problem in C++.
 In particular there are cases where simple overloads or template specializations can achieve the same thing as the SFINAE template metaprograms.
 Unless there is a specific reason though, new functions in Math should use the SFINAE metaprograms to handle different implementations.
 These are tested to work with the broad set of C++ types that the relatively compact set of Stan types map to.
 
 All of the SFINAE template metaprograms in Math are special to Stan or Math.
->>>>>>> 3cbf8e1d
 Documentation can be found in the @ref require_meta docs.
 
 ### Reference types
 
-<<<<<<< HEAD
-Any time a function takes a vector or matrix type, it needs to be able to also handle an expression that evaluates to that type. 
-Some expressions can be expensive to evaluate, so each expression should be evaluated only once.
-If the results of an expression is needed in multiple places, they should be saved.
-Eigen expressions can result from many places, including arithmetic operations,
-a matrix multiply, a sum, or a variety of other things. 
-Some expressions are cheap to evaluate, any of the Eigen views qualify here (transpose, block access, segment, etc).
-In this case, evaluating the expression is not necessary -- it would only lead to another allocate and copy.
-
-The Math function @ref stan::math::to_ref is a solution for this. 
-For a vector or matrix variable `x`, `to_ref(x)` returns an Eigen reference to the input variable `x`. 
-If `x` was an expensive expression, it will be evaluated.
-If it was a cheap expression, the reference type won't evaluate. 
-=======
 Any time a function takes a vector or matrix type, it needs to be able to also handle an expression that evaluates to that type.
 Some expressions can be expensive to evaluate, so each expression should be evaluated only once.
 If the results of an expression is needed in multiple places, they should be saved.
@@ -148,7 +95,6 @@
 For a vector or matrix variable `x`, `to_ref(x)` returns an Eigen reference to the input variable `x`.
 If `x` was an expensive expression, it will be evaluated.
 If it was a cheap expression, the reference type won't evaluate.
->>>>>>> 3cbf8e1d
 If it isn't an Eigen type, the `to_ref` just forwards.
 
 ```cpp
@@ -163,11 +109,7 @@
 
 If a function returns an Eigen expression, it may be necessary to use the @ref stan::math::make_holder utility.
 
-<<<<<<< HEAD
-Returning expressions is tricky because the expression may have a longer lifetime than the objects it operates on. 
-=======
 Returning expressions is tricky because the expression may have a longer lifetime than the objects it operates on.
->>>>>>> 3cbf8e1d
 For instance, returning an expression on a local variable leads to this situation:
 
 ```cpp
@@ -179,11 +121,7 @@
 ```
 
 
-<<<<<<< HEAD
-Because the return type of this function is `auto`, it is will return an Eigen expression. 
-=======
 Because the return type of this function is `auto`, it is will return an Eigen expression.
->>>>>>> 3cbf8e1d
 The following code will segfault on the construction of `c` because by this time the temporary `b` will have been destructed.
 
 ```
@@ -205,33 +143,19 @@
 }
 ```
 
-<<<<<<< HEAD
 Returning expressions is an advanced feature and it is easy to make mistakes. 
 In this regard, it is simplest to start development not returning expressions (in this case holders are unnecessary), and only add expression return types later.
-
-It is always possible to return a non-expression type by evaluating the Eigen expression. 
-For convenience, there is an `eval` function in Math that will evaluate Eigen expressions and forward anything else. 
-This is convenient because it works on non-Eigen types as well (as compared to the built in `.eval()` member function on Eigen types).
-=======
-Returning expressions is an advanced feature, and it is easy to make mistakes.
-In this regard, it is simplest to start development not returning expressions (in this case holders are unnecessary) and only add expression return types later.
 
 It is always possible to return a non-expression type by evaluating the Eigen expression.
 For convenience, there is an `eval` function in Math that will evaluate Eigen expressions and forward anything else.
 This is convenient because it works on non-Eigen types as well (as compared to the built-in `.eval()` member function on Eigen types).
->>>>>>> 3cbf8e1d
 
 The implementation of @ref stan::math::make_holder is [here](https://github.com/stan-dev/math/blob/develop/stan/math/prim/meta/holder.hpp).
 
 ### Move Semantics
 
-<<<<<<< HEAD
-In general, Stan math does not use move semantics very often. 
-This is because of our arena allocator. 
-=======
 In general, Stan Math does not use move semantics very often.
 This is because of our arena allocator.
->>>>>>> 3cbf8e1d
 Move semantics generally work as
 
 ```cpp
@@ -251,16 +175,6 @@
 };
 ```
 
-<<<<<<< HEAD
-We can see in the above that the standard style of a move (the constructor taking an rvalue reference) is to copy the pointer and then null out the original pointer. 
-But in Stan, particularly for reverse mode, we need to keep memory around even if  it's only a temporary for when we call the gradient calculations in the reverse pass. 
-And since memory for reverse mode is stored in our arena allocator no copying happens in the first place.
-
-When working with arithmetic types, keep in mind that moving Scalars is often less optimal than simply taking their copy. 
-For instance, Stan's `var` type uses the pointer to implementation (PIMPL) pattern, so it simply holds a pointer of size 8 bytes. 
-A `double` is also 8 bytes which just so happens to fit exactly in a [word](https://en.wikipedia.org/wiki/Word_(computer_architecture)) of most modern CPUs with at least 64 byte cache lines. 
-While a reference to a double is also 8 bytes, unless the function is inlined by the compiler, the computer will have to place the reference into cache, then go fetch the value that is being referenced which now takes up two words instead of one!
-=======
 We can see in the above that the standard style of a move (the constructor taking an rvalue reference) is to copy the pointer and then null out the original pointer.
 But in Stan, particularly for reverse mode, we need to keep memory around even if it's only temporary for when we call the gradient calculations in the reverse pass.
 And since memory for reverse mode is stored in our arena allocator no copying happens in the first place.
@@ -269,7 +183,6 @@
 For instance, Stan's `var` type uses the pointer to implementation (PIMPL) pattern, so it simply holds a pointer of size 8 bytes.
 A `double` is also 8 bytes which just so happens to fit exactly in a [word](https://en.wikipedia.org/wiki/Word_(computer_architecture)) of most modern CPUs with at least 64-byte cache lines.
 While a reference to a double is also 8 bytes, unless the function is inlined by the compiler, the computer will have to place the reference into a cache, then go fetch the value that is being referenced which now takes up two words instead of one!
->>>>>>> 3cbf8e1d
 
 The general rules to follow for passing values to a function are:
 
@@ -279,20 +192,12 @@
 
 ### Passing variables that need destructors called after the reverse pass (`make_chainable_ptr`)
 
-<<<<<<< HEAD
-When possible, non-arena variables should be copied to the arena to be used in the reverse pass. 
-=======
 When possible, non-arena variables should be copied to the arena to be used in the reverse pass.
->>>>>>> 3cbf8e1d
 The two tools for that are @ref stan::arena_t and @ref stan::math::to_arena .
 
 When these tools do not work, there is @ref stan::math::make_chainable_ptr .
 @ref stan::math::make_chainable_ptr constructs a copy of its argument onto stan's arena allocator and returns
-<<<<<<< HEAD
-a pointer to that copy. 
-=======
 a pointer to that copy.
->>>>>>> 3cbf8e1d
 The copy of the argument will only be destructed when @ref stan::math::recover_memory is called.
 
 The pointer is cheap to copy around and is safe to copy into lambdas for @ref stan::math::reverse_pass_callback and @ref stan::math::make_callback_var .
@@ -324,13 +229,8 @@
 }
 ```
 
-<<<<<<< HEAD
-There's a deceptive problem in this return! 
-We are returning back a @ref stan::math::arena_matrix, which is an Eigen matrix whose dynamic memory sits in our arena allocator. 
-=======
 There's a deceptive problem in this return!
 We are returning back a @ref stan::math::arena_matrix, which is an Eigen matrix whose dynamic memory sits in our arena allocator.
->>>>>>> 3cbf8e1d
 The problem here is that we've also passed `res` to our callback, and now suppose a user does something like the following.
 
 ```cpp
@@ -356,35 +256,20 @@
 }
 ```
 
-<<<<<<< HEAD
 we make a deep copy of the return whose inner `vari` will not be the same but the `var` will produce a new copy of the pointer to the `vari`. 
 Now the user code above will be protected and it is safe for them to assign to individual elements of the `auto` returned matrix.
-
-### Const correctness, reverse mode autodiff, and arena types
-
-In general, it's good to have arithmetic and integral types as `const`, for instance pulling out the size of a vector to reuse later such as `const size_t x_size = x.size();`. 
-However vars, and anything that can contain a var should not be `const`. 
-This is because in reverse mode we want to update the value of the `adj_` inside of the var, which requires that it is non-const.
-=======
-we make a deep copy of the return whose inner `vari` will not be the same, but the `var` will produce a new copy of the pointer to the `vari`.
-Now the user code above will be protected, and it is safe for them to assign to individual elements of the `auto` returned matrix.
 
 ### Const correctness, reverse mode autodiff, and arena types
 
 In general, it's good to have arithmetic and integral types as `const`, for instance pulling out the size of a vector to reuse later such as `const size_t x_size = x.size();`.
 However, vars and anything that can contain a var should not be `const`.
 This is because in the reverse mode we want to update the value of the `adj_` inside of the var, which requires that it is non-const.
->>>>>>> 3cbf8e1d
 
 ## Handy tricks
 
 ### @ref stan::math::forward_as
 
-<<<<<<< HEAD
-In functions such as [Stan's distributions](https://github.com/stan-dev/math/blob/1bf96579de5ca3d06eafbc2eccffb228565b4607/stan/math/prim/prob/exponential_cdf.hpp#L64) you will see code which uses a little function called @ref stan::math::forward_as inside of if statements whose values are known at compile time. 
-=======
 In functions such as [Stan's distributions](https://github.com/stan-dev/math/blob/1bf96579de5ca3d06eafbc2eccffb228565b4607/stan/math/prim/prob/exponential_cdf.hpp#L64) you will see code which uses a little function called @ref stan::math::forward_as inside of if statements whose values are known at compile time.
->>>>>>> 3cbf8e1d
 In the following code, `one_m_exp` can be either an Eigen vector type or a scalar.
 
 ```cpp
@@ -396,15 +281,9 @@
 }
 ```
 
-<<<<<<< HEAD
-Since the if statements values are known at compile time, the compiler will always remove the unused side of the `if` during the dead code elimination pass. 
-But the dead code elimination pass does not happen until all the code is instantiated and verified as compilable. 
-So @ref stan::math::forward_as exists to trick the compiler into believing both sides of the `if` will compile. 
-=======
 Since the if statements values are known at compile time, the compiler will always remove the unused side of the `if` during the dead code elimination pass.
 But the dead code elimination pass does not happen until all the code is instantiated and verified as compilable.
 So @ref stan::math::forward_as exists to trick the compiler into believing both sides of the `if` will compile.
->>>>>>> 3cbf8e1d
 If we used C++17, the above would become
 
 ```cpp
@@ -419,11 +298,6 @@
 
 Where [`if constexpr`](https://en.cppreference.com/w/cpp/language/if) is run before any tests are done to verify the code can be compiled.
 
-<<<<<<< HEAD
-Using `forward_as<TheTypeIWant>(the_obj)` will, when `the_obj` matches the type the user passes, simply pass back a reference to `the_obj`. 
-But when `TheTypeIWant` and `the_obj` have different types it will throw a runtime error. 
-=======
 Using `forward_as<TheTypeIWant>(the_obj)` will, when `the_obj` matches the type the user passes, simply pass back a reference to `the_obj`.
 But when `TheTypeIWant` and `the_obj` have different types it will throw a runtime error.
->>>>>>> 3cbf8e1d
 This function should only be used inside of `if` statements like the above where the conditionals of the `if` are known at compile time.