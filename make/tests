--- conflicted
+++ resolved
@@ -3,19 +3,11 @@
 # to group the probability tests into
 
 ##
-<<<<<<< HEAD
-# Build test executables
-##
-test/%$(EXE) : CXXFLAGS += $(CXXFLAGS_GTEST)
-test/%$(EXE) : CPPFLAGS += $(CPPFLAGS_GTEST)
-test/%$(EXE) : INC += $(INC_GTEST)
-=======
 # Any targets in test/ (.d, .o, executable) needs the GTEST flags
 ##
 test/% : CXXFLAGS += $(CXXFLAGS_GTEST)
 test/% : CPPFLAGS += $(CPPFLAGS_GTEST)
 test/% : INC += $(INC_GTEST)
->>>>>>> 6258515e
 
 test/%$(EXE) : test/%.o $(GTEST)/src/gtest_main.cc $(GTEST)/src/gtest-all.o $(MPI_TARGETS)
 	$(LINK.cpp) $^ $(LDLIBS) $(OUTPUT_OPTION)
