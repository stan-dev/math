
GTEST_MAIN := $(GTEST)/src/gtest_main.cc

##
# Build the google test library.
##
$(GTEST)/src/gtest-all.o: CXXFLAGS += $(CXXFLAGS_GTEST) $(INC_GTEST)

##
# Build test executables
##
test/%$(EXE) : CXXFLAGS += $(CXXFLAGS_GTEST) $(INC_GTEST)
test/%$(EXE): test/%.cpp $(GTEST_MAIN) $(GTEST)/src/gtest-all.o
	$(LINK.cpp) $^ $(LOADLIBES) $(LDLIBS) -o $@

DEPFLAGS = -MT $@ -MM -MG -MP -MF $@
test/%.d: test/%.cpp
	$(COMPILE.cpp) $(DEPFLAGS) $<

-include $(patsubst %$(EXE),%.d,$(filter test/%,$(MAKECMDGOALS)))


############################################################
# CVODES tests
#   Add linking of LIBCVODES to the executable
##

CVODES_TESTS := $(subst .cpp,$(EXE),$(shell find test -name *cvodes*_test.cpp) $(shell find test -name *_bdf_*_test.cpp) $(shell find test -name *_adams_*_test.cpp))
$(CVODES_TESTS) : $(LIBCVODES)

<<<<<<< HEAD
# override this in make/local. If <= 0, N_TESTS + 1 is interpreted as the number of batches to group the tests into
N_TESTS ?= 100


# ##
# # Adding a test for multiple translation units. If this fails,
# # a new function is probably missing an inline
# ##

# test/unit/multiple_translation_units%.o : test/unit/multiple_translation_units%.cpp
# 	$(COMPILE.cpp) -fPIC -O$O $< $(OUTPUT_OPTION)

# test/unit/libmultiple.so : test/unit/multiple_translation_units1.o test/unit/multiple_translation_units2.o
# 	$(LINK.cpp) -shared -fPIC $(OUTPUT_OPTION) $^
=======
############################################################
#
# IDAS tests
##

IDAS_TESTS := $(subst .cpp,$(EXE),$(shell find test -name *idas*_test.cpp) $(shell find test -name *_dae_*_test.cpp))
$(IDAS_TESTS) : $(LIBIDAS)


############################################################
#
# Target to verify header files within Stan has
# enough include calls
##
HEADER_TESTS := $(addsuffix -test,$(shell find stan -name '*.hpp' -type f))
>>>>>>> ab38c12e

# test/unit/multiple_translation_units_test.cpp : test/unit/libmultiple.so


# ############################################################
# #
# # Target to verify header files within Stan has
# # enough include calls
# ##
# HEADER_TESTS := $(addsuffix -test,$(shell find stan -name '*.hpp' -type f))

# ifeq ($(OS_TYPE),win)
#   DEV_NULL = nul
# else
#   DEV_NULL = /dev/null
# endif

# .PHONY: HEADER_TESTS
# %.hpp-test : %.hpp test/dummy.cpp
# 	$(COMPILE.cpp) -O0 -include $^ -o $(DEV_NULL)

# test/dummy.cpp:
# 	@mkdir -p test
# 	@touch $@
# 	@echo "int main() {return 0;}" >> $@

# .PHONY: test-headers
# test-headers: $(HEADER_TESTS)

############################################################
##
# Test generator for distribution tests
##
test/prob/generate_tests$(EXE) : test/prob/generate_tests.cpp
	$(LINK.cpp) $< $(OUTPUT_OPTION)

test/prob/%.hpp : test/prob/generate_tests$(EXE)


## FIXME: think about how to do this generally using test_types
# test_types := v fd fv ffd ffv

test_name = $(shell echo $(1) | sed 's,_[0-9]\{5\},_test.hpp,g')

.SECONDEXPANSION:
test/prob/%_generated_v_test.cpp test/prob/%_generated_fd_test.cpp test/prob/%_generated_fv_test.cpp test/prob/%_generated_ffd_test.cpp test/prob/%_generated_ffv_test.cpp: test/prob/$$(call test_name,$$*) test/prob/generate_tests$(EXE)
	$(WINE) test/prob/generate_tests$(EXE) $< $(N_TESTS)

LIST_OF_GENERATED_TESTS := $(shell find test/prob -type f -name '*_test.hpp' | sed 's,_test.hpp,_00000_generated_v_test.cpp,g') $(shell find test/prob -type f -name '*_test.hpp' | sed 's,_test.hpp,_00000_generated_fd_test.cpp,g') $(shell find test/prob -type f -name '*_test.hpp' | sed 's,_test.hpp,_00000_generated_fv_test.cpp,g') $(shell find test/prob -type f -name '*_test.hpp' | sed 's,_test.hpp,_00000_generated_ffd_test.cpp,g') $(shell find test/prob -type f -name '*_test.hpp' | sed 's,_test.hpp,_00000_generated_ffv_test.cpp,g')

.PHONY: generate-tests
generate-tests: $(LIST_OF_GENERATED_TESTS)

foo:
	@echo $(LIST_OF_GENERATED_TESTS)

##
# Include the test dependencies
##
include make/test-math-dependencies<|MERGE_RESOLUTION|>--- conflicted
+++ resolved
@@ -1,4 +1,3 @@
-
 GTEST_MAIN := $(GTEST)/src/gtest_main.cc
 
 ##
@@ -11,11 +10,11 @@
 ##
 test/%$(EXE) : CXXFLAGS += $(CXXFLAGS_GTEST) $(INC_GTEST)
 test/%$(EXE): test/%.cpp $(GTEST_MAIN) $(GTEST)/src/gtest-all.o
-	$(LINK.cpp) $^ $(LOADLIBES) $(LDLIBS) -o $@
+        $(LINK.cpp) $^ $(LOADLIBES) $(LDLIBS) -o $@
 
 DEPFLAGS = -MT $@ -MM -MG -MP -MF $@
 test/%.d: test/%.cpp
-	$(COMPILE.cpp) $(DEPFLAGS) $<
+        $(COMPILE.cpp) $(DEPFLAGS) $<
 
 -include $(patsubst %$(EXE),%.d,$(filter test/%,$(MAKECMDGOALS)))
 
@@ -28,22 +27,6 @@
 CVODES_TESTS := $(subst .cpp,$(EXE),$(shell find test -name *cvodes*_test.cpp) $(shell find test -name *_bdf_*_test.cpp) $(shell find test -name *_adams_*_test.cpp))
 $(CVODES_TESTS) : $(LIBCVODES)
 
-<<<<<<< HEAD
-# override this in make/local. If <= 0, N_TESTS + 1 is interpreted as the number of batches to group the tests into
-N_TESTS ?= 100
-
-
-# ##
-# # Adding a test for multiple translation units. If this fails,
-# # a new function is probably missing an inline
-# ##
-
-# test/unit/multiple_translation_units%.o : test/unit/multiple_translation_units%.cpp
-# 	$(COMPILE.cpp) -fPIC -O$O $< $(OUTPUT_OPTION)
-
-# test/unit/libmultiple.so : test/unit/multiple_translation_units1.o test/unit/multiple_translation_units2.o
-# 	$(LINK.cpp) -shared -fPIC $(OUTPUT_OPTION) $^
-=======
 ############################################################
 #
 # IDAS tests
@@ -59,7 +42,6 @@
 # enough include calls
 ##
 HEADER_TESTS := $(addsuffix -test,$(shell find stan -name '*.hpp' -type f))
->>>>>>> ab38c12e
 
 # test/unit/multiple_translation_units_test.cpp : test/unit/libmultiple.so
 
@@ -79,12 +61,12 @@
 
 # .PHONY: HEADER_TESTS
 # %.hpp-test : %.hpp test/dummy.cpp
-# 	$(COMPILE.cpp) -O0 -include $^ -o $(DEV_NULL)
+#       $(COMPILE.cpp) -O0 -include $^ -o $(DEV_NULL)
 
 # test/dummy.cpp:
-# 	@mkdir -p test
-# 	@touch $@
-# 	@echo "int main() {return 0;}" >> $@
+#       @mkdir -p test
+#       @touch $@
+#       @echo "int main() {return 0;}" >> $@
 
 # .PHONY: test-headers
 # test-headers: $(HEADER_TESTS)
@@ -94,7 +76,7 @@
 # Test generator for distribution tests
 ##
 test/prob/generate_tests$(EXE) : test/prob/generate_tests.cpp
-	$(LINK.cpp) $< $(OUTPUT_OPTION)
+        $(LINK.cpp) $< $(OUTPUT_OPTION)
 
 test/prob/%.hpp : test/prob/generate_tests$(EXE)
 
@@ -106,7 +88,7 @@
 
 .SECONDEXPANSION:
 test/prob/%_generated_v_test.cpp test/prob/%_generated_fd_test.cpp test/prob/%_generated_fv_test.cpp test/prob/%_generated_ffd_test.cpp test/prob/%_generated_ffv_test.cpp: test/prob/$$(call test_name,$$*) test/prob/generate_tests$(EXE)
-	$(WINE) test/prob/generate_tests$(EXE) $< $(N_TESTS)
+        $(WINE) test/prob/generate_tests$(EXE) $< $(N_TESTS)
 
 LIST_OF_GENERATED_TESTS := $(shell find test/prob -type f -name '*_test.hpp' | sed 's,_test.hpp,_00000_generated_v_test.cpp,g') $(shell find test/prob -type f -name '*_test.hpp' | sed 's,_test.hpp,_00000_generated_fd_test.cpp,g') $(shell find test/prob -type f -name '*_test.hpp' | sed 's,_test.hpp,_00000_generated_fv_test.cpp,g') $(shell find test/prob -type f -name '*_test.hpp' | sed 's,_test.hpp,_00000_generated_ffd_test.cpp,g') $(shell find test/prob -type f -name '*_test.hpp' | sed 's,_test.hpp,_00000_generated_ffv_test.cpp,g')
 
@@ -114,7 +96,7 @@
 generate-tests: $(LIST_OF_GENERATED_TESTS)
 
 foo:
-	@echo $(LIST_OF_GENERATED_TESTS)
+        @echo $(LIST_OF_GENERATED_TESTS)
 
 ##
 # Include the test dependencies
