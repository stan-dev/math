# Makefile for Stan.
##

# The default target of this Makefile is...
help:

## Disable implicit rules.
SUFIXES:

##
# Users should only need to set these three variables for use.
# - CC: The compiler to use. Expecting g++ or clang++.
# - O: Optimization level. Valid values are {0, 1, 2, 3}.
# - AR: archiver (must specify for cross-compiling)
# - OS_TYPE: {mac, win, linux}
# - C++11: Compile with C++11 extensions, Valid values: {true, false}.
##
CC = g++
O = 3
O_STANC = 0
AR = ar
C++11 = false

##
# Library locations
##
MATH ?=
include make/libraries

##
# Set default compiler options.
##
<<<<<<< HEAD
CFLAGS = -I . -isystem $(EIGEN) -isystem $(BOOST) -Wall -DBOOST_RESULT_OF_USE_TR1 -DBOOST_NO_DECLTYPE -DBOOST_DISABLE_ASSERTS -pipe -I$(CVODES)/include
=======
CFLAGS = -I . -isystem $(EIGEN) -isystem $(BOOST) -Wall -DBOOST_RESULT_OF_USE_TR1 -DBOOST_NO_DECLTYPE -DBOOST_DISABLE_ASSERTS -DNO_FPRINTF_OUTPUT -pipe -I$(CVODE)/include
>>>>>>> 235f94da
CFLAGS_GTEST = -DGTEST_USE_OWN_TR1_TUPLE
LDLIBS =
EXE =
WINE =

-include $(HOME)/.config/stan/make.local  # define local variables
-include make/local                       # overwrite local variables

##
# Get information about the compiler used.
# - CC_TYPE: {g++, clang++, mingw32-g++, other}
# - CC_MAJOR: major version of CC
# - CC_MINOR: minor version of CC
##
-include make/detect_cc

# OS_TYPE is set automatically by this script
##
# These includes should update the following variables
# based on the OS:
#   - CFLAGS
#   - CFLAGS_GTEST
#   - EXE
##
-include make/detect_os

include make/tests    # tests
include make/cpplint  # cpplint

##
# Dependencies
##
ifneq (,$(filter-out test-headers generate-tests clean% %-test %.d,$(MAKECMDGOALS)))
  -include $(addsuffix .d,$(subst $(EXE),,$(MAKECMDGOALS)))
endif

##
# Rule for generating dependencies.
##
test/%.d : stan/%.cpp
	@mkdir -p $(dir $@)
	@set -e; \
	rm -f $@; \
	$(CC) $(CFLAGS) -O$O $(TARGET_ARCH) -MM $< > $@.$$$$; \
	sed -e 's,\($(notdir $*)\)\.o[ :]*,$(dir $@)\1\.o $@ : ,g' < $@.$$$$ > $@; \
	rm -f $@.$$$$



.PHONY: help
help:
	@echo '--------------------------------------------------------------------------------'
	@echo 'Stan Math makefile:'
	@echo '  Current configuration:'
	@echo '  - OS_TYPE (Operating System): ' $(OS_TYPE)
	@echo '  - CC (Compiler):              ' $(CC)
	@echo '  - Compiler version:           ' $(CC_MAJOR).$(CC_MINOR)
	@echo '  - O (Optimization Level):     ' $(O)
	@echo '  - O_STANC (Opt for stanc):    ' $(O_STANC)
ifdef TEMPLATE_DEPTH
	@echo '  - TEMPLATE_DEPTH:             ' $(TEMPLATE_DEPTH)
endif
	@echo '  Library configuration:'
	@echo '  - EIGEN                       ' $(EIGEN)
	@echo '  - BOOST                       ' $(BOOST)
	@echo '  - GTEST                       ' $(GTEST)
	@echo ''
	@echo 'Tests:'
	@echo ''
	@echo '  Unit tests are built through make by specifying the executable as the target'
	@echo '  to make. For a test in test/*_test.cpp, the executable is test/*$(EXE).'
	@echo ''
	@echo '  Header tests'
	@echo '  - test-headers  : tests all source headers to ensure they are compilable and'
	@echo '                    include enough header files.'
	@echo ''
	@echo '  To run a single header test, add "-test" to the end of the file name.'
	@echo '  Example: make stan/math/constants.hpp-test'
	@echo ''
	@echo '  - test-math-dependencies : walks through all the header files and indicates'
	@echo '      when the math dependencies are violated. Dependencies should follow:'
	@echo '      * rev -> prim'
	@echo '      * fwd -> prim'
	@echo '      * mix -> {rev, fwd, prim}'
	@echo '      * within {prim, rev, fwd, mix}: mat -> arr -> scal'
	@echo ''
	@echo '  Cpplint'
	@echo '  - cpplint       : runs cpplint.py on source files. requires python 2.7.'
	@echo '                    cpplint is called using the CPPLINT variable:'
	@echo '                      CPPLINT = $(CPPLINT)'
	@echo ''
	@echo 'Documentation:'
	@echo '  Doxygen'
	@echo '  - doxygen       : runs doxygen on source files. requires doxygen.'
	@echo ''
	@echo 'Clean:'
	@echo '  - clean         : Basic clean. Leaves doc and compiled libraries intact.'
	@echo '  - clean-deps    : Removes dependency files for tests. If tests stop building,'
	@echo '                    run this target.'
	@echo '  - clean-all     : Cleans up all of Stan.'
	@echo ''
	@echo '--------------------------------------------------------------------------------'

## doxygen
.PHONY: doxygen
doxygen:
	mkdir -p doc/api
	doxygen doxygen/doxygen.cfg

##
# Clean up.
##
.PHONY: clean clean-doxygen clean-deps clean-all
clean:
	@echo '  removing test executables'
	$(shell find test -type f -name "*_test$(EXE)" -exec rm {} +)
	$(shell find test -type f -name "*_test.d" -exec rm {} +)
	$(shell find test -type f -name "*_test.d.*" -exec rm {} +)
	$(shell find test -type f -name "*_test.xml" -exec rm {} +)

clean-doxygen:
	$(RM) -r doc/api

clean-deps:
	@echo '  removing dependency files'
	$(shell find . -type f -name '*.d' -exec rm {} +)
	$(shell find . -type f -name '*.d.*' -exec rm {} +)
	$(RM) $(shell find stan -type f -name '*.dSYM') $(shell find stan -type f -name '*.d.*')

clean-all: clean clean-doxygen clean-deps
	@echo '  removing generated test files'
	$(shell find test/prob -name '*_generated_*_test.cpp' -type f -exec rm {} +)
	$(RM) $(wildcard test/gtest.o test/libgtest* test/prob/generate_tests$(EXE))
	$(RM) $(wildcard $(CVODES)/lib/*)<|MERGE_RESOLUTION|>--- conflicted
+++ resolved
@@ -30,11 +30,8 @@
 ##
 # Set default compiler options.
 ##
-<<<<<<< HEAD
-CFLAGS = -I . -isystem $(EIGEN) -isystem $(BOOST) -Wall -DBOOST_RESULT_OF_USE_TR1 -DBOOST_NO_DECLTYPE -DBOOST_DISABLE_ASSERTS -pipe -I$(CVODES)/include
-=======
-CFLAGS = -I . -isystem $(EIGEN) -isystem $(BOOST) -Wall -DBOOST_RESULT_OF_USE_TR1 -DBOOST_NO_DECLTYPE -DBOOST_DISABLE_ASSERTS -DNO_FPRINTF_OUTPUT -pipe -I$(CVODE)/include
->>>>>>> 235f94da
+
+CFLAGS = -I . -isystem $(EIGEN) -isystem $(BOOST) -Wall -DBOOST_RESULT_OF_USE_TR1 -DBOOST_NO_DECLTYPE -DBOOST_DISABLE_ASSERTS -DNO_FPRINTF_OUTPUT -pipe -I$(CVODES)/include
 CFLAGS_GTEST = -DGTEST_USE_OWN_TR1_TUPLE
 LDLIBS =
 EXE =
