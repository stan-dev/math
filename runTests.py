--- conflicted
+++ resolved
@@ -36,9 +36,6 @@
 ]
 
 jumbo_folders = [
-<<<<<<< HEAD
-
-=======
     "test/unit/math/prim/constraint",
     "test/unit/math/prim/core",
     "test/unit/math/prim/err",
@@ -59,15 +56,10 @@
     "test/unit/math/fwd/functor",
     "test/unit/math/fwd/meta",
     "test/unit/math/fwd/prob",
->>>>>>> 9c7c3ff2
     "test/unit/math/mix/core",
     "test/unit/math/mix/fun",
     "test/unit/math/mix/functor",
     "test/unit/math/mix/meta",
-<<<<<<< HEAD
-    "test/unit/math/mix/prob"
-
-=======
     "test/unit/math/mix/prob",
     "test/unit/math/opencl/device_functions",
     "test/unit/math/opencl/kernel_generator",
@@ -75,7 +67,6 @@
     "test/unit/math/opencl/prim/constraint",
     "test/unit/math/opencl/rev",
     "test/unit/math/opencl/rev/constraint",
->>>>>>> 9c7c3ff2
 ]
 
 
