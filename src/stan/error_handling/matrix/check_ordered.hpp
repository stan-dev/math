#ifndef STAN__ERROR_HANDLING__MATRIX__CHECK_ORDERED_HPP
#define STAN__ERROR_HANDLING__MATRIX__CHECK_ORDERED_HPP

#include <sstream>

#include <stan/error_handling/domain_error.hpp>
#include <stan/math/matrix/Eigen.hpp>
#include <stan/math/matrix/meta/index_type.hpp>
#include <stan/meta/traits.hpp>

namespace stan {
  namespace math {

    /**
     * Return <code>true</code> if the specified vector is sorted into
     * strictly increasing order.
     *
     * @tparam T_y Type of scalar
     *
     * @param function Function name (for error messages)
     * @param name Variable name (for error messages)
     * @param y Vector to test
     *
     * @return <code>true</code> if the vector is ordered
     * @throw <code>std::domain_error</code> if the vector elements are 
     *   not ordered, if there are duplicated
     *   values, or if any element is <code>NaN</code>.
     */
    template <typename T_y>
    bool check_ordered(const char* function,
                       const char* name,
                       const Eigen::Matrix<T_y,Eigen::Dynamic,1>& y) {
      using Eigen::Dynamic;
      using Eigen::Matrix;
      using stan::math::index_type;

      typedef typename index_type<Matrix<T_y,Dynamic,1> >::type size_t;

      if (y.size() == 0) 
        return true;
      
      for (size_t n = 1; n < y.size(); n++) {
        if (!(y[n] > y[n-1])) {
          std::ostringstream msg1;
          msg1 << "is not a valid ordered vector."
               << " The element at " << stan::error_index::value + n 
               << " is ";
          std::string msg1_str(msg1.str());
          std::ostringstream msg2;
          msg2 << ", but should be greater than the previous element, "
               << y[n-1];
<<<<<<< HEAD
          domain_error(function, name, y[n],
                  msg1.str(), msg2.str());
=======
          std::string msg2_str(msg2.str());
          dom_err(function, name, y[n],
                  msg1_str.c_str(), msg2_str.c_str());
>>>>>>> 0b7a10fd
          return false;
        }
      }
      return true;
    }  
    
    /**
     * Return <code>true</code> if the specified vector is sorted into
     * strictly increasing order.
     *
     * @tparam T_y Type of scalar
     * 
     * @param function Function name (for error messages)
     * @param name Variable name (for error messages)
     * @param y <code>std::vector</code> to test
     *
     * @return <code>true</code> if the vector is ordered
     * @throw <code>std::domain_error</code> if the vector elements are 
     *   not ordered, if there are duplicated
     *   values, or if any element is <code>NaN</code>.
     */
    template <typename T_y>
    bool check_ordered(const char* function,
                       const char* name,
                       const std::vector<T_y>& y) {
      if (y.size() == 0) 
        return true;

      for (int n = 1; n < y.size(); n++) {
        if (!(y[n] > y[n-1])) {
          std::ostringstream msg1;
          msg1 << "is not a valid ordered vector."
               << " The element at " << stan::error_index::value + n 
               << " is ";
          std::string msg1_str(msg1.str());
          std::ostringstream msg2;
          msg2 << ", but should be greater than the previous element, "
               << y[n-1];
<<<<<<< HEAD
          domain_error(function, name, y[n],
                  msg1.str(), msg2.str());
=======
          std::string msg2_str(msg2.str());
          dom_err(function, name, y[n],
                  msg1_str.c_str(), msg2_str.c_str());
>>>>>>> 0b7a10fd
          return false;
        }
      }
      return true;
    }                         

  }
}
#endif<|MERGE_RESOLUTION|>--- conflicted
+++ resolved
@@ -49,14 +49,9 @@
           std::ostringstream msg2;
           msg2 << ", but should be greater than the previous element, "
                << y[n-1];
-<<<<<<< HEAD
+          std::string msg2_str(msg2.str());
           domain_error(function, name, y[n],
-                  msg1.str(), msg2.str());
-=======
-          std::string msg2_str(msg2.str());
-          dom_err(function, name, y[n],
-                  msg1_str.c_str(), msg2_str.c_str());
->>>>>>> 0b7a10fd
+                       msg1_str.c_str(), msg2_str.c_str());
           return false;
         }
       }
@@ -95,14 +90,9 @@
           std::ostringstream msg2;
           msg2 << ", but should be greater than the previous element, "
                << y[n-1];
-<<<<<<< HEAD
+          std::string msg2_str(msg2.str());
           domain_error(function, name, y[n],
-                  msg1.str(), msg2.str());
-=======
-          std::string msg2_str(msg2.str());
-          dom_err(function, name, y[n],
-                  msg1_str.c_str(), msg2_str.c_str());
->>>>>>> 0b7a10fd
+                       msg1_str.c_str(), msg2_str.c_str());
           return false;
         }
       }
