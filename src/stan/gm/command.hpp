 #ifndef __STAN__GM__COMMAND_HPP__
#define __STAN__GM__COMMAND_HPP__

#include <fstream>
#include <stdexcept>

#include <boost/date_time/posix_time/posix_time_types.hpp>
#include <boost/math/special_functions/fpclassify.hpp>
#include <boost/random/additive_combine.hpp> // L'Ecuyer RNG
#include <boost/random/uniform_real_distribution.hpp>

#include <stan/version.hpp>
#include <stan/io/cmd_line.hpp>
#include <stan/io/dump.hpp>
#include <stan/io/mcmc_writer.hpp>

#include <stan/gm/arguments/argument_parser.hpp>
#include <stan/gm/arguments/arg_id.hpp>
#include <stan/gm/arguments/arg_data.hpp>
#include <stan/gm/arguments/arg_init.hpp>
#include <stan/gm/arguments/arg_random.hpp>
#include <stan/gm/arguments/arg_output.hpp>

#include <stan/mcmc/fixed_param_sampler.hpp>
#include <stan/mcmc/hmc/static/adapt_unit_e_static_hmc.hpp>
#include <stan/mcmc/hmc/static/adapt_diag_e_static_hmc.hpp>
#include <stan/mcmc/hmc/static/adapt_dense_e_static_hmc.hpp>
#include <stan/mcmc/hmc/nuts/adapt_unit_e_nuts.hpp>
#include <stan/mcmc/hmc/nuts/adapt_diag_e_nuts.hpp>
#include <stan/mcmc/hmc/nuts/adapt_dense_e_nuts.hpp>

#include <stan/model/util.hpp>

#include <stan/optimization/newton.hpp>
#include <stan/optimization/nesterov_gradient.hpp>
#include <stan/optimization/bfgs.hpp>

namespace stan {

  namespace gm {

    void write_stan(std::ostream* s, const char prefix = '\0') {
      if (!s) return;
      
      *s << prefix << " stan_version_major = " << stan::MAJOR_VERSION << std::endl;
      *s << prefix << " stan_version_minor = " << stan::MINOR_VERSION << std::endl;
      *s << prefix << " stan_version_patch = " << stan::PATCH_VERSION << std::endl;
      
    }
    
    void write_model(std::ostream* s, std::string model_name, const char prefix = '\0') {
      if (!s) return;
      
      *s << prefix << " model = " << model_name << std::endl;
      
    }
    
    void write_error_msg(std::ostream* error_stream,
                         const std::exception& e) {
      
      if (!error_stream) return;
      
      *error_stream << std::endl
                    << "Informational Message: The current Metropolis proposal is about to be"
                    << " rejected becuase of the following issue:"
                    << std::endl
                    << e.what() << std::endl
                    << "If this warning occurs sporadically, such as for highly constrained"
                    << " variable types like covariance matrices, then the sampler is fine,"
                    << std::endl
                    << "but if this warning occurs often then your model may be either"
                    << " severely ill-conditioned or misspecified."
                    << std::endl;
      
    }
    
    bool do_print(int n, int refresh) {
      return (refresh > 0) &&
      (n == 0 || ((n + 1) % refresh == 0) );
    }

    void print_progress(int m, int start, int finish, int refresh, bool warmup) {
      
      int it_print_width = std::ceil(std::log10(finish));

      if (do_print(m, refresh) || (start + m + 1 == finish) ) {
        
        std::cout << "Iteration: ";
        std::cout << std::setw(it_print_width) << m + 1 + start
                  << " / " << finish;
          
        std::cout << " [" << std::setw(3) 
                  << static_cast<int>( (100.0 * (start + m + 1)) / finish )
                  << "%] ";
        std::cout << (warmup ? " (Warmup)" : " (Sampling)");
        std::cout << std::endl;
      }
    
    }
    
    template <class Model, class RNG>
    void run_markov_chain(stan::mcmc::base_mcmc* sampler,
                          int num_iterations,
                          int start,
                          int finish,
                          int num_thin,
                          int refresh,
                          bool save,
                          bool warmup,
                          stan::io::mcmc_writer<Model>& writer,
                          stan::mcmc::sample& init_s,
                          Model& model,
                          RNG& base_rng) {
      
      for (int m = 0; m < num_iterations; ++m) {
      
        print_progress(m, start, finish, refresh, warmup);
      
        init_s = sampler->transition(init_s);
          
        if ( save && ( (m % num_thin) == 0) ) {
          writer.print_sample_params(base_rng, init_s, *sampler, model);
          writer.print_diagnostic_params(init_s, sampler);
        }

      }
      
    }

    template <class Model, class RNG>
    void warmup(stan::mcmc::base_mcmc* sampler,
                int num_warmup,
                int num_samples,
                int num_thin,
                int refresh,
                bool save,
                stan::io::mcmc_writer<Model>& writer,
                stan::mcmc::sample& init_s,
                Model& model,
                RNG& base_rng) {
      
      run_markov_chain<Model, RNG>(sampler, num_warmup, 0, num_warmup + num_samples, num_thin,
                                   refresh, save, true,
                                   writer,
                                   init_s, model, base_rng);
      
    }

    template <class Model, class RNG>
    void sample(stan::mcmc::base_mcmc* sampler,
                int num_warmup,
                int num_samples,
                int num_thin,
                int refresh,
                bool save,
                stan::io::mcmc_writer<Model>& writer,
                stan::mcmc::sample& init_s,
                Model& model,
                RNG& base_rng) {
      
      run_markov_chain<Model, RNG>(sampler, num_samples, num_warmup, 
                                   num_warmup + num_samples, num_thin,
                                   refresh, save, false,
                                   writer,
                                   init_s, model, base_rng);
      
    }
      
    
    template<class Sampler>
    bool init_static_hmc(stan::mcmc::base_mcmc* sampler, argument* algorithm) {

      categorical_argument* hmc = dynamic_cast<categorical_argument*>(
                                  algorithm->arg("hmc"));
      
      categorical_argument* base = dynamic_cast<categorical_argument*>(
                                   algorithm->arg("hmc")->arg("engine")->arg("static"));
      
      double epsilon = dynamic_cast<real_argument*>(hmc->arg("stepsize"))->value();
      double epsilon_jitter 
        = dynamic_cast<real_argument*>(hmc->arg("stepsize_jitter"))->value();
      double int_time = dynamic_cast<real_argument*>(base->arg("int_time"))->value();
      
      dynamic_cast<Sampler*>(sampler)->set_nominal_stepsize_and_T(epsilon, int_time);
      dynamic_cast<Sampler*>(sampler)->set_stepsize_jitter(epsilon_jitter);
      
      
      return true;
      
    }
  
    template<class Sampler>
    bool init_nuts(stan::mcmc::base_mcmc* sampler, argument* algorithm) {
      
      categorical_argument* hmc = dynamic_cast<categorical_argument*>(
                                   algorithm->arg("hmc"));
      
      categorical_argument* base = dynamic_cast<categorical_argument*>(
                                   algorithm->arg("hmc")->arg("engine")->arg("nuts"));

      double epsilon = dynamic_cast<real_argument*>(hmc->arg("stepsize"))->value();
      double epsilon_jitter 
        = dynamic_cast<real_argument*>(hmc->arg("stepsize_jitter"))->value();
      int max_depth = dynamic_cast<int_argument*>(base->arg("max_depth"))->value();
      
      dynamic_cast<Sampler*>(sampler)->set_nominal_stepsize(epsilon);
      dynamic_cast<Sampler*>(sampler)->set_stepsize_jitter(epsilon_jitter);
      dynamic_cast<Sampler*>(sampler)->set_max_depth(max_depth);
      
      return true;
      
    }

    template<class Sampler>
    bool init_adapt(Sampler* sampler, 
                    const double delta,
                    const double gamma,
                    const double kappa, 
                    const double t0,
                    const Eigen::VectorXd& cont_params) {
      const double epsilon = sampler->get_nominal_stepsize();
      
      sampler->get_stepsize_adaptation().set_mu(log(10 * epsilon));
      sampler->get_stepsize_adaptation().set_delta(delta);
      sampler->get_stepsize_adaptation().set_gamma(gamma);
      sampler->get_stepsize_adaptation().set_kappa(kappa);
      sampler->get_stepsize_adaptation().set_t0(t0);
      
      sampler->engage_adaptation();
      
      try {
        sampler->z().q = cont_params;
        sampler->init_stepsize();
      } catch (const std::exception& e) {
        std::cout << "Exception initializing step size." << std::endl
                  << e.what() << std::endl;
        return false;
      }
      
      return true;
    }

    template<class Sampler>
    bool init_adapt(stan::mcmc::base_mcmc* sampler, categorical_argument* adapt,
                    const Eigen::VectorXd& cont_params) {
      
      double delta = dynamic_cast<real_argument*>(adapt->arg("delta"))->value();
      double gamma = dynamic_cast<real_argument*>(adapt->arg("gamma"))->value();
      double kappa = dynamic_cast<real_argument*>(adapt->arg("kappa"))->value();
      double t0    = dynamic_cast<real_argument*>(adapt->arg("t0"))->value();
      
      Sampler* s = dynamic_cast<Sampler*>(sampler);

      return init_adapt<Sampler>(s, delta, gamma, kappa, t0, cont_params);
    }
    
    template<class Sampler>
    bool init_windowed_adapt(stan::mcmc::base_mcmc* sampler, categorical_argument* adapt, 
                             unsigned int num_warmup, const Eigen::VectorXd& cont_params) {
      
      init_adapt<Sampler>(sampler, adapt, cont_params);
      
      unsigned int init_buffer 
        = dynamic_cast<u_int_argument*>(adapt->arg("init_buffer"))->value();
      unsigned int term_buffer 
        = dynamic_cast<u_int_argument*>(adapt->arg("term_buffer"))->value();
      unsigned int window = dynamic_cast<u_int_argument*>(adapt->arg("window"))->value();
      
      dynamic_cast<Sampler*>(sampler)->set_window_params(num_warmup, init_buffer, 
                                                         term_buffer, window, &std::cout);
      
      return true;
      
    }
    
    template <class Model>
    int command(int argc, const char* argv[]) {

      std::vector<argument*> valid_arguments;
      valid_arguments.push_back(new arg_id());
      valid_arguments.push_back(new arg_data());
      valid_arguments.push_back(new arg_init());
      valid_arguments.push_back(new arg_random());
      valid_arguments.push_back(new arg_output());
      
      argument_parser parser(valid_arguments);
      int err_code = parser.parse_args(argc, argv, &std::cout, &std::cout);

      if (err_code != 0) {
        std::cout << "Failed to parse arguments, terminating Stan" << std::endl;
        return err_code;
      }
      
      if (parser.help_printed())
        return err_code;

      parser.print(&std::cout);
      std::cout << std::endl;
      
      // Identification
      unsigned int id = dynamic_cast<int_argument*>(parser.arg("id"))->value();
      
      //////////////////////////////////////////////////
      //            Random number generator           //
      //////////////////////////////////////////////////
      
      unsigned int random_seed = 0;
      u_int_argument* random_arg 
        = dynamic_cast<u_int_argument*>(parser.arg("random")->arg("seed"));
      
      if (random_arg->is_default()) {
        random_seed = (boost::posix_time::microsec_clock::universal_time() -
                       boost::posix_time::ptime(boost::posix_time::min_date_time))
                      .total_milliseconds();
        
        random_arg->set_value(random_seed);
        
      } else {
        random_seed = random_arg->value();
      }
      
      typedef boost::ecuyer1988 rng_t; // (2**50 = 1T samples, 1000 chains)
      rng_t base_rng(random_seed);
      
      // Advance generator to avoid process conflicts
      static boost::uintmax_t DISCARD_STRIDE = static_cast<boost::uintmax_t>(1) << 50;
      base_rng.discard(DISCARD_STRIDE * (id - 1));
      
      //////////////////////////////////////////////////
      //                  Input/Output                //
      //////////////////////////////////////////////////
      
      // Data input
      std::string data_file 
        = dynamic_cast<string_argument*>(parser.arg("data")->arg("file"))->value();
      
      std::fstream data_stream(data_file.c_str(),
                               std::fstream::in);
      stan::io::dump data_var_context(data_stream);
      data_stream.close();
      
      // Sample output
      std::string output_file = dynamic_cast<string_argument*>(
                                parser.arg("output")->arg("file"))->value();
      std::fstream* output_stream = 0;
      if (output_file != "") {
        output_stream = new std::fstream(output_file.c_str(),
                                         std::fstream::out);
      }
      
      // Diagnostic output
      std::string diagnostic_file = dynamic_cast<string_argument*>(
                                    parser.arg("output")->arg("diagnostic_file"))->value();
      
      std::fstream* diagnostic_stream = 0;
      if (diagnostic_file != "") {
        diagnostic_stream = new std::fstream(diagnostic_file.c_str(),
                                             std::fstream::out);
      }
      
      // Refresh rate
      int refresh = dynamic_cast<int_argument*>(
                    parser.arg("output")->arg("refresh"))->value();
      
      //////////////////////////////////////////////////
      //                Initialize Model              //
      //////////////////////////////////////////////////
      
      Model model(data_var_context, &std::cout);
      
      Eigen::VectorXd cont_params = Eigen::VectorXd::Zero(model.num_params_r());

      if (output_stream) {
        write_stan(output_stream, '#');
        write_model(output_stream, model.model_name(), '#');
        parser.print(output_stream, '#');
      }
      
      if (diagnostic_stream) {
        write_stan(diagnostic_stream, '#');
        write_model(diagnostic_stream, model.model_name(), '#');
        parser.print(diagnostic_stream, '#');
      }
      
      int num_init_tries = -1;
      
      std::string init = dynamic_cast<string_argument*>(
                         parser.arg("init"))->value();
      
      try {
        
        double R = std::fabs(boost::lexical_cast<double>(init));
        
        if (R == 0) {
          
          cont_params.setZero();
          
          double init_log_prob;
          Eigen::VectorXd init_grad = Eigen::VectorXd::Zero(model.num_params_r());
          
          try {
<<<<<<< HEAD
            init_log_prob 
              = stan::model::log_prob_grad<true, true>(model, cont_params, init_grad, 
                                                       &std::cout);
          } catch (const std::exception& e) {
            std::cout << "Rejecting initialization at zero because of log_prob_grad failure."
                      << std::endl 
                      << e.what() << std::endl;
=======
            stan::model::gradient(model, cont_params, init_log_prob, init_grad, &std::cout);
          } catch (std::domain_error e) {
            std::cout << "Rejecting initialization at zero because of gradient failure." << std::endl;
>>>>>>> 660aeef4
            return error_codes::OK;
          }
          
          if (!boost::math::isfinite(init_log_prob)) {
            std::cout << "Rejecting initialization at zero because of vanishing density." 
                      << std::endl;
            return 0;
          }
          
          for (int i = 0; i < init_grad.size(); ++i) {
            if (!boost::math::isfinite(init_grad[i])) {
              std::cout << "Rejecting initialization at zero because of divergent gradient."
                        << std::endl;
              return 0;
            }
          }

        } else {
          
          boost::random::uniform_real_distribution<double>
          init_range_distribution(-R, R);
          
          boost::variate_generator<rng_t&,
          boost::random::uniform_real_distribution<double> >
          init_rng(base_rng, init_range_distribution);
          
          cont_params.setZero();
          
          // Random initializations until log_prob is finite
          Eigen::VectorXd init_grad = Eigen::VectorXd::Zero(model.num_params_r());
          static int MAX_INIT_TRIES = 100;
          
          for (num_init_tries = 1; num_init_tries <= MAX_INIT_TRIES; ++num_init_tries) {
            
            for (int i = 0; i < cont_params.size(); ++i)
              cont_params(i) = init_rng();
            
            // FIXME: allow config vs. std::cout
            double init_log_prob;
            try {
<<<<<<< HEAD
              init_log_prob
                = stan::model::log_prob_grad<true, true>(model, cont_params, init_grad, 
                                                         &std::cout);
            } catch (const std::exception& e) {
=======
              stan::model::gradient(model, cont_params, init_log_prob, init_grad, &std::cout);
            } catch (std::domain_error e) {
>>>>>>> 660aeef4
              write_error_msg(&std::cout, e);
              std::cout << "Rejecting proposed initial value with zero density." 
                        << std::endl;
              init_log_prob = -std::numeric_limits<double>::infinity();
            }
            
            if (!boost::math::isfinite(init_log_prob))
              continue;
            for (int i = 0; i < init_grad.size(); ++i)
              if (!boost::math::isfinite(init_grad(i)))
                continue;
            break;
            
          }
          
          if (num_init_tries > MAX_INIT_TRIES) {
            std::cout << std::endl << std::endl
                      << "Initialization between (" << -R << ", " << R << ") failed after "
                      << MAX_INIT_TRIES << " attempts. " << std::endl;
            std::cout << " Try specifying initial values,"
                      << " reducing ranges of constrained values,"
                      << " or reparameterizing the model."
                      << std::endl;
            return -1;
          }
          
        }
        
      } catch(...) {
      
        try {
        
          std::fstream init_stream(init.c_str(), std::fstream::in);
          if (init_stream.fail()) {
            std::string msg("ERROR: specified initialization file does not exist: ");
            msg += init;
            throw std::invalid_argument(msg);
          }
          
          stan::io::dump init_var_context(init_stream);
          init_stream.close();
          model.transform_inits(init_var_context, cont_params);
        
        } catch (const std::exception& e) {
          std::cerr << "Error during user-specified initialization:" << std::endl
                    << e.what() << std::endl;
          return -5;
        }
        
        double init_log_prob;
        Eigen::VectorXd init_grad = Eigen::VectorXd::Zero(model.num_params_r());
        
        try {
<<<<<<< HEAD
        
          init_log_prob
            = stan::model::log_prob_grad<true, true>(model, cont_params, init_grad, 
                                                     &std::cout);

        } catch (const std::exception& e) {
          std::cout 
            << "Rejecting user-specified initialization because of log_prob_grad failure." 
            << std::endl
            << e.what() << std::endl;
=======
          stan::model::gradient(model, cont_params, init_log_prob, init_grad, &std::cout);
        } catch (std::domain_error e) {
          std::cout << "Rejecting user-specified initialization because of gradient failure." << std::endl;
>>>>>>> 660aeef4
          return 0;
        }
        
        if (!boost::math::isfinite(init_log_prob)) {
          std::cout 
            << "Rejecting user-specified initialization because of vanishing density."
            << std::endl;
          return 0;
        }
        
        for (int i = 0; i < init_grad.size(); ++i) {
          if (!boost::math::isfinite(init_grad[i])) {
            std::cout 
              << "Rejecting user-specified initialization because of divergent gradient."
              << std::endl;
            return 0;
          }
        }
        
      }
      
      //////////////////////////////////////////////////
      //               Model Diagnostics              //
      //////////////////////////////////////////////////
      
      if (parser.arg("method")->arg("diagnose")) {
      
        std::vector<double> cont_vector(cont_params.size());
        for (int i = 0; i < cont_params.size(); ++i)
          cont_vector.at(i) = cont_params(i);
        std::vector<int> disc_vector;
        
        list_argument* test = dynamic_cast<list_argument*>
                              (parser.arg("method")->arg("diagnose")->arg("test"));
        
        if (test->value() == "gradient") {
          std::cout << std::endl << "TEST GRADIENT MODE" << std::endl;

          double epsilon = dynamic_cast<real_argument*>
                           (test->arg("gradient")->arg("epsilon"))->value();
          
          double error = dynamic_cast<real_argument*>
                         (test->arg("gradient")->arg("error"))->value();
          
          int num_failed
            = stan::model::test_gradients<true,true>(model,cont_vector, disc_vector, 
                                                     epsilon, error, std::cout);
          
          if (output_stream) {
            num_failed
              = stan::model::test_gradients<true,true>(model,cont_vector, disc_vector,
                                                       epsilon, error, *output_stream);
          }
          
          if (diagnostic_stream) {
            num_failed
              = stan::model::test_gradients<true,true>(model,cont_vector, disc_vector, 
                                                       epsilon, error, *diagnostic_stream);
          }
          
          (void) num_failed; // FIXME: do something with the number failed
          
          return error_codes::OK;
        }
        
      }
      
      //////////////////////////////////////////////////
      //           Optimization Algorithms            //
      //////////////////////////////////////////////////
      
      if (parser.arg("method")->arg("optimize")) {
        
        std::vector<double> cont_vector(cont_params.size());
        for (int i = 0; i < cont_params.size(); ++i)
          cont_vector.at(i) = cont_params(i);
        std::vector<int> disc_vector;
        
        list_argument* algo = dynamic_cast<list_argument*>
                              (parser.arg("method")->arg("optimize")->arg("algorithm"));

        int num_iterations = dynamic_cast<int_argument*>(
                             parser.arg("method")->arg("optimize")->arg("iter"))->value();

        bool save_iterations 
          = dynamic_cast<bool_argument*>(parser.arg("method")
                                         ->arg("optimize")
                                         ->arg("save_iterations"))->value();
        if (output_stream) {
          *output_stream << "lp__,";
          model.write_csv_header(*output_stream);
        }

        double lp(0);
        int return_code = error_codes::CONFIG;
        if (algo->value() == "nesterov") {
          bool epsilon = dynamic_cast<real_argument*>(
                         algo->arg("nesterov")->arg("stepsize"))->value();
          
          
          stan::optimization::NesterovGradient<Model> ng(model, cont_vector, disc_vector,
                                                         epsilon, &std::cout);
          
          lp = ng.logp();
          
          double lastlp = lp - 1;
          std::cout << "Initial log joint probability = " << lp << std::endl;
          if (output_stream && save_iterations) {
            *output_stream << lp << ',';
            model.write_csv(base_rng, cont_vector, disc_vector,
                            *output_stream, &std::cout);
            output_stream->flush();
          }

          int m = 0;
          for (int i = 0; i < num_iterations; i++) {
            lastlp = lp;
            lp = ng.step();
            ng.params_r(cont_vector);
            if (do_print(i, refresh)) {
              std::cout << "Iteration ";
              std::cout << std::setw(2) << (m + 1) << ". ";
              std::cout << "Log joint probability = " << std::setw(10) << lp;
              std::cout << ". Improved by " << (lp - lastlp) << ".";
              std::cout << std::endl;
              std::cout.flush();
            }
            m++;
            if (output_stream && save_iterations) {
              *output_stream << lp << ',';
              model.write_csv(base_rng, cont_vector, disc_vector,
                              *output_stream, &std::cout);
              output_stream->flush();
            }

          }
          return_code = error_codes::OK;
        } else if (algo->value() == "newton") {
          
          std::vector<double> gradient;
          try {
            lp = model.template log_prob<false, false>(cont_vector, disc_vector, &std::cout);
          } catch (const std::exception& e) {
            write_error_msg(&std::cout, e);
            lp = -std::numeric_limits<double>::infinity();
          }
          
          std::cout << "initial log joint probability = " << lp << std::endl;
          if (output_stream && save_iterations) {
            *output_stream << lp << ',';
            model.write_csv(base_rng, cont_vector, disc_vector,
                            *output_stream, &std::cout);
            output_stream->flush();
          }

          double lastlp = lp - 1;
          int m = 0;
          while ((lp - lastlp) / fabs(lp) > 1e-8) {
            
            lastlp = lp;
            lp = stan::optimization::newton_step(model, cont_vector, disc_vector);
            std::cout << "Iteration ";
            std::cout << std::setw(2) << (m + 1) << ". ";
            std::cout << "Log joint probability = " << std::setw(10) << lp;
            std::cout << ". Improved by " << (lp - lastlp) << ".";
            std::cout << std::endl;
            std::cout.flush();
            m++;

            if (output_stream && save_iterations) {
              *output_stream << lp << ',';
              model.write_csv(base_rng, cont_vector, disc_vector,
                              *output_stream, &std::cout);
            }
            
          }
          return_code = error_codes::OK;
        } else if (algo->value() == "bfgs") {
          
          stan::optimization::BFGSLineSearch<Model> bfgs(model, cont_vector, disc_vector,
                                                         &std::cout);
          bfgs._opts.alpha0 = dynamic_cast<real_argument*>(
                         algo->arg("bfgs")->arg("init_alpha"))->value();
          bfgs._opts.tolF = dynamic_cast<real_argument*>(
                         algo->arg("bfgs")->arg("tol_obj"))->value();
          bfgs._opts.tolGrad = dynamic_cast<real_argument*>(
                         algo->arg("bfgs")->arg("tol_grad"))->value();
          bfgs._opts.tolX = dynamic_cast<real_argument*>(
                         algo->arg("bfgs")->arg("tol_param"))->value();
          bfgs._opts.maxIts = num_iterations;
          
          lp = bfgs.logp();
          
          std::cout << "initial log joint probability = " << lp << std::endl;
          if (output_stream && save_iterations) {
            *output_stream << lp << ',';
            model.write_csv(base_rng, cont_vector, disc_vector,
                            *output_stream, &std::cout);
            output_stream->flush();
          }

          int ret = 0;
          
          while (ret == 0) {  
            if (do_print(bfgs.iter_num(), 50*refresh)) {
              std::cout << "    Iter ";
              std::cout << "     log prob ";
              std::cout << "       ||dx|| ";
              std::cout << "     ||grad|| ";
              std::cout << "      alpha ";
// MAB: commented out but left in because it may be useful for debugging in the future
//              std::cout << "     alpha0 ";
              std::cout << " # evals ";
              std::cout << " Notes " << std::endl;
            }
            
            ret = bfgs.step();
            lp = bfgs.logp();
            bfgs.params_r(cont_vector);
            
            if (do_print(bfgs.iter_num(), refresh) || ret != 0 || !bfgs.note().empty()) {
              std::cout << " " << std::setw(7) << bfgs.iter_num() << " ";
              std::cout << " " << std::setw(12) << std::setprecision(6) 
                        << lp << " ";
              std::cout << " " << std::setw(12) << std::setprecision(6) 
                        << bfgs.prev_step_size() << " ";
              std::cout << " " << std::setw(12) << std::setprecision(6) 
                        << bfgs.curr_g().norm() << " ";
              std::cout << " " << std::setw(10) << std::setprecision(4) 
                        << bfgs.alpha() << " ";
              // std::cout << " " << std::setw(10) << std::setprecision(4) 
              // << bfgs.alpha0() << " ";
              std::cout << " " << std::setw(7) 
                        << bfgs.grad_evals() << " ";
              std::cout << " " << bfgs.note() << " ";
              std::cout << std::endl;
            }
            
            if (output_stream && save_iterations) {
              *output_stream << lp << ',';
              model.write_csv(base_rng, cont_vector, disc_vector,
                              *output_stream, &std::cout);
              output_stream->flush();
            }
          }
          
          
          if (ret >= 0) {
            std::cout << "Optimization terminated normally: " << std::endl;
            return_code = error_codes::OK;
          } else {
            std::cout << "Optimization terminated with error: " << std::endl;
            return_code = error_codes::SOFTWARE;
          }
          std::cout << "  " << bfgs.get_code_string(ret) << std::endl;
        } else {
          return_code = error_codes::CONFIG;
        }

        if (output_stream) {
          *output_stream << lp << ',';
          model.write_csv(base_rng, cont_vector, disc_vector,
                          *output_stream, &std::cout);
          output_stream->flush();
          output_stream->close();
          delete output_stream;
        }
        return return_code;
      }
        
      //////////////////////////////////////////////////
      //              Sampling Algorithms             //
      //////////////////////////////////////////////////
      
      if (parser.arg("method")->arg("sample")) {
        
        // Check timing
        clock_t start_check = clock();
        
        double init_log_prob;
        Eigen::VectorXd init_grad = Eigen::VectorXd::Zero(model.num_params_r());
        
        stan::model::gradient(model, cont_params, init_log_prob, init_grad, &std::cout);
        
        clock_t end_check = clock();
        double deltaT = (double)(end_check - start_check) / CLOCKS_PER_SEC;
        
        std::cout << std::endl;
        std::cout << "Gradient evaluation took " << deltaT << " seconds" << std::endl;
        std::cout << "1000 transitions using 10 leapfrog steps per transition would take "
                  << 1e4 * deltaT << " seconds." << std::endl;
        std::cout << "Adjust your expectations accordingly!" << std::endl << std::endl;
        std::cout << std::endl;
        
        stan::io::mcmc_writer<Model> writer(output_stream, diagnostic_stream, &std::cout);
        
        // Sampling parameters
        int num_warmup = dynamic_cast<int_argument*>(
                          parser.arg("method")->arg("sample")->arg("num_warmup"))->value();
        
        int num_samples = dynamic_cast<int_argument*>(
                          parser.arg("method")->arg("sample")->arg("num_samples"))->value();
        
        int num_thin = dynamic_cast<int_argument*>(
                       parser.arg("method")->arg("sample")->arg("thin"))->value();
        
        bool save_warmup = dynamic_cast<bool_argument*>(
                           parser.arg("method")->arg("sample")->arg("save_warmup"))->value();
        
        stan::mcmc::sample s(cont_params, 0, 0);
        
        double warmDeltaT;
        double sampleDeltaT;
        
        // Sampler
        stan::mcmc::base_mcmc* sampler_ptr = 0;
        
        list_argument* algo = dynamic_cast<list_argument*>
                              (parser.arg("method")->arg("sample")->arg("algorithm"));
        
        categorical_argument* adapt = dynamic_cast<categorical_argument*>(
                                      parser.arg("method")->arg("sample")->arg("adapt"));
        bool adapt_engaged = dynamic_cast<bool_argument*>(adapt->arg("engaged"))->value();
        
        if (algo->value() == "fixed_param") {
          
          sampler_ptr = new stan::mcmc::fixed_param_sampler();
          
          adapt_engaged = false;
          
          if (num_warmup != 0) {
            std::cout << "Warning: warmup will be skipped for the fixed parameter sampler!" << std::endl;
            num_warmup = 0;
          }
          
        } else if (algo->value() == "rwm") {
          
          std::cout << algo->arg("rwm")->description() << std::endl;
          return 0;
        
        } else if (algo->value() == "hmc") {
          
          int engine_index = 0;
          list_argument* engine 
            = dynamic_cast<list_argument*>(algo->arg("hmc")->arg("engine"));
          if (engine->value() == "static") {
            engine_index = 0;
          } else if (engine->value() == "nuts") {
            engine_index = 1;
          }
          
          int metric_index = 0;
          list_argument* metric 
            = dynamic_cast<list_argument*>(algo->arg("hmc")->arg("metric"));
          if (metric->value() == "unit_e") {
            metric_index = 0;
          } else if (metric->value() == "diag_e") {
            metric_index = 1;
          } else if (metric->value() == "dense_e") {
            metric_index = 2;
          }
          
          int sampler_select = engine_index 
            + 10 * metric_index 
            + 100 * static_cast<int>(adapt_engaged);
          
          switch (sampler_select) {
              
            case 0: {
              typedef stan::mcmc::unit_e_static_hmc<Model, rng_t> sampler;
              sampler_ptr = new sampler(model, base_rng, &std::cout, &std::cout);
              if (!init_static_hmc<sampler>(sampler_ptr, algo)) return 0;
              break;
            }
              
            case 1: {        
              typedef stan::mcmc::unit_e_nuts<Model, rng_t> sampler;
              sampler_ptr = new sampler(model, base_rng, &std::cout, &std::cout);
              if (!init_nuts<sampler>(sampler_ptr, algo)) return 0;
              break;
            }
              
            case 10: {
              typedef stan::mcmc::diag_e_static_hmc<Model, rng_t> sampler;
              sampler_ptr = new sampler(model, base_rng, &std::cout, &std::cout);
              if (!init_static_hmc<sampler>(sampler_ptr, algo)) return 0;
              break;
            }
            
            case 11: {
              typedef stan::mcmc::diag_e_nuts<Model, rng_t> sampler;
              sampler_ptr = new sampler(model, base_rng, &std::cout, &std::cout);
              if (!init_nuts<sampler>(sampler_ptr, algo)) return 0;
              break;
            }
            
            case 20: {
              typedef stan::mcmc::dense_e_static_hmc<Model, rng_t> sampler;
              sampler_ptr = new sampler(model, base_rng, &std::cout, &std::cout);
              if (!init_static_hmc<sampler>(sampler_ptr, algo)) return 0;
              break;
            }
            
            case 21: {
              typedef stan::mcmc::dense_e_nuts<Model, rng_t> sampler;
              sampler_ptr = new sampler(model, base_rng, &std::cout, &std::cout);
              if (!init_nuts<sampler>(sampler_ptr, algo)) return 0;
              break;
            }
            
            case 100: {
              typedef stan::mcmc::adapt_unit_e_static_hmc<Model, rng_t> sampler;
              sampler_ptr = new sampler(model, base_rng, &std::cout, &std::cout);
              if (!init_static_hmc<sampler>(sampler_ptr, algo)) return 0;
              if (!init_adapt<sampler>(sampler_ptr, adapt, cont_params)) return 0;
              break;
            }
            
            case 101: {
              typedef stan::mcmc::adapt_unit_e_nuts<Model, rng_t> sampler;
              sampler_ptr = new sampler(model, base_rng, &std::cout, &std::cout);
              if (!init_nuts<sampler>(sampler_ptr, algo)) return 0;
              if (!init_adapt<sampler>(sampler_ptr, adapt, cont_params)) return 0;
              break;
            }
            
            case 110: {
              typedef stan::mcmc::adapt_diag_e_static_hmc<Model, rng_t> sampler;
              sampler_ptr = new sampler(model, base_rng, &std::cout, &std::cout);
              if (!init_static_hmc<sampler>(sampler_ptr, algo)) return 0;
              if (!init_windowed_adapt<sampler>(sampler_ptr, adapt, num_warmup, cont_params)) 
                return 0;
              break;
            }
            
            case 111: {
              typedef stan::mcmc::adapt_diag_e_nuts<Model, rng_t> sampler;
              sampler_ptr = new sampler(model, base_rng, &std::cout, &std::cout);
              if (!init_nuts<sampler>(sampler_ptr, algo)) return 0;
              if (!init_windowed_adapt<sampler>(sampler_ptr, adapt, num_warmup, cont_params)) 
                return 0;
              break;
            }
            
            case 120: {
              typedef stan::mcmc::adapt_dense_e_static_hmc<Model, rng_t> sampler;
              sampler_ptr = new sampler(model, base_rng, &std::cout, &std::cout);
              if (!init_static_hmc<sampler>(sampler_ptr, algo)) return 0;
              if (!init_windowed_adapt<sampler>(sampler_ptr, adapt, num_warmup, cont_params)) 
                return 0;
              break;
            }
            
            case 121: {
              typedef stan::mcmc::adapt_dense_e_nuts<Model, rng_t> sampler;
              sampler_ptr = new sampler(model, base_rng, &std::cout, &std::cout);
              if (!init_nuts<sampler>(sampler_ptr, algo)) return 0;
              if (!init_windowed_adapt<sampler>(sampler_ptr, adapt, num_warmup, cont_params))
                return 0;
              break;
            }
            
            default:
              std::cout << "No sampler matching HMC specification!" << std::endl;
              return 0;
          }
          
        }
        
        // Headers
        writer.print_sample_names(s, sampler_ptr, model);
        writer.print_diagnostic_names(s, sampler_ptr, model);
        
        // Warm-Up
        clock_t start = clock();
        
        warmup<Model, rng_t>(sampler_ptr, num_warmup, num_samples, num_thin,
                             refresh, save_warmup,
                             writer,
                             s, model, base_rng);
        
        clock_t end = clock();
        warmDeltaT = (double)(end - start) / CLOCKS_PER_SEC;
        
        if (adapt_engaged) {
          dynamic_cast<mcmc::base_adapter*>(sampler_ptr)->disengage_adaptation();
          writer.print_adapt_finish(sampler_ptr);
        }
        
        // Sampling
        start = clock();
        
        stan::gm::sample<Model, rng_t>(sampler_ptr, num_warmup, num_samples, num_thin,
                                       refresh, true,
                                       writer,
                                       s, model, base_rng);
        
        end = clock();
        sampleDeltaT = (double)(end - start) / CLOCKS_PER_SEC;
        
        writer.print_timing(warmDeltaT, sampleDeltaT);
        
        if (sampler_ptr) delete sampler_ptr;
        
      }
      
      if (output_stream) {
        output_stream->close();
        delete output_stream;
      }
        
      if (diagnostic_stream) {
        diagnostic_stream->close();
        delete diagnostic_stream;
      }
      
      for (size_t i = 0; i < valid_arguments.size(); ++i)
        delete valid_arguments.at(i);
      
      return 0;
 
    }

  } // namespace gm

} // namespace stan

#endif<|MERGE_RESOLUTION|>--- conflicted
+++ resolved
@@ -399,19 +399,11 @@
           Eigen::VectorXd init_grad = Eigen::VectorXd::Zero(model.num_params_r());
           
           try {
-<<<<<<< HEAD
-            init_log_prob 
-              = stan::model::log_prob_grad<true, true>(model, cont_params, init_grad, 
-                                                       &std::cout);
+            stan::model::gradient(model, cont_params, init_log_prob, init_grad, &std::cout);
           } catch (const std::exception& e) {
-            std::cout << "Rejecting initialization at zero because of log_prob_grad failure."
+            std::cout << "Rejecting initialization at zero because of gradient failure."
                       << std::endl 
                       << e.what() << std::endl;
-=======
-            stan::model::gradient(model, cont_params, init_log_prob, init_grad, &std::cout);
-          } catch (std::domain_error e) {
-            std::cout << "Rejecting initialization at zero because of gradient failure." << std::endl;
->>>>>>> 660aeef4
             return error_codes::OK;
           }
           
@@ -452,15 +444,8 @@
             // FIXME: allow config vs. std::cout
             double init_log_prob;
             try {
-<<<<<<< HEAD
-              init_log_prob
-                = stan::model::log_prob_grad<true, true>(model, cont_params, init_grad, 
-                                                         &std::cout);
+              stan::model::gradient(model, cont_params, init_log_prob, init_grad, &std::cout);
             } catch (const std::exception& e) {
-=======
-              stan::model::gradient(model, cont_params, init_log_prob, init_grad, &std::cout);
-            } catch (std::domain_error e) {
->>>>>>> 660aeef4
               write_error_msg(&std::cout, e);
               std::cout << "Rejecting proposed initial value with zero density." 
                         << std::endl;
@@ -514,22 +499,12 @@
         Eigen::VectorXd init_grad = Eigen::VectorXd::Zero(model.num_params_r());
         
         try {
-<<<<<<< HEAD
-        
-          init_log_prob
-            = stan::model::log_prob_grad<true, true>(model, cont_params, init_grad, 
-                                                     &std::cout);
-
+          stan::model::gradient(model, cont_params, init_log_prob, init_grad, &std::cout);
         } catch (const std::exception& e) {
           std::cout 
-            << "Rejecting user-specified initialization because of log_prob_grad failure." 
+            << "Rejecting user-specified initialization because of gradient failure."
             << std::endl
             << e.what() << std::endl;
-=======
-          stan::model::gradient(model, cont_params, init_log_prob, init_grad, &std::cout);
-        } catch (std::domain_error e) {
-          std::cout << "Rejecting user-specified initialization because of gradient failure." << std::endl;
->>>>>>> 660aeef4
           return 0;
         }
         
