--- conflicted
+++ resolved
@@ -25,13 +25,9 @@
               typename T_y, typename T_loc, typename T_scale>
     typename return_type<T_y,T_loc,T_scale>::type
     lognormal_log(const T_y& y, const T_loc& mu, const T_scale& sigma) {
-<<<<<<< HEAD
-      static const char* function = "stan::prob::lognormal_log(%1%)";
+      static const std::string function("stan::prob::lognormal_log");
       typedef typename stan::partials_return_type<T_y,T_loc,T_scale>::type
         T_partials_return;
-=======
-      static const std::string function("stan::prob::lognormal_log");
->>>>>>> 616f9a5d
 
       using stan::is_constant_struct;
       using stan::error_handling::check_not_nan;
@@ -155,17 +151,12 @@
     template <typename T_y, typename T_loc, typename T_scale>
     typename return_type<T_y,T_loc,T_scale>::type
     lognormal_cdf(const T_y& y, const T_loc& mu, const T_scale& sigma) {
-<<<<<<< HEAD
-      static const char* function = "stan::prob::lognormal_cdf(%1%)";
+      static const std::string function("stan::prob::lognormal_cdf");
+
       typedef typename stan::partials_return_type<T_y,T_loc,T_scale>::type 
         T_partials_return;
 
       T_partials_return cdf = 1.0;
-=======
-      static const std::string function("stan::prob::lognormal_cdf");
-      
-      double cdf = 1.0;
->>>>>>> 616f9a5d
       
       using stan::error_handling::check_not_nan;
       using stan::error_handling::check_finite;
@@ -239,17 +230,11 @@
     template <typename T_y, typename T_loc, typename T_scale>
     typename return_type<T_y,T_loc,T_scale>::type
     lognormal_cdf_log(const T_y& y, const T_loc& mu, const T_scale& sigma) {
-<<<<<<< HEAD
-      static const char* function = "stan::prob::lognormal_cdf_log(%1%)";
+      static const std::string function("stan::prob::lognormal_cdf_log");
       typedef typename stan::partials_return_type<T_y,T_loc,T_scale>::type 
         T_partials_return;
 
       T_partials_return cdf_log = 0.0;
-=======
-      static const std::string function("stan::prob::lognormal_cdf_log");
-      
-      double cdf_log = 0.0;
->>>>>>> 616f9a5d
       
       using stan::error_handling::check_not_nan;
       using stan::error_handling::check_finite;
@@ -316,17 +301,11 @@
     template <typename T_y, typename T_loc, typename T_scale>
     typename return_type<T_y,T_loc,T_scale>::type
     lognormal_ccdf_log(const T_y& y, const T_loc& mu, const T_scale& sigma) {
-<<<<<<< HEAD
-      static const char* function = "stan::prob::lognormal_ccdf_log(%1%)";
+      static const std::string function("stan::prob::lognormal_ccdf_log");
       typedef typename stan::partials_return_type<T_y,T_loc,T_scale>::type 
         T_partials_return;
 
       T_partials_return ccdf_log = 0.0;
-=======
-      static const std::string function("stan::prob::lognormal_ccdf_log");
-      
-      double ccdf_log = 0.0;
->>>>>>> 616f9a5d
       
       using stan::error_handling::check_not_nan;
       using stan::error_handling::check_finite;
