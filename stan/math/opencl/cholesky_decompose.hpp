--- conflicted
+++ resolved
@@ -5,12 +5,7 @@
 #include <stan/math/opencl/matrix_cl_view.hpp>
 #include <stan/math/opencl/multiply_transpose.hpp>
 #include <stan/math/opencl/tri_inverse.hpp>
-<<<<<<< HEAD
-#include <stan/math/opencl/transpose.hpp>
-#include <stan/math/opencl/subtract.hpp>
-=======
 #include <stan/math/opencl/sub_block.hpp>
->>>>>>> bd9b9e8f
 #include <stan/math/opencl/err/check_diagonal_zeros.hpp>
 #include <stan/math/opencl/err/check_nan.hpp>
 #include <stan/math/opencl/err/check_opencl.hpp>
@@ -86,13 +81,7 @@
   A_21.sub_block(A, block, 0, 0, 0, block_subset, block);
   // computes A_21*((L_11^-1)^T)
   // and copies the resulting submatrix to the lower left hand corner of A
-<<<<<<< HEAD
-  matrix_cl L_21
-      = opencl::multiply<TriangularViewCL::Entire, TriangularViewCL::Upper>(
-          A_21, transpose(tri_inverse<TriangularViewCL::Lower>(A_11)));
-=======
   matrix_cl<T> L_21 = A_21 * transpose(tri_inverse(A_11));
->>>>>>> bd9b9e8f
   A.sub_block(L_21, 0, 0, block, 0, block_subset, block);
   matrix_cl<T> A_22(block_subset, block_subset);
   A_22.sub_block(A, block, block, 0, 0, block_subset, block_subset);
