--- conflicted
+++ resolved
@@ -79,13 +79,7 @@
   A_21.sub_block(A, block, 0, 0, 0, block_subset, block);
   // computes A_21*((L_11^-1)^T)
   // and copies the resulting submatrix to the lower left hand corner of A
-<<<<<<< HEAD
-  matrix_cl L_21 = A_21 * transpose(tri_inverse(A_11));
-=======
-  matrix_cl<T> L_21
-      = opencl::multiply<TriangularViewCL::Entire, TriangularViewCL::Upper>(
-          A_21, transpose(tri_inverse<TriangularViewCL::Lower>(A_11)));
->>>>>>> 6d5e51b8
+  matrix_cl<T> L_21 = A_21 * transpose(tri_inverse(A_11));
   A.sub_block(L_21, 0, 0, block, 0, block_subset, block);
   matrix_cl<T> A_22(block_subset, block_subset);
   A_22.sub_block(A, block, block, 0, 0, block_subset, block_subset);
