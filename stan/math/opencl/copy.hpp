--- conflicted
+++ resolved
@@ -13,12 +13,9 @@
 #include <stan/math/opencl/err/check_opencl.hpp>
 #include <stan/math/prim/mat/fun/Eigen.hpp>
 #include <stan/math/prim/scal/err/check_size_match.hpp>
-<<<<<<< HEAD
 #include <stan/math/rev/scal/fun/value_of_rec.hpp>
-=======
 #include <stan/math/prim/arr/fun/vec_concat.hpp>
 
->>>>>>> f49f2245
 #include <CL/cl.hpp>
 #include <iostream>
 #include <vector>
@@ -39,70 +36,16 @@
  * @return matrix_cl with a copy of the data in the source matrix
  */
 template <int R, int C>
-<<<<<<< HEAD
-inline void copy(matrix_cl& dst, const Eigen::Matrix<double, R, C>& src) {
-  check_size_match("copy (Eigen -> (OpenCL))", "src.rows()", src.rows(),
-                   "dst.rows()", dst.rows());
-  check_size_match("copy (Eigen -> (OpenCL))", "src.cols()", src.cols(),
-                   "dst.cols()", dst.cols());
-=======
-inline matrix_cl to_matrix_cl(const Eigen::Matrix<double, R, C>& src) {
-  matrix_cl dst(src.rows(), src.cols());
->>>>>>> f49f2245
+inline matrix_cl to_matrix_cl(const Eigen::Matrix<double, R, C>& src) try {
+  matrix_cl dst(src.rows(), src.cols());
   if (src.size() == 0) {
     return dst;
   }
-<<<<<<< HEAD
   internal::cache_copy(dst.buffer(), src);
-}
-
-/**
- * Copies the source var type Eigen matrix to
- * the destination matrix that is stored
- * on the GPU.
- *
- * @tparam T type of data in the Eigen matrix
- * @param dst destination matrix on the GPU
- * @param src source Eigen matrix
- *
- * @throw <code>std::invalid_argument</code> if the
- * matrices do not have matching dimensions
- */
-template <int R, int C>
-inline void copy(matrix_cl& dst, const Eigen::Matrix<var, R, C>& src) {
-  check_size_match("copy (Eigen -> GPU)", "src.rows()", src.rows(),
-                   "dst.rows()", dst.rows());
-  check_size_match("copy (Eigen -> GPU)", "src.cols()", src.cols(),
-                   "dst.cols()", dst.cols());
-  if (src.size() == 0) {
-    return;
-  }
-  cl::CommandQueue queue = opencl_context.queue();
-=======
->>>>>>> f49f2245
-  try {
-    /**
-     * Writes the contents of src to the OpenCL buffer
-     * starting at the offset 0
-     * CL_FALSE denotes that the call is non-blocking
-     * This means that future kernels need to know about the copy_event
-     * So that they do not execute until this transfer finishes.
-     */
-<<<<<<< HEAD
-    queue.enqueueWriteBuffer(dst.buffer(), CL_TRUE, 0,
-                             sizeof(double) * dst.size(),
-                             value_of_rec(src).data());
-=======
-    cl::Event copy_event;
-    const cl::CommandQueue& queue = opencl_context.queue();
-    queue.enqueueWriteBuffer(dst.buffer(), CL_FALSE, 0,
-                             sizeof(double) * dst.size(), src.data(),
-                             &dst.write_events(), &copy_event);
-    dst.add_write_event(copy_event);
->>>>>>> f49f2245
-  } catch (const cl::Error& e) {
-    check_opencl_error("copy Eigen->(OpenCL)", e);
-  }
+  return dst;
+} catch (const cl::Error& e) {
+  check_opencl_error("copy Eigen->(OpenCL)", e);
+  matrix_cl dst(src.rows(), src.cols());
   return dst;
 }
 
@@ -114,41 +57,25 @@
  * @param src source matrix on the OpenCL device
  * @return Eigen matrix with a copy of the data in the source matrix
  */
-<<<<<<< HEAD
-template <int R, int C>
-inline void copy(Eigen::Matrix<double, R, C>& dst, const matrix_cl& src) {
-  check_size_match("copy ((OpenCL) -> Eigen)", "src.rows()", src.rows(),
-                   "dst.rows()", dst.rows());
-  check_size_match("copy ((OpenCL) -> Eigen)", "src.cols()", src.cols(),
-                   "dst.cols()", dst.cols());
-=======
 inline Eigen::Matrix<double, Eigen::Dynamic, Eigen::Dynamic> from_matrix_cl(
-    const matrix_cl& src) {
+    const matrix_cl& src) try {
   Eigen::Matrix<double, Eigen::Dynamic, Eigen::Dynamic> dst(src.rows(),
                                                             src.cols());
->>>>>>> f49f2245
   if (src.size() == 0) {
     return dst;
   }
-  try {
-    /**
-     * Reads the contents of the OpenCL buffer
-     * starting at the offset 0 to the Eigen
-     * matrix
-     * CL_TRUE denotes that the call is blocking
-     * We do not want to pass data back to the CPU until all of the jobs
-     * called on the source matrix are finished.
-     */
-    cl::Event copy_event;
-    const cl::CommandQueue queue = opencl_context.queue();
-    queue.enqueueReadBuffer(src.buffer(), CL_FALSE, 0,
-                            sizeof(double) * dst.size(), dst.data(),
-                            &src.write_events(), &copy_event);
-    copy_event.wait();
-    src.clear_write_events();
-  } catch (const cl::Error& e) {
-    check_opencl_error("copy (OpenCL)->Eigen", e);
-  }
+  cl::Event copy_event;
+  const cl::CommandQueue queue = opencl_context.queue();
+  queue.enqueueReadBuffer(src.buffer(), CL_FALSE, 0,
+                          sizeof(double) * dst.size(), dst.data(),
+                          &src.write_events(), &copy_event);
+  copy_event.wait();
+  src.clear_write_events();
+  return dst;
+} catch (const cl::Error& e) {
+  check_opencl_error("copy (OpenCL)->Eigen", e);
+  Eigen::Matrix<double, Eigen::Dynamic, Eigen::Dynamic> dst(src.rows(),
+                                                            src.cols());
   return dst;
 }
 
@@ -161,29 +88,29 @@
  * @return the packed std::vector
  */
 template <TriangularViewCL triangular_view>
-inline std::vector<double> packed_copy(const matrix_cl& src) {
+inline std::vector<double> packed_copy(const matrix_cl& src) try {
   const int packed_size = src.rows() * (src.rows() + 1) / 2;
   std::vector<double> dst(packed_size);
   if (dst.size() == 0) {
     return dst;
   }
-  try {
-    const cl::CommandQueue queue = opencl_context.queue();
-    matrix_cl packed(packed_size, 1);
-    stan::math::opencl_kernels::pack(cl::NDRange(src.rows(), src.rows()),
-                                     packed, src, src.rows(), src.rows(),
-                                     triangular_view);
-    const std::vector<cl::Event> mat_events
-        = vec_concat(packed.read_write_events(), src.write_events());
-    cl::Event copy_event;
-    queue.enqueueReadBuffer(packed.buffer(), CL_FALSE, 0,
-                            sizeof(double) * packed_size, dst.data(),
-                            &mat_events, &copy_event);
-    copy_event.wait();
-    src.clear_write_events();
-  } catch (const cl::Error& e) {
-    check_opencl_error("packed_copy (OpenCL->std::vector)", e);
-  }
+  const cl::CommandQueue queue = opencl_context.queue();
+  matrix_cl packed(packed_size, 1);
+  stan::math::opencl_kernels::pack(cl::NDRange(src.rows(), src.rows()),
+                                   packed, src, src.rows(), src.rows(),
+                                   triangular_view);
+  const std::vector<cl::Event> mat_events
+      = vec_concat(packed.read_write_events(), src.write_events());
+  cl::Event copy_event;
+  queue.enqueueReadBuffer(packed.buffer(), CL_FALSE, 0,
+                          sizeof(double) * packed_size, dst.data(),
+                          &mat_events, &copy_event);
+  copy_event.wait();
+  src.clear_write_events();
+  return dst;
+} catch (const cl::Error& e) {
+  check_opencl_error("packed_copy (OpenCL->std::vector)", e);
+  std::vector<double> dst(packed_size);
   return dst;
 }
 
@@ -209,20 +136,20 @@
   if (dst.size() == 0) {
     return dst;
   }
-  try {
-    matrix_cl packed(packed_size, 1);
-    cl::Event packed_event;
-    const cl::CommandQueue queue = opencl_context.queue();
-    queue.enqueueWriteBuffer(packed.buffer(), CL_FALSE, 0,
-                             sizeof(double) * packed_size, src.data(), NULL,
-                             &packed_event);
-    packed.add_write_event(packed_event);
-    stan::math::opencl_kernels::unpack(cl::NDRange(dst.rows(), dst.rows()), dst,
-                                       packed, dst.rows(), dst.rows(),
-                                       triangular_view);
-  } catch (const cl::Error& e) {
-    check_opencl_error("packed_copy (std::vector->OpenCL)", e);
-  }
+  matrix_cl packed(packed_size, 1);
+  cl::Event packed_event;
+  const cl::CommandQueue queue = opencl_context.queue();
+  queue.enqueueWriteBuffer(packed.buffer(), CL_FALSE, 0,
+                           sizeof(double) * packed_size, src.data(), NULL,
+                           &packed_event);
+  packed.add_write_event(packed_event);
+  stan::math::opencl_kernels::unpack(cl::NDRange(dst.rows(), dst.rows()), dst,
+                                     packed, dst.rows(), dst.rows(),
+                                     triangular_view);
+  return dst;
+} catch (const cl::Error& e) {
+  check_opencl_error("packed_copy (std::vector->OpenCL)", e);
+  matrix_cl dst(rows, rows);
   return dst;
 }
 
@@ -236,36 +163,24 @@
  * @throw <code>std::invalid_argument</code> if the
  * matrices do not have matching dimensions
  */
-inline matrix_cl copy_cl(const matrix_cl& src) {
+inline matrix_cl copy_cl(const matrix_cl& src) try {
   matrix_cl dst(src.rows(), src.cols());
   if (src.size() == 0) {
     return dst;
   }
-  try {
-    cl::CommandQueue queue = opencl_context.queue();
-    /**
-     * Copies the contents of the src buffer to the dst buffer
-     * see the matrix_cl(matrix_cl&) constructor
-     *  for explanation
-     */
-<<<<<<< HEAD
-    cl::Event copy_event;
-    queue.enqueueCopyBuffer(src.buffer(), dst.buffer(), 0, 0,
-                            sizeof(double) * dst.size(), NULL, &copy_event);
-    copy_event.wait();
-=======
-    cl::CommandQueue queue = opencl_context.queue();
-    const std::vector<cl::Event> mat_events
-        = vec_concat(dst.read_write_events(), src.write_events());
-    cl::Event copy_event;
-    queue.enqueueCopyBuffer(src.buffer(), dst.buffer(), 0, 0,
-                            sizeof(double) * src.size(), &mat_events,
-                            &copy_event);
-    dst.add_write_event(copy_event);
-    src.add_read_event(copy_event);
-  } catch (const cl::Error& e) {
-    check_opencl_error("copy (OpenCL)->(OpenCL)", e);
-  }
+  cl::CommandQueue queue = opencl_context.queue();
+  const std::vector<cl::Event> mat_events
+      = vec_concat(dst.read_write_events(), src.write_events());
+  cl::Event copy_event;
+  queue.enqueueCopyBuffer(src.buffer(), dst.buffer(), 0, 0,
+                          sizeof(double) * src.size(), &mat_events,
+                          &copy_event);
+  dst.add_write_event(copy_event);
+  src.add_read_event(copy_event);
+  return dst;
+} catch (const cl::Error& e) {
+  check_opencl_error("copy (OpenCL)->(OpenCL)", e);
+  matrix_cl dst(src.rows(), src.cols());
   return dst;
 }
 
@@ -276,23 +191,22 @@
  * @return dst Arithmetic to receive the matrix_cl value.
  */
 template <typename T, std::enable_if_t<std::is_arithmetic<T>::value, int> = 0>
-inline T from_matrix_cl(const matrix_cl& src) {
+inline T from_matrix_cl(const matrix_cl& src) try {
   T dst;
   check_size_match("copy ((OpenCL) -> (OpenCL))", "src.rows()", src.rows(),
                    "dst.rows()", 1);
   check_size_match("copy ((OpenCL) -> (OpenCL))", "src.cols()", src.cols(),
                    "dst.cols()", 1);
-  try {
-    cl::Event copy_event;
-    const cl::CommandQueue queue = opencl_context.queue();
-    queue.enqueueReadBuffer(src.buffer(), CL_FALSE, 0, sizeof(T), &dst,
-                            &src.write_events(), &copy_event);
-    copy_event.wait();
-    src.clear_write_events();
->>>>>>> f49f2245
-  } catch (const cl::Error& e) {
-    check_opencl_error("copy (OpenCL)->(OpenCL)", e);
-  }
+  cl::Event copy_event;
+  const cl::CommandQueue queue = opencl_context.queue();
+  queue.enqueueReadBuffer(src.buffer(), CL_FALSE, 0, sizeof(T), &dst,
+                          &src.write_events(), &copy_event);
+  copy_event.wait();
+  src.clear_write_events();
+  return dst;
+} catch (const cl::Error& e) {
+  check_opencl_error("copy (OpenCL)->(OpenCL)", e);
+  T dst;
   return dst;
 }
 
@@ -303,21 +217,21 @@
  * @return A 1x1 matrix on the device.
  */
 template <typename T, std::enable_if_t<std::is_arithmetic<T>::value, int> = 0>
-inline matrix_cl to_matrix_cl(const T& src) {
+inline matrix_cl to_matrix_cl(const T& src) try {
   matrix_cl dst(1, 1);
   check_size_match("copy ((OpenCL) -> (OpenCL))", "src.rows()", dst.rows(),
                    "dst.rows()", 1);
   check_size_match("copy ((OpenCL) -> (OpenCL))", "src.cols()", dst.cols(),
                    "dst.cols()", 1);
-  try {
-    cl::Event copy_event;
-    const cl::CommandQueue queue = opencl_context.queue();
-    queue.enqueueWriteBuffer(dst.buffer(), CL_FALSE, 0, sizeof(T), &src,
-                             &dst.write_events(), &copy_event);
-    dst.add_write_event(copy_event);
-  } catch (const cl::Error& e) {
-    check_opencl_error("copy (OpenCL)->(OpenCL)", e);
-  }
+  cl::Event copy_event;
+  const cl::CommandQueue queue = opencl_context.queue();
+  queue.enqueueWriteBuffer(dst.buffer(), CL_FALSE, 0, sizeof(T), &src,
+                           &dst.write_events(), &copy_event);
+  dst.add_write_event(copy_event);
+  return dst;
+} catch (const cl::Error& e) {
+  check_opencl_error("copy (OpenCL)->(OpenCL)", e);
+  matrix_cl dst(1, 1);
   return dst;
 }
 
