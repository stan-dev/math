--- conflicted
+++ resolved
@@ -39,12 +39,13 @@
  public:
   // Forward declare the methods that work in place on the matrix
   template <TriangularViewCL triangular_view = TriangularViewCL::Entire>
-  inline void zeros();
+  void zeros();
   template <TriangularMapCL triangular_map = TriangularMapCL::LowerToUpper>
-  inline void triangular_transpose();
+  void triangular_transpose();
   template <TriangularViewCL triangular_view = TriangularViewCL::Entire>
-  inline void sub_block(const matrix_cl& A, int A_i, int A_j, int this_i,
-                        int this_j, int nrows, int ncols);
+  void sub_block(const matrix_cl& A, size_t A_i, size_t A_j, size_t this_i,
+                 size_t this_j, size_t nrows, size_t ncols);
+
   int rows() const { return rows_; }
 
   int cols() const { return cols_; }
@@ -152,106 +153,6 @@
     oclBuffer_ = a.buffer();
     return *this;
   }
-<<<<<<< HEAD
-=======
-
-  /**
-   * Stores zeros in the matrix on the OpenCL device.
-   * Supports writing zeroes to the lower and upper triangular or
-   * the whole matrix.
-   *
-   * @tparam triangular_view Specifies if zeros are assigned to
-   * the entire matrix, lower triangular or upper triangular. The
-   * value must be of type TriangularViewCL
-   */
-  template <TriangularViewCL triangular_view = TriangularViewCL::Entire>
-  void zeros() {
-    if (size() == 0)
-      return;
-    cl::CommandQueue cmdQueue = opencl_context.queue();
-    try {
-      opencl_kernels::zeros(cl::NDRange(this->rows(), this->cols()),
-                            this->buffer(), this->rows(), this->cols(),
-                            triangular_view);
-    } catch (const cl::Error& e) {
-      check_opencl_error("zeros", e);
-    }
-  }
-
-  /**
-   * Copies a lower/upper triangular of a matrix to it's upper/lower.
-   *
-   * @tparam triangular_map Specifies if the copy is
-   * lower-to-upper or upper-to-lower triangular. The value
-   * must be of type TriangularMap
-   *
-   * @throw <code>std::invalid_argument</code> if the matrix is not square.
-   *
-   */
-  template <TriangularMapCL triangular_map = TriangularMapCL::LowerToUpper>
-  void triangular_transpose() {
-    if (size() == 0 || size() == 1) {
-      return;
-    }
-    check_size_match("triangular_transpose ((OpenCL))",
-                     "Expecting a square matrix; rows of ", "A", rows(),
-                     "columns of ", "A", cols());
-
-    cl::CommandQueue cmdQueue = opencl_context.queue();
-    try {
-      opencl_kernels::triangular_transpose(
-          cl::NDRange(this->rows(), this->cols()), this->buffer(), this->rows(),
-          this->cols(), triangular_map);
-    } catch (const cl::Error& e) {
-      check_opencl_error("triangular_transpose", e);
-    }
-  }
-  /**
-   * Write the context of A into
-   * <code>this</code> starting at the top left of <code>this</code>
-   * @param A input matrix
-   * @param A_i the offset row in A
-   * @param A_j the offset column in A
-   * @param this_i the offset row for the matrix to be subset into
-   * @param this_j the offset col for the matrix to be subset into
-   * @param nrows the number of rows in the submatrix
-   * @param ncols the number of columns in the submatrix
-   */
-  template <TriangularViewCL triangular_view = TriangularViewCL::Entire>
-  void sub_block(const matrix_cl& A, size_t A_i, size_t A_j, size_t this_i,
-                 size_t this_j, size_t nrows, size_t ncols) {
-    if (nrows == 0 || ncols == 0) {
-      return;
-    }
-    if ((A_i + nrows) > A.rows() || (A_j + ncols) > A.cols()
-        || (this_i + nrows) > this->rows() || (this_j + ncols) > this->cols()) {
-      domain_error("sub_block", "submatrix in *this", " is out of bounds", "");
-    }
-    cl::CommandQueue cmdQueue = opencl_context.queue();
-    try {
-      if (triangular_view == TriangularViewCL::Entire) {
-        cl::size_t<3> src_offset
-            = opencl::to_size_t<3>({A_i * sizeof(double), A_j, 0});
-        cl::size_t<3> dst_offset
-            = opencl::to_size_t<3>({this_i * sizeof(double), this_j, 0});
-        cl::size_t<3> size
-            = opencl::to_size_t<3>({nrows * sizeof(double), ncols, 1});
-        cmdQueue.enqueueCopyBufferRect(
-            A.buffer(), this->buffer(), src_offset, dst_offset, size,
-            A.rows() * sizeof(double), A.rows() * A.cols() * sizeof(double),
-            sizeof(double) * this->rows(),
-            this->rows() * this->cols() * sizeof(double));
-      } else {
-        opencl_kernels::sub_block(cl::NDRange(nrows, ncols), A.buffer(),
-                                  this->buffer(), A_i, A_j, this_i, this_j,
-                                  nrows, ncols, A.rows(), A.cols(),
-                                  this->rows(), this->cols(), triangular_view);
-      }
-    } catch (const cl::Error& e) {
-      check_opencl_error("copy_submatrix", e);
-    }
-  }
->>>>>>> 1a641ffb
 };
 
 }  // namespace math
