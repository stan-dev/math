--- conflicted
+++ resolved
@@ -298,27 +298,7 @@
   explicit matrix_cl(Mat&& A,
                      matrix_cl_view partial_view = matrix_cl_view::Entire)
       : rows_(A.rows()), cols_(A.cols()), view_(partial_view) {
-<<<<<<< HEAD
-    initialize_buffer<std::is_rvalue_reference<Mat&&>::value>(A.eval().data());
-=======
-    if (size() == 0) {
-      return;
-    }
-    cl::Context& ctx = opencl_context.context();
-    try {
-      buffer_cl_ = cl::Buffer(ctx, CL_MEM_READ_WRITE, sizeof(T) * A.size());
-      cl::Event transfer_event;
-      cl::CommandQueue& queue = opencl_context.queue();
-      queue.enqueueWriteBuffer(
-          this->buffer_cl_,
-          opencl_context.in_order() || std::is_rvalue_reference<Mat&&>::value
-              || !is_eigen_matrix<Mat>::value,
-          0, sizeof(T) * A.size(), A.eval().data(), nullptr, &transfer_event);
-      this->add_write_event(transfer_event);
-    } catch (const cl::Error& e) {
-      check_opencl_error("matrix constructor", e);
-    }
->>>>>>> 6455b691
+    initialize_buffer<std::is_rvalue_reference<Mat&&>::value || !is_eigen_matrix<Mat>::value>(A.eval().data());
   }
 
   /**
