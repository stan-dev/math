#ifndef STAN_MATH_OPENCL_MATRIX_CL_HPP
#define STAN_MATH_OPENCL_MATRIX_CL_HPP
#ifdef STAN_OPENCL
#include <stan/math/opencl/opencl_context.hpp>
#include <stan/math/opencl/constants.hpp>
<<<<<<< HEAD
#include <stan/math/opencl/cache_copy.hpp>
#include <stan/math/prim/mat/fun/Eigen.hpp>
#include <stan/math/prim/scal/err/check_size_match.hpp>
#include <stan/math/prim/scal/err/domain_error.hpp>
#include <stan/math/opencl/kernels/copy.hpp>
#include <stan/math/opencl/kernels/sub_block.hpp>
#include <stan/math/opencl/kernels/unpack.hpp>
#include <stan/math/opencl/kernels/triangular_transpose.hpp>
#include <stan/math/opencl/kernels/zeros.hpp>
#include <stan/math/rev/scal/fun/value_of_rec.hpp>
=======
#include <stan/math/opencl/err/check_opencl.hpp>
#include <stan/math/prim/mat/fun/Eigen.hpp>
#include <stan/math/prim/scal/err/check_size_match.hpp>
#include <stan/math/prim/scal/err/domain_error.hpp>
#include <stan/math/prim/arr/fun/vec_concat.hpp>
>>>>>>> f49f2245
#include <CL/cl.hpp>
#include <string>
#include <vector>
#include <algorithm>

/**
 *  @file stan/math/opencl/matrix_cl.hpp
 *  @brief The matrix_cl class - allocates memory space on the OpenCL device,
 *    functions for transfering matrices to and from OpenCL devices
 */
namespace stan {
namespace math {
/**
 * Represents a matrix on the OpenCL device.
 *
 * The matrix data is stored in the oclBuffer_.
 */
class matrix_cl {
 private:
  /**
   * cl::Buffer provides functionality for working with the OpenCL buffer.
   * An OpenCL buffer allocates the memory in the device that
   * is provided by the context.
   */
  cl::Buffer oclBuffer_;
  const int rows_;
  const int cols_;
  mutable std::vector<cl::Event> write_events_;  // Tracks write jobs
  mutable std::vector<cl::Event> read_events_;   // Tracks reads

 public:
  // Forward declare the methods that work in place on the matrix
  template <TriangularViewCL triangular_view = TriangularViewCL::Entire>
  void zeros();
  template <TriangularMapCL triangular_map = TriangularMapCL::LowerToUpper>
  void triangular_transpose();
  template <TriangularViewCL triangular_view = TriangularViewCL::Entire>
  void sub_block(const matrix_cl& A, size_t A_i, size_t A_j, size_t this_i,
                 size_t this_j, size_t nrows, size_t ncols);
  int rows() const { return rows_; }

  int cols() const { return cols_; }

  int size() const { return rows_ * cols_; }
<<<<<<< HEAD
=======

  /**
   * Clear the write events from the event stacks.
   */
  inline void clear_write_events() const {
    write_events_.clear();
    return;
  }

  /**
   * Clear the read events from the event stacks.
   */
  inline void clear_read_events() const {
    read_events_.clear();
    return;
  }

  /**
   * Clear the write events from the event stacks.
   */
  inline void clear_read_write_events() const {
    read_events_.clear();
    write_events_.clear();
    return;
  }

  /**
   * Get the events from the event stacks.
   * @return The write event stack.
   */
  inline const std::vector<cl::Event>& write_events() const {
    return write_events_;
  }

  /**
   * Get the events from the event stacks.
   * @return The read/write event stack.
   */
  inline const std::vector<cl::Event>& read_events() const {
    return read_events_;
  }

  /**
   * Get the events from the event stacks.
   * @return The read/write event stack.
   */
  inline const std::vector<cl::Event> read_write_events() const {
    return vec_concat(this->read_events(), this->write_events());
  }

  /**
   * Add an event to the read event stack.
   * @param new_event The event to be pushed on the event stack.
   */
  inline void add_read_event(cl::Event new_event) const {
    this->read_events_.push_back(new_event);
  }

  /**
   * Add an event to the write event stack.
   * @param new_event The event to be pushed on the event stack.
   */
  inline void add_write_event(cl::Event new_event) const {
    this->write_events_.push_back(new_event);
  }

  /**
   * Add an event to the read/write event stack.
   * @param new_event The event to be pushed on the event stack.
   */
  inline void add_read_write_event(cl::Event new_event) const {
    this->read_events_.push_back(new_event);
    this->write_events_.push_back(new_event);
  }

  /**
   * Waits for the write events and clears the read event stack.
   */
  inline void wait_for_write_events() const {
    cl::CommandQueue queue = opencl_context.queue();
    cl::Event copy_event;
    queue.enqueueBarrierWithWaitList(&this->write_events(), &copy_event);
    copy_event.wait();
    write_events_.clear();
    return;
  }

  /**
   * Waits for the read events and clears the read event stack.
   */
  inline void wait_for_read_events() const {
    cl::CommandQueue queue = opencl_context.queue();
    cl::Event copy_event;
    queue.enqueueBarrierWithWaitList(&this->read_events(), &copy_event);
    copy_event.wait();
    read_events_.clear();
    return;
  }

  /**
   * Waits for read and write events to finish and clears the read, write, and
   * read/write event stacks.
   */
  inline void wait_for_read_write_events() const {
    cl::CommandQueue queue = opencl_context.queue();
    cl::Event copy_event;
    const std::vector<cl::Event> mat_events = this->read_write_events();
    queue.enqueueBarrierWithWaitList(&mat_events, &copy_event);
    copy_event.wait();
    read_events_.clear();
    write_events_.clear();
    return;
  }

>>>>>>> f49f2245
  const cl::Buffer& buffer() const { return oclBuffer_; }
  matrix_cl() : rows_(0), cols_(0) {}

  matrix_cl(cl::Buffer& A, const int R, const int C) : rows_(R), cols_(C) {
    oclBuffer_ = A;
  }
  template <typename T>
  explicit matrix_cl(std::vector<T> A) : rows_(1), cols_(A.size()) {
    if (A.size() == 0)
      return;
    // the context is needed to create the buffer object
    cl::Context& ctx = opencl_context.context();
    cl::CommandQueue& queue = opencl_context.queue();
    try {
      oclBuffer_
          = cl::Buffer(ctx, CL_MEM_READ_WRITE, sizeof(double) * A.size());
      queue.enqueueWriteBuffer(oclBuffer_, CL_TRUE, 0,
                               sizeof(double) * A.size(),
                               value_of_rec(A).data());
    } catch (const cl::Error& e) {
      check_opencl_error("matrix_cl(std::vector<T>) constructor", e);
    }
  }

  explicit matrix_cl(std::vector<double> A) : rows_(1), cols_(A.size()) {
    if (A.size() == 0)
      return;
    // the context is needed to create the buffer object
    cl::Context& ctx = opencl_context.context();
    cl::CommandQueue& queue = opencl_context.queue();
    try {
      oclBuffer_
          = cl::Buffer(ctx, CL_MEM_READ_WRITE, sizeof(double) * A.size());
      queue.enqueueWriteBuffer(oclBuffer_, CL_TRUE, 0,
                               sizeof(double) * A.size(), A.data());
    } catch (const cl::Error& e) {
      check_opencl_error("matrix_cl(std::vector<T>) constructor", e);
    }
  }

  template <typename T>
  explicit matrix_cl(std::vector<T> A, const int R, const int C)
      : rows_(R), cols_(C) {
    if (A.size() == 0)
      return;
    // the context is needed to create the buffer object
    cl::Context& ctx = opencl_context.context();
    cl::CommandQueue& queue = opencl_context.queue();
    try {
      oclBuffer_
          = cl::Buffer(ctx, CL_MEM_READ_WRITE, sizeof(double) * A.size());
      queue.enqueueWriteBuffer(oclBuffer_, CL_TRUE, 0,
                               sizeof(double) * A.size(),
                               value_of_rec(A).data());
    } catch (const cl::Error& e) {
      check_opencl_error("matrix_cl(std::vector<T>, rows, cols) constructor",
                         e);
    }
  }

  explicit matrix_cl(std::vector<double> A, const int R, const int C)
      : rows_(R), cols_(C) {
    if (A.size() == 0)
      return;
    // the context is needed to create the buffer object
    cl::Context& ctx = opencl_context.context();
    cl::CommandQueue& queue = opencl_context.queue();
    try {
      oclBuffer_
          = cl::Buffer(ctx, CL_MEM_READ_WRITE, sizeof(double) * A.size());
      queue.enqueueWriteBuffer(oclBuffer_, CL_TRUE, 0,
                               sizeof(double) * A.size(), A.data());
    } catch (const cl::Error& e) {
      check_opencl_error("matrix_cl(std::vector<T>, rows, cols) constructor",
                         e);
    }
  }

  matrix_cl(const matrix_cl& A) : rows_(A.rows()), cols_(A.cols()) {
    if (A.size() == 0)
      return;
    // the context is needed to create the buffer object
    cl::Context& ctx = opencl_context.context();
    cl::CommandQueue queue = opencl_context.queue();
    try {
      // creates a read&write object for "size" double values
      // in the provided context
      oclBuffer_ = cl::Buffer(ctx, CL_MEM_READ_WRITE, sizeof(double) * size());
      cl::Event cstr_event;
      queue.enqueueCopyBuffer(A.buffer(), this->buffer(), 0, 0,
                              A.size() * sizeof(double), &A.write_events(),
                              &cstr_event);
      this->add_write_event(cstr_event);
    } catch (const cl::Error& e) {
      check_opencl_error("copy (OpenCL)->(OpenCL)", e);
    }
  }
  /**
   * Constructor for the matrix_cl that
   * only allocates the buffer on the OpenCL device.
   *
   * @param rows number of matrix rows, must be greater or equal to 0
   * @param cols number of matrix columns, must be greater or equal to 0
   *
   * @throw <code>std::system_error</code> if the
   * matrices do not have matching dimensions
   *
   */
<<<<<<< HEAD
  matrix_cl(const int rows, const int cols) : rows_(rows), cols_(cols) {
    if (size() > 0) {
      cl::Context& ctx = opencl_context.context();
      try {
        // creates the OpenCL buffer of the provided size
        oclBuffer_ = cl::Buffer(ctx, CL_MEM_READ_WRITE,
                                sizeof(double) * rows_ * cols_);
      } catch (const cl::Error& e) {
        check_opencl_error("matrix constructor", e);
      }
=======
  matrix_cl(const int& rows, const int& cols) : rows_(rows), cols_(cols) {
    if (size() == 0) {
      return;
    }
    cl::Context& ctx = opencl_context.context();
    try {
      // creates the OpenCL buffer of the provided size
      oclBuffer_
          = cl::Buffer(ctx, CL_MEM_READ_WRITE, sizeof(double) * rows_ * cols_);
    } catch (const cl::Error& e) {
      check_opencl_error("matrix constructor", e);
>>>>>>> f49f2245
    }
  }

  /**
   * Constructor for the matrix_cl that
   * creates a copy of the Eigen matrix on the OpenCL device.
   *
   * @tparam T type of matrix
   * @tparam R rows of matrix
   * @tparam C cols of matrix
   * @param A Eigen matrix
   *
   * @throw <code>std::system_error</code> if the
   * matrices do not have matching dimensions
   */
  template <int R, int C>
  explicit matrix_cl(const Eigen::Matrix<double, R, C>& A)
      : rows_(A.rows()), cols_(A.cols()) {
<<<<<<< HEAD
    cl::Context& ctx = opencl_context.context();
    cl::CommandQueue& queue = opencl_context.queue();
    if (A.size() > 0) {
      oclBuffer_
          = cl::Buffer(ctx, CL_MEM_READ_WRITE, sizeof(double) * A.size());
      internal::cache_copy(oclBuffer_, A);
=======
    if (size() == 0) {
      return;
    }
    cl::Context& ctx = opencl_context.context();
    cl::CommandQueue& queue = opencl_context.queue();
    try {
      // creates the OpenCL buffer to copy the Eigen
      // matrix to the OpenCL device
      oclBuffer_
          = cl::Buffer(ctx, CL_MEM_READ_WRITE, sizeof(double) * A.size());
      /**
       * Writes the contents of A to the OpenCL buffer
       * starting at the offset 0.
       * CL_TRUE denotes that the call is blocking as
       * we do not want to execute any further kernels
       * on the device until we are sure that the data
       * is finished transfering)
       */
      cl::Event transfer_event;
      queue.enqueueWriteBuffer(oclBuffer_, CL_FALSE, 0,
                               sizeof(double) * A.size(), A.data(), NULL,
                               &transfer_event);
      this->add_write_event(transfer_event);
    } catch (const cl::Error& e) {
      check_opencl_error("matrix constructor", e);
>>>>>>> f49f2245
    }
  }

  matrix_cl& operator=(const matrix_cl& a) {
    check_size_match("assignment of (OpenCL) matrices", "source.rows()",
                     a.rows(), "destination.rows()", rows());
    check_size_match("assignment of (OpenCL) matrices", "source.cols()",
                     a.cols(), "destination.cols()", cols());
    // Need to wait for all of matrices events before destroying old buffer
    this->wait_for_read_write_events();
    oclBuffer_ = a.buffer();
    return *this;
  }
<<<<<<< HEAD

  /**
   * Constructor for the matrix_cl that
   * creates a copy of a var type Eigen matrix on the GPU.
   *
   * @tparam R rows of matrix
   * @tparam C cols of matrix
   * @param A the Eigen matrix
   */
  template <int R, int C>
  explicit matrix_cl(const Eigen::Matrix<var, R, C>& A)
      : rows_(A.rows()), cols_(A.cols()) {
    cl::Context& ctx = opencl_context.context();
    cl::CommandQueue& queue = opencl_context.queue();
    if (A.size() > 0) {
      Eigen::Matrix<double, -1, -1> L_A(value_of_rec(A));
      oclBuffer_
          = cl::Buffer(ctx, CL_MEM_READ_WRITE, sizeof(double) * L_A.size());
      queue.enqueueWriteBuffer(oclBuffer_, CL_TRUE, 0,
                               sizeof(double) * L_A.size(), L_A.data());
    }
  }

  /**
   * Stores zeros in the matrix on the OpenCL device.
   * Supports writing zeroes to the lower and upper triangular or
   * the whole matrix.
   *
   * @tparam triangular_view Specifies if zeros are assigned to
   * the entire matrix, lower triangular or upper triangular. The
   * value must be of type TriangularViewCL
   */
  template <TriangularViewCL triangular_view = TriangularViewCL::Entire>
  void zeros() {
    if (size() == 0)
      return;
    cl::CommandQueue cmdQueue = opencl_context.queue();
    try {
      opencl_kernels::zeros(cl::NDRange(this->rows(), this->cols()),
                            this->buffer(), this->rows(), this->cols(),
                            triangular_view);
    } catch (const cl::Error& e) {
      check_opencl_error("zeros", e);
    }
  }

  /**
   * Copies a lower/upper triangular of a matrix to it's upper/lower.
   *
   * @tparam triangular_map Specifies if the copy is
   * lower-to-upper or upper-to-lower triangular. The value
   * must be of type TriangularMap
   *
   * @throw <code>std::invalid_argument</code> if the matrix is not square.
   *
   */
  template <TriangularMapCL triangular_map = TriangularMapCL::LowerToUpper>
  void triangular_transpose() {
    if (size() == 0 || size() == 1) {
      return;
    }
    check_size_match("triangular_transpose ((OpenCL))",
                     "Expecting a square matrix; rows of ", "A", rows(),
                     "columns of ", "A", cols());

    cl::CommandQueue cmdQueue = opencl_context.queue();
    try {
      opencl_kernels::triangular_transpose(
          cl::NDRange(this->rows(), this->cols()), this->buffer(), this->rows(),
          this->cols(), triangular_map);
    } catch (const cl::Error& e) {
      check_opencl_error("triangular_transpose", e);
    }
  }
  /**
   * Write the context of A into
   * <code>this</code> starting at the top left of <code>this</code>
   * @param A input matrix
   * @param A_i the offset row in A
   * @param A_j the offset column in A
   * @param this_i the offset row for the matrix to be subset into
   * @param this_j the offset col for the matrix to be subset into
   * @param nrows the number of rows in the submatrix
   * @param ncols the number of columns in the submatrix
   */
  template <TriangularViewCL triangular_view = TriangularViewCL::Entire>
  void sub_block(const matrix_cl& A, const size_t A_i, const size_t A_j,
                 const size_t this_i, const size_t this_j, const size_t nrows,
                 const size_t ncols) {
    if (nrows == 0 || ncols == 0) {
      return;
    }
    if ((A_i + nrows) > A.rows() || (A_j + ncols) > A.cols()
        || (this_i + nrows) > this->rows() || (this_j + ncols) > this->cols()) {
      domain_error("sub_block", "submatrix in *this", " is out of bounds", "");
    }
    cl::CommandQueue cmdQueue = opencl_context.queue();
    try {
      if (triangular_view == TriangularViewCL::Entire) {
        cl::size_t<3> src_offset
            = opencl::to_size_t<3>({A_i * sizeof(double), A_j, 0});
        cl::size_t<3> dst_offset
            = opencl::to_size_t<3>({this_i * sizeof(double), this_j, 0});
        cl::size_t<3> size
            = opencl::to_size_t<3>({nrows * sizeof(double), ncols, 1});
        cmdQueue.enqueueCopyBufferRect(
            A.buffer(), this->buffer(), src_offset, dst_offset, size,
            A.rows() * sizeof(double), A.rows() * A.cols() * sizeof(double),
            sizeof(double) * this->rows(),
            this->rows() * this->cols() * sizeof(double));
      } else {
        opencl_kernels::sub_block(cl::NDRange(nrows, ncols), A.buffer(),
                                  this->buffer(), A_i, A_j, this_i, this_j,
                                  nrows, ncols, A.rows(), A.cols(),
                                  this->rows(), this->cols(), triangular_view);
      }
    } catch (const cl::Error& e) {
      check_opencl_error("copy_submatrix", e);
    }
  }
=======
>>>>>>> f49f2245
};
/**
 * Represents a matrix of varis on the OpenCL device.
 *
 * The matrix data is stored in two separate matrix_cl
 * members for values (val_) and adjoints (adj_).
 */
template <TriangularViewCL triangular_view = TriangularViewCL::Entire>
class matrix_v_cl {
 private:
  const int rows_;
  const int cols_;

 public:
  matrix_cl val_;
  matrix_cl adj_;
  int rows() const { return rows_; }

  int cols() const { return cols_; }

  int size() const { return rows_ * cols_; }

  matrix_v_cl() : rows_(0), cols_(0) {}

  /**
   * Constructor for the matrix_v_cl
   * for triangular matrices.
   *
   *
   * @param A the Eigen matrix
   * @param M The Rows and Columns of the matrix
   *
   * @throw <code>std::system_error</code> if the
   * matrices do not have matching dimensions
   */
  matrix_v_cl(vari**& A, int M) : rows_(M), cols_(M), val_(M, M), adj_(M, M) {
    if (size() == 0)
      return;
    cl::Context& ctx = opencl_context.context();
    cl::CommandQueue& queue = opencl_context.queue();
    try {
      const int vari_size = M * (M + 1) / 2;
      std::vector<double> val_cpy(vari_size);
      std::vector<double> adj_cpy(vari_size);
      for (size_t j = 0; j < vari_size; ++j) {
        val_cpy[j] = A[j]->val_;
        adj_cpy[j] = A[j]->adj_;
      }
      matrix_cl packed_val(val_cpy);
      matrix_cl packed_adj(adj_cpy);
      queue.enqueueWriteBuffer(packed_val.buffer(), CL_TRUE, 0,
                               sizeof(double) * vari_size, val_cpy.data());
      queue.enqueueWriteBuffer(packed_adj.buffer(), CL_TRUE, 0,
                               sizeof(double) * vari_size, adj_cpy.data());
      stan::math::opencl_kernels::unpack(cl::NDRange(M, M), val_.buffer(),
                                         packed_val.buffer(), M, M,
                                         triangular_view);
      stan::math::opencl_kernels::unpack(cl::NDRange(M, M), adj_.buffer(),
                                         packed_adj.buffer(), M, M,
                                         triangular_view);
    } catch (const cl::Error& e) {
      check_opencl_error("matrix constructor", e);
    }
  }
};

// if the triangular view is entire dont unpack, just copy
template <>
inline matrix_v_cl<TriangularViewCL::Entire>::matrix_v_cl(vari**& A, int M)
    : rows_(M), cols_(M), val_(M, M), adj_(M, M) {
  if (size() == 0)
    return;
  const int vari_size = M * M;
  std::vector<double> val_cpy(vari_size);
  std::vector<double> adj_cpy(vari_size);
  for (size_t j = 0; j < vari_size; ++j) {
    val_cpy[j] = A[j]->val_;
    adj_cpy[j] = A[j]->adj_;
  }
  val_ = matrix_cl(val_cpy, M, M);
  val_ = matrix_cl(adj_cpy, M, M);
}

}  // namespace math
}  // namespace stan

#endif
#endif<|MERGE_RESOLUTION|>--- conflicted
+++ resolved
@@ -3,24 +3,13 @@
 #ifdef STAN_OPENCL
 #include <stan/math/opencl/opencl_context.hpp>
 #include <stan/math/opencl/constants.hpp>
-<<<<<<< HEAD
+#include <stan/math/prim/mat/fun/Eigen.hpp>
 #include <stan/math/opencl/cache_copy.hpp>
-#include <stan/math/prim/mat/fun/Eigen.hpp>
-#include <stan/math/prim/scal/err/check_size_match.hpp>
-#include <stan/math/prim/scal/err/domain_error.hpp>
-#include <stan/math/opencl/kernels/copy.hpp>
-#include <stan/math/opencl/kernels/sub_block.hpp>
-#include <stan/math/opencl/kernels/unpack.hpp>
-#include <stan/math/opencl/kernels/triangular_transpose.hpp>
-#include <stan/math/opencl/kernels/zeros.hpp>
-#include <stan/math/rev/scal/fun/value_of_rec.hpp>
-=======
 #include <stan/math/opencl/err/check_opencl.hpp>
-#include <stan/math/prim/mat/fun/Eigen.hpp>
 #include <stan/math/prim/scal/err/check_size_match.hpp>
 #include <stan/math/prim/scal/err/domain_error.hpp>
 #include <stan/math/prim/arr/fun/vec_concat.hpp>
->>>>>>> f49f2245
+#include <stan/math/rev/scal/fun/value_of_rec.hpp>
 #include <CL/cl.hpp>
 #include <string>
 #include <vector>
@@ -65,8 +54,6 @@
   int cols() const { return cols_; }
 
   int size() const { return rows_ * cols_; }
-<<<<<<< HEAD
-=======
 
   /**
    * Clear the write events from the event stacks.
@@ -181,7 +168,6 @@
     return;
   }
 
->>>>>>> f49f2245
   const cl::Buffer& buffer() const { return oclBuffer_; }
   matrix_cl() : rows_(0), cols_(0) {}
 
@@ -290,18 +276,6 @@
    * matrices do not have matching dimensions
    *
    */
-<<<<<<< HEAD
-  matrix_cl(const int rows, const int cols) : rows_(rows), cols_(cols) {
-    if (size() > 0) {
-      cl::Context& ctx = opencl_context.context();
-      try {
-        // creates the OpenCL buffer of the provided size
-        oclBuffer_ = cl::Buffer(ctx, CL_MEM_READ_WRITE,
-                                sizeof(double) * rows_ * cols_);
-      } catch (const cl::Error& e) {
-        check_opencl_error("matrix constructor", e);
-      }
-=======
   matrix_cl(const int& rows, const int& cols) : rows_(rows), cols_(cols) {
     if (size() == 0) {
       return;
@@ -313,7 +287,6 @@
           = cl::Buffer(ctx, CL_MEM_READ_WRITE, sizeof(double) * rows_ * cols_);
     } catch (const cl::Error& e) {
       check_opencl_error("matrix constructor", e);
->>>>>>> f49f2245
     }
   }
 
@@ -332,40 +305,34 @@
   template <int R, int C>
   explicit matrix_cl(const Eigen::Matrix<double, R, C>& A)
       : rows_(A.rows()), cols_(A.cols()) {
-<<<<<<< HEAD
     cl::Context& ctx = opencl_context.context();
     cl::CommandQueue& queue = opencl_context.queue();
     if (A.size() > 0) {
       oclBuffer_
           = cl::Buffer(ctx, CL_MEM_READ_WRITE, sizeof(double) * A.size());
       internal::cache_copy(oclBuffer_, A);
-=======
-    if (size() == 0) {
-      return;
-    }
-    cl::Context& ctx = opencl_context.context();
-    cl::CommandQueue& queue = opencl_context.queue();
-    try {
-      // creates the OpenCL buffer to copy the Eigen
-      // matrix to the OpenCL device
-      oclBuffer_
-          = cl::Buffer(ctx, CL_MEM_READ_WRITE, sizeof(double) * A.size());
-      /**
-       * Writes the contents of A to the OpenCL buffer
-       * starting at the offset 0.
-       * CL_TRUE denotes that the call is blocking as
-       * we do not want to execute any further kernels
-       * on the device until we are sure that the data
-       * is finished transfering)
-       */
-      cl::Event transfer_event;
-      queue.enqueueWriteBuffer(oclBuffer_, CL_FALSE, 0,
-                               sizeof(double) * A.size(), A.data(), NULL,
-                               &transfer_event);
-      this->add_write_event(transfer_event);
-    } catch (const cl::Error& e) {
-      check_opencl_error("matrix constructor", e);
->>>>>>> f49f2245
+    }
+  }
+
+  /**
+   * Constructor for the matrix_cl that
+   * creates a copy of a var type Eigen matrix on the GPU.
+   *
+   * @tparam R rows of matrix
+   * @tparam C cols of matrix
+   * @param A the Eigen matrix
+   */
+  template <int R, int C>
+  explicit matrix_cl(const Eigen::Matrix<var, R, C>& A)
+      : rows_(A.rows()), cols_(A.cols()) {
+    cl::Context& ctx = opencl_context.context();
+    cl::CommandQueue& queue = opencl_context.queue();
+    if (A.size() > 0) {
+      Eigen::Matrix<double, -1, -1> L_A(value_of_rec(A));
+      oclBuffer_
+          = cl::Buffer(ctx, CL_MEM_READ_WRITE, sizeof(double) * L_A.size());
+      queue.enqueueWriteBuffer(oclBuffer_, CL_TRUE, 0,
+                               sizeof(double) * L_A.size(), L_A.data());
     }
   }
 
@@ -379,129 +346,6 @@
     oclBuffer_ = a.buffer();
     return *this;
   }
-<<<<<<< HEAD
-
-  /**
-   * Constructor for the matrix_cl that
-   * creates a copy of a var type Eigen matrix on the GPU.
-   *
-   * @tparam R rows of matrix
-   * @tparam C cols of matrix
-   * @param A the Eigen matrix
-   */
-  template <int R, int C>
-  explicit matrix_cl(const Eigen::Matrix<var, R, C>& A)
-      : rows_(A.rows()), cols_(A.cols()) {
-    cl::Context& ctx = opencl_context.context();
-    cl::CommandQueue& queue = opencl_context.queue();
-    if (A.size() > 0) {
-      Eigen::Matrix<double, -1, -1> L_A(value_of_rec(A));
-      oclBuffer_
-          = cl::Buffer(ctx, CL_MEM_READ_WRITE, sizeof(double) * L_A.size());
-      queue.enqueueWriteBuffer(oclBuffer_, CL_TRUE, 0,
-                               sizeof(double) * L_A.size(), L_A.data());
-    }
-  }
-
-  /**
-   * Stores zeros in the matrix on the OpenCL device.
-   * Supports writing zeroes to the lower and upper triangular or
-   * the whole matrix.
-   *
-   * @tparam triangular_view Specifies if zeros are assigned to
-   * the entire matrix, lower triangular or upper triangular. The
-   * value must be of type TriangularViewCL
-   */
-  template <TriangularViewCL triangular_view = TriangularViewCL::Entire>
-  void zeros() {
-    if (size() == 0)
-      return;
-    cl::CommandQueue cmdQueue = opencl_context.queue();
-    try {
-      opencl_kernels::zeros(cl::NDRange(this->rows(), this->cols()),
-                            this->buffer(), this->rows(), this->cols(),
-                            triangular_view);
-    } catch (const cl::Error& e) {
-      check_opencl_error("zeros", e);
-    }
-  }
-
-  /**
-   * Copies a lower/upper triangular of a matrix to it's upper/lower.
-   *
-   * @tparam triangular_map Specifies if the copy is
-   * lower-to-upper or upper-to-lower triangular. The value
-   * must be of type TriangularMap
-   *
-   * @throw <code>std::invalid_argument</code> if the matrix is not square.
-   *
-   */
-  template <TriangularMapCL triangular_map = TriangularMapCL::LowerToUpper>
-  void triangular_transpose() {
-    if (size() == 0 || size() == 1) {
-      return;
-    }
-    check_size_match("triangular_transpose ((OpenCL))",
-                     "Expecting a square matrix; rows of ", "A", rows(),
-                     "columns of ", "A", cols());
-
-    cl::CommandQueue cmdQueue = opencl_context.queue();
-    try {
-      opencl_kernels::triangular_transpose(
-          cl::NDRange(this->rows(), this->cols()), this->buffer(), this->rows(),
-          this->cols(), triangular_map);
-    } catch (const cl::Error& e) {
-      check_opencl_error("triangular_transpose", e);
-    }
-  }
-  /**
-   * Write the context of A into
-   * <code>this</code> starting at the top left of <code>this</code>
-   * @param A input matrix
-   * @param A_i the offset row in A
-   * @param A_j the offset column in A
-   * @param this_i the offset row for the matrix to be subset into
-   * @param this_j the offset col for the matrix to be subset into
-   * @param nrows the number of rows in the submatrix
-   * @param ncols the number of columns in the submatrix
-   */
-  template <TriangularViewCL triangular_view = TriangularViewCL::Entire>
-  void sub_block(const matrix_cl& A, const size_t A_i, const size_t A_j,
-                 const size_t this_i, const size_t this_j, const size_t nrows,
-                 const size_t ncols) {
-    if (nrows == 0 || ncols == 0) {
-      return;
-    }
-    if ((A_i + nrows) > A.rows() || (A_j + ncols) > A.cols()
-        || (this_i + nrows) > this->rows() || (this_j + ncols) > this->cols()) {
-      domain_error("sub_block", "submatrix in *this", " is out of bounds", "");
-    }
-    cl::CommandQueue cmdQueue = opencl_context.queue();
-    try {
-      if (triangular_view == TriangularViewCL::Entire) {
-        cl::size_t<3> src_offset
-            = opencl::to_size_t<3>({A_i * sizeof(double), A_j, 0});
-        cl::size_t<3> dst_offset
-            = opencl::to_size_t<3>({this_i * sizeof(double), this_j, 0});
-        cl::size_t<3> size
-            = opencl::to_size_t<3>({nrows * sizeof(double), ncols, 1});
-        cmdQueue.enqueueCopyBufferRect(
-            A.buffer(), this->buffer(), src_offset, dst_offset, size,
-            A.rows() * sizeof(double), A.rows() * A.cols() * sizeof(double),
-            sizeof(double) * this->rows(),
-            this->rows() * this->cols() * sizeof(double));
-      } else {
-        opencl_kernels::sub_block(cl::NDRange(nrows, ncols), A.buffer(),
-                                  this->buffer(), A_i, A_j, this_i, this_j,
-                                  nrows, ncols, A.rows(), A.cols(),
-                                  this->rows(), this->cols(), triangular_view);
-      }
-    } catch (const cl::Error& e) {
-      check_opencl_error("copy_submatrix", e);
-    }
-  }
-=======
->>>>>>> f49f2245
 };
 /**
  * Represents a matrix of varis on the OpenCL device.
