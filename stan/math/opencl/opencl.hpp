#ifndef STAN_MATH_OPENCL_OPENCL
#define STAN_MATH_OPENCL_OPENCL
#ifdef STAN_OPENCL

<<<<<<< HEAD
/**
 * \defgroup opencl OpenCL
 */

/**
 * \ingroup opencl
 * \defgroup opencl_kernels OpenCL Kernels
 */
=======
#include <stan/math/prim/mat/fun/Eigen.hpp>
>>>>>>> eabdd525
#include <stan/math/opencl/opencl_context.hpp>
#include <stan/math/opencl/matrix_cl.hpp>
#include <stan/math/opencl/copy.hpp>
#include <stan/math/opencl/copy_triangular.hpp>
#include <stan/math/opencl/cholesky_decompose.hpp>
#include <stan/math/opencl/diagonal_multiply.hpp>
#include <stan/math/opencl/identity.hpp>
#include <stan/math/opencl/is_matrix_cl.hpp>
#include <stan/math/opencl/tri_inverse.hpp>
#include <stan/math/opencl/multiply_transpose.hpp>
#include <stan/math/opencl/matrix_cl_view.hpp>
#include <stan/math/opencl/prim/rep_matrix.hpp>
#include <stan/math/opencl/prim/rep_row_vector.hpp>
#include <stan/math/opencl/prim/rep_vector.hpp>
#include <stan/math/opencl/scalar_type.hpp>
#include <stan/math/opencl/sub_block.hpp>
#include <stan/math/opencl/triangular_transpose.hpp>
#include <stan/math/opencl/value_type.hpp>
#include <stan/math/opencl/zeros.hpp>

#include <stan/math/opencl/prim/add.hpp>
#include <stan/math/opencl/prim/bernoulli_logit_glm_lpmf.hpp>
#include <stan/math/opencl/prim/categorical_logit_glm_lpmf.hpp>
#include <stan/math/opencl/prim/cholesky_decompose.hpp>
#include <stan/math/opencl/prim/divide_columns.hpp>
#include <stan/math/opencl/prim/gp_exp_quad_cov.hpp>
#include <stan/math/opencl/prim/mdivide_left_tri_low.hpp>
#include <stan/math/opencl/prim/mdivide_right_tri_low.hpp>
#include <stan/math/opencl/prim/multiply.hpp>
#include <stan/math/opencl/prim/neg_binomial_2_log_glm_lpmf.hpp>
#include <stan/math/opencl/prim/normal_id_glm_lpdf.hpp>
#include <stan/math/opencl/prim/ordered_logistic_glm_lpmf.hpp>
#include <stan/math/opencl/prim/poisson_log_glm_lpmf.hpp>
#include <stan/math/opencl/prim/subtract.hpp>
#include <stan/math/opencl/prim/transpose.hpp>

#include <stan/math/opencl/err/check_diagonal_zeros.hpp>
#include <stan/math/opencl/err/check_invalid_matrix_view.hpp>
#include <stan/math/opencl/err/check_matching_dims.hpp>
#include <stan/math/opencl/err/check_nan.hpp>
#include <stan/math/opencl/err/check_opencl.hpp>
#include <stan/math/opencl/err/check_mat_size_one.hpp>
#include <stan/math/opencl/err/check_square.hpp>
#include <stan/math/opencl/err/check_symmetric.hpp>
#include <stan/math/opencl/err/check_vector.hpp>

#endif
#endif<|MERGE_RESOLUTION|>--- conflicted
+++ resolved
@@ -2,7 +2,6 @@
 #define STAN_MATH_OPENCL_OPENCL
 #ifdef STAN_OPENCL
 
-<<<<<<< HEAD
 /**
  * \defgroup opencl OpenCL
  */
@@ -11,9 +10,7 @@
  * \ingroup opencl
  * \defgroup opencl_kernels OpenCL Kernels
  */
-=======
 #include <stan/math/prim/mat/fun/Eigen.hpp>
->>>>>>> eabdd525
 #include <stan/math/opencl/opencl_context.hpp>
 #include <stan/math/opencl/matrix_cl.hpp>
 #include <stan/math/opencl/copy.hpp>
