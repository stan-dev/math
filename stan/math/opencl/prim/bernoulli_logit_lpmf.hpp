--- conflicted
+++ resolved
@@ -78,11 +78,7 @@
                     n_bounded_expr, theta_not_nan_expr);
 
   T_partials_return logp = sum(from_matrix_cl(logp_cl));
-<<<<<<< HEAD
-  auto ops_partials = operands_and_partials(theta);
-=======
-  operands_and_partials<decltype(theta_col)> ops_partials(theta_col);
->>>>>>> f3e25332
+  auto ops_partials = operands_and_partials(theta_col);
 
   if (!is_constant_all<T_prob_cl>::value) {
     edge<0>(ops_partials).partials_ = deriv_cl;
