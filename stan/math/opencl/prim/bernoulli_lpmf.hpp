#ifndef STAN_MATH_OPENCL_PRIM_BERNOULLI_LPMF_HPP
#define STAN_MATH_OPENCL_PRIM_BERNOULLI_LPMF_HPP
#ifdef STAN_OPENCL

#include <stan/math/prim/meta.hpp>
#include <stan/math/prim/err.hpp>
#include <stan/math/prim/fun/log.hpp>
#include <stan/math/prim/fun/log1m.hpp>
#include <stan/math/prim/fun/log1p.hpp>
#include <stan/math/opencl/kernel_generator.hpp>
#include <stan/math/prim/functor/operands_and_partials.hpp>

namespace stan {
namespace math {

/** \ingroup opencl
 * Returns the log PMF of the Bernoulli distribution. If containers are
 * supplied, returns the log sum of the probabilities.
 *
 * @tparam T_n_cl type of integer parameters
 * @tparam T_prob_cl type of chance of success parameters
 * @param n integer parameter
 * @param theta chance of success parameter
 * @return log probability or log sum of probabilities
 * @throw std::domain_error if theta is not a valid probability
 * @throw std::invalid_argument if container sizes mismatch.
 */
template <
    bool propto, typename T_n_cl, typename T_prob_cl,
    require_all_prim_or_rev_kernel_expression_t<T_n_cl, T_prob_cl>* = nullptr,
    require_any_not_stan_scalar_t<T_n_cl, T_prob_cl>* = nullptr>
return_type_t<T_prob_cl> bernoulli_lpmf(const T_n_cl& n,
                                        const T_prob_cl& theta) {
  static const char* function = "bernoulli_lpmf(OpenCL)";
  using T_partials_return = partials_return_t<T_prob_cl>;
  constexpr bool is_n_vector = !is_stan_scalar<T_n_cl>::value;
  constexpr bool is_theta_vector = !is_stan_scalar<T_prob_cl>::value;

  check_consistent_sizes(function, "Random variable", n,
                         "Probability parameter", theta);
  const size_t N = is_n_vector ? size(n) : size(theta);
  if (N == 0) {
    return 0.0;
  }
  if (!include_summand<propto, T_prob_cl>::value) {
    return 0.0;
  }

  const auto& theta_col = as_column_vector_or_scalar(theta);
  const auto& theta_val = value_of(theta_col);

  T_partials_return logp(0.0);
<<<<<<< HEAD
  auto ops_partials = operands_and_partials(theta);
=======
  operands_and_partials<decltype(theta_col)> ops_partials(theta_col);
>>>>>>> f3e25332

  auto check_n_bounded = check_cl(function, "n", n, "in the interval [0, 1]");
  auto n_bounded_expr = 0 <= n && n <= 1;

  if (is_theta_vector) {
    auto logp_expr
        = colwise_sum(select(n == 1, log(theta_val), log1p(-theta_val)));
    auto deriv_expr = inv(theta_val + select(n == 1, 0, -1));

    auto check_theta_bounded = check_cl(function, "Probability parameter",
                                        theta_val, "in the interval [0, 1]");
    auto theta_bounded_expr = 0 <= theta_val && theta_val <= 1;

    matrix_cl<double> logp_cl;
    matrix_cl<double> deriv_cl;

    results(logp_cl, deriv_cl, check_n_bounded, check_theta_bounded)
        = expressions(logp_expr,
                      calc_if<!is_constant_all<T_prob_cl>::value>(deriv_expr),
                      n_bounded_expr, theta_bounded_expr);

    logp = sum(from_matrix_cl(logp_cl));

    if (!is_constant_all<T_prob_cl>::value) {
      edge<0>(ops_partials).partials_ = deriv_cl;
    }
  } else {
    auto n_sum_expr = rowwise_sum(forward_as<matrix_cl<int>>(n));

    matrix_cl<int> n_sum_cl;

    results(n_sum_cl, check_n_bounded)
        = expressions(n_sum_expr, n_bounded_expr);

    size_t n_sum = sum(from_matrix_cl(n_sum_cl));
    double theta_val_scal = forward_as<double>(theta_val);
    if (n_sum == N) {
      logp = N * log(theta_val_scal);
    } else if (n_sum == 0) {
      logp = N * log1m(theta_val_scal);
    } else {
      logp = n_sum * log(theta_val_scal) + (N - n_sum) * log1m(theta_val_scal);
    }
    if (!is_constant_all<T_prob_cl>::value) {
      double& edge1_partial = forward_as<internal::broadcast_array<double>>(
          edge<0>(ops_partials).partials_)[0];
      if (n_sum == N) {
        edge1_partial += N / theta_val_scal;
      } else if (n_sum == 0) {
        edge1_partial += N / (theta_val_scal - 1);
      } else {
        edge1_partial
            += n_sum / theta_val_scal + (N - n_sum) / (theta_val_scal - 1);
      }
    }
  }
  return ops_partials.build(logp);
}

}  // namespace math
}  // namespace stan
#endif
#endif<|MERGE_RESOLUTION|>--- conflicted
+++ resolved
@@ -50,11 +50,7 @@
   const auto& theta_val = value_of(theta_col);
 
   T_partials_return logp(0.0);
-<<<<<<< HEAD
-  auto ops_partials = operands_and_partials(theta);
-=======
-  operands_and_partials<decltype(theta_col)> ops_partials(theta_col);
->>>>>>> f3e25332
+  auto ops_partials = operands_and_partials(theta_col);
 
   auto check_n_bounded = check_cl(function, "n", n, "in the interval [0, 1]");
   auto n_bounded_expr = 0 <= n && n <= 1;
