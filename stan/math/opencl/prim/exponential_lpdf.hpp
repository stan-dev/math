--- conflicted
+++ resolved
@@ -63,15 +63,9 @@
   const auto& y_col = as_column_vector_or_scalar(y);
   const auto& beta_col = as_column_vector_or_scalar(beta);
 
-<<<<<<< HEAD
-  auto ops_partials = operands_and_partials(y, beta);
-=======
   const auto& y_val = value_of(y_col);
   const auto& beta_val = value_of(beta_col);
-
-  operands_and_partials<decltype(y_col), decltype(beta_col)> ops_partials(
-      y_col, beta_col);
->>>>>>> f3e25332
+  auto ops_partials = operands_and_partials(y_col, beta_col);
 
   auto check_y_nonnegative
       = check_cl(function, "Random variable", y_val, "nonnegative");
