--- conflicted
+++ resolved
@@ -83,11 +83,7 @@
     check_size_match(function, "Rows of ", "x_cl", N, "size of ", "alpha",
                      stan::math::size(alpha));
   }
-<<<<<<< HEAD
-  const auto& phi_ref = to_ref<Eigen::Stride<0, 0>>(phi);
-=======
   const auto& phi_ref = to_ref(phi);
->>>>>>> c2c546b1
   check_positive_finite(function, "Precision parameter", phi_ref);
 
   if (N == 0) {
