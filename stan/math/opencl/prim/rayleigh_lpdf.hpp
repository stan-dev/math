--- conflicted
+++ resolved
@@ -46,15 +46,9 @@
   const auto& y_col = as_column_vector_or_scalar(y);
   const auto& sigma_col = as_column_vector_or_scalar(sigma);
 
-<<<<<<< HEAD
-  auto ops_partials = operands_and_partials(y, sigma);
-=======
   const auto& y_val = value_of(y_col);
   const auto& sigma_val = value_of(sigma_col);
-
-  operands_and_partials<decltype(y_col), decltype(sigma_col)> ops_partials(
-      y_col, sigma_col);
->>>>>>> f3e25332
+  auto ops_partials = operands_and_partials(y_col, sigma_col);
 
   auto check_y_positive
       = check_cl(function, "Random variable", y_val, "positive");
