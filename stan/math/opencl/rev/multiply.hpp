#ifndef STAN_MATH_OPENCL_REV_MULTIPLY_HPP
#define STAN_MATH_OPENCL_REV_MULTIPLY_HPP
#ifdef STAN_OPENCL

#include <stan/math/opencl/kernel_generator/is_kernel_expression.hpp>
#include <stan/math/opencl/multiply.hpp>
#include <stan/math/opencl/matrix_cl.hpp>
#include <stan/math/rev/core.hpp>
#include <stan/math/rev/fun/value_of.hpp>
#include <stan/math/rev/functor/reverse_pass_callback.hpp>
#include <stan/math/prim/fun/value_of.hpp>

namespace stan {
namespace math {

namespace internal {
<<<<<<< HEAD
  template <typename T>
  struct matrix_cl_alloc : public chainable_alloc {
    T mat_;
    matrix_cl_alloc(const T& x) : mat_(x) {}
  };
  template <typename T1, typename T2, typename T3, typename = void, typename = void>
  struct multiply_cl_vari;

  template <typename T1, typename T2, typename T3>
  struct multiply_cl_vari<T1, T2, T3, require_var_t<T1>, require_not_var_t<T2>> : public vari {
    T1 a_;
    matrix_cl_alloc<T2>* b_;
    T3 res_;
    multiply_cl_vari(const T1& a, const T2& b, const T3& c) : vari(0),
      a_(a), b_(new matrix_cl_alloc<T2>(b)), res_(c) {}

    void chain() {
      a_.adj() = a_.adj() + res_.adj() * transpose(b_->mat_);
    }

  };

  template <typename T1, typename T2, typename T3>
  struct multiply_cl_vari<T1, T2, T3, require_not_var_t<T1>, require_var_t<T2>> : public vari {
    matrix_cl_alloc<T1>* a_;
    T2 b_;
    T3 res_;
    multiply_cl_vari(const T1& a, const T2& b, const T3& c) : vari(0),
      a_(new matrix_cl_alloc<std::decay_t<T1>>(a)), b_(b), res_(c) {}

    void chain() {
      b_.adj() = b_.adj() + transpose(a_->mat_) * res_.adj();
    }

  };

}
=======
template <typename T>
struct matrix_cl_alloc : public chainable_alloc {
  T mat_;
  matrix_cl_alloc(const T& x) : mat_(x) {}
};
template <typename T1, typename T2, typename T3, typename = void,
          typename = void>
struct multiply_cl_vari;

template <typename T1, typename T2, typename T3>
struct multiply_cl_vari<T1, T2, T3, require_var_t<T1>, require_not_var_t<T2>>
    : public vari {
  T1 a_;
  matrix_cl_alloc<T2>* b_;
  T3 res_;
  multiply_cl_vari(const T1& a, const T2& b, const T3& c)
      : vari(0), a_(a), b_(new matrix_cl_alloc<T2>(b)), res_(c) {}

  void chain() {
    puts("Got 1");
    a_.adj() = a_.adj() + res_.adj() * transpose(b_->mat_);
  }
};

template <typename T1, typename T2, typename T3>
struct multiply_cl_vari<T1, T2, T3, require_not_var_t<T1>, require_var_t<T2>>
    : public vari {
  matrix_cl_alloc<T1>* a_;
  T2 b_;
  T3 res_;
  multiply_cl_vari(const T1& a, const T2& b, const T3& c)
      : vari(0), a_(new matrix_cl_alloc<std::decay_t<T1>>(a)), b_(b), res_(c) {}

  void chain() {
    puts("Got 2");
    b_.adj() = b_.adj() + transpose(a_->mat_) * res_.adj();
  }
};

}  // namespace internal
>>>>>>> e9d74010

/**
 * Matrix multiplication of two reverse mode matrices and/or kernel generator
 * expressions.
 * @tparam T_a type of first expression
 * @tparam T_b type of second expression
 * @param a first expression
 * @param b second expression
 * @return Matrix product of given arguments
 */
template <
    typename T_a, typename T_b,
    require_all_nonscalar_prim_or_rev_kernel_expression_t<T_a, T_b>* = nullptr,
    require_all_var_t<T_a, T_b>* = nullptr>
inline auto multiply(const T_a& a, const T_b& b) {
  check_size_match("multiply ((OpenCL))", "A.cols()", a.cols(), "B.rows()",
                   b.rows());

  var_value<matrix_cl<double>> res = value_of(b) * value_of(a);

  reverse_pass_callback([a, b, res]() mutable {
    a.adj() = a.adj() + res.adj() * transpose(b.val());
    b.adj() = b.adj() + transpose(a.val()) * res.adj();
  });
  return res;
}

template <
    typename T_a, typename T_b,
    require_all_nonscalar_prim_or_rev_kernel_expression_t<T_a, T_b>* = nullptr,
    require_not_var_t<T_a>* = nullptr, require_var_t<T_b>* = nullptr>
inline auto multiply(const T_a& a, const T_b& b) {
  check_size_match("multiply ((OpenCL))", "A.cols()", a.cols(), "B.rows()",
                   b.rows());

  var_value<matrix_cl<double>> res = a * b.val();
  auto* do_mult
      = new internal::multiply_cl_vari<plain_type_t<T_a>, plain_type_t<T_b>,
                                       var_value<matrix_cl<double>>>(a, b, res);
  return res;
}

template <
    typename T_a, typename T_b,
    require_all_nonscalar_prim_or_rev_kernel_expression_t<T_a, T_b>* = nullptr,
    require_var_t<T_a>* = nullptr, require_not_var_t<T_b>* = nullptr>
inline auto multiply(const T_a& a, const T_b& b) {
  check_size_match("multiply ((OpenCL))", "A.cols()", a.cols(), "B.rows()",
                   b.rows());
  var_value<matrix_cl<double>> res = a.val() * b;
  auto* do_mult
      = new internal::multiply_cl_vari<plain_type_t<T_a>, plain_type_t<T_b>,
                                       var_value<matrix_cl<double>>>(a, b, res);
  return res;
}

/**
 * Matrix multiplication of two reverse mode matrices and/or kernel generator
 * expressions.
 * @tparam T_a type of first expression
 * @tparam T_b type of second expression
 * @param a first expression
 * @param b second expression
 * @return Matrix product of given arguments
 */
template <
    typename T_a, typename T_b,
    require_all_nonscalar_prim_or_rev_kernel_expression_t<T_a, T_b>* = nullptr,
    require_any_var_t<T_a, T_b>* = nullptr>
inline auto operator*(const T_a& a, const T_b& b) {
  return multiply(a, b);
}

}  // namespace math
}  // namespace stan

#endif
#endif<|MERGE_RESOLUTION|>--- conflicted
+++ resolved
@@ -14,7 +14,6 @@
 namespace math {
 
 namespace internal {
-<<<<<<< HEAD
   template <typename T>
   struct matrix_cl_alloc : public chainable_alloc {
     T mat_;
@@ -52,48 +51,6 @@
   };
 
 }
-=======
-template <typename T>
-struct matrix_cl_alloc : public chainable_alloc {
-  T mat_;
-  matrix_cl_alloc(const T& x) : mat_(x) {}
-};
-template <typename T1, typename T2, typename T3, typename = void,
-          typename = void>
-struct multiply_cl_vari;
-
-template <typename T1, typename T2, typename T3>
-struct multiply_cl_vari<T1, T2, T3, require_var_t<T1>, require_not_var_t<T2>>
-    : public vari {
-  T1 a_;
-  matrix_cl_alloc<T2>* b_;
-  T3 res_;
-  multiply_cl_vari(const T1& a, const T2& b, const T3& c)
-      : vari(0), a_(a), b_(new matrix_cl_alloc<T2>(b)), res_(c) {}
-
-  void chain() {
-    puts("Got 1");
-    a_.adj() = a_.adj() + res_.adj() * transpose(b_->mat_);
-  }
-};
-
-template <typename T1, typename T2, typename T3>
-struct multiply_cl_vari<T1, T2, T3, require_not_var_t<T1>, require_var_t<T2>>
-    : public vari {
-  matrix_cl_alloc<T1>* a_;
-  T2 b_;
-  T3 res_;
-  multiply_cl_vari(const T1& a, const T2& b, const T3& c)
-      : vari(0), a_(new matrix_cl_alloc<std::decay_t<T1>>(a)), b_(b), res_(c) {}
-
-  void chain() {
-    puts("Got 2");
-    b_.adj() = b_.adj() + transpose(a_->mat_) * res_.adj();
-  }
-};
-
-}  // namespace internal
->>>>>>> e9d74010
 
 /**
  * Matrix multiplication of two reverse mode matrices and/or kernel generator
