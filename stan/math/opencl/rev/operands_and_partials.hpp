--- conflicted
+++ resolved
@@ -19,12 +19,8 @@
   using partials_t = plain_type_t<Op>;
   partials_t partials_;  // For univariate use-cases
   explicit ops_partials_edge(const var_value<Op>& ops)
-<<<<<<< HEAD
-      : partials_(constant(0, ops.vi_->rows(), ops.vi_->cols())),
-=======
       : partials_(constant(0.0, ops.vi_->rows(), ops.vi_->cols())),
         partials_vec_(partials_),
->>>>>>> 122d8b53
         operands_(ops) {}
   inline partials_t& partial() noexcept { return partials_; }
   inline var_value<Op>& operand() noexcept { return operands_; }
