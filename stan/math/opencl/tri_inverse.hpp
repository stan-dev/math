#ifndef STAN_MATH_OPENCL_TRI_INVERSE_HPP
#define STAN_MATH_OPENCL_TRI_INVERSE_HPP

#ifdef STAN_OPENCL
#include <stan/math/opencl/matrix_cl.hpp>
#include <stan/math/opencl/triangular.hpp>
#include <stan/math/opencl/kernels/diag_inv.hpp>
#include <stan/math/opencl/kernels/inv_lower_tri_multiply.hpp>
#include <stan/math/opencl/kernels/neg_rect_lower_tri_multiply.hpp>
#include <stan/math/opencl/err/check_opencl.hpp>
#include <stan/math/opencl/transpose.hpp>
#include <stan/math/opencl/identity.hpp>
#include <stan/math/opencl/err/check_square.hpp>
#include <stan/math/opencl/err/check_triangular.hpp>
#include <stan/math/opencl/sub_block.hpp>
#include <stan/math/opencl/zeros.hpp>
#include <stan/math/prim/meta.hpp>

#include <string>
#include <vector>

namespace stan {
namespace math {
/**
 * Computes the inverse of a triangular matrix
 *
 * For a full guide to how this works and fits into Cholesky decompositions,
 * see the reference report
 * <a href="https://github.com/SteveBronder/stancon2018/blob/master/report.pdf">
 * here</a> and kernel doc
 * <a href="https://github.com/stan-dev/math/wiki/GPU-Kernels">here</a>.
 *
 * @param A matrix on the OpenCL device
 * @return the inverse of A
 *
 * @throw <code>std::invalid_argument</code> if the matrix
 *    is not square
 */
<<<<<<< HEAD
inline matrix_cl tri_inverse(const matrix_cl& A) {
  check_triangular("tri_inverse (OpenCL)", "A", A);
=======
template <TriangularViewCL triangular_view, typename T,
          typename = enable_if_floating_point<T>>
inline matrix_cl<T> tri_inverse(const matrix_cl<T>& A) {
  static_assert(triangular_view != TriangularViewCL::Entire,
                "tri_inverse(OpenCL) only supports triangular input matrices");
>>>>>>> 6d5e51b8
  check_square("tri_inverse (OpenCL)", "A", A);

  int thread_block_2D_dim = 32;
  int max_1D_thread_block_size = opencl_context.max_thread_block_size();
  // we split the input matrix to 32 blocks
  int thread_block_size_1D
      = (((A.rows() / 32) + thread_block_2D_dim - 1) / thread_block_2D_dim)
        * thread_block_2D_dim;
  if (max_1D_thread_block_size < thread_block_size_1D) {
    thread_block_size_1D = max_1D_thread_block_size;
  }
  int max_2D_thread_block_dim = sqrt(max_1D_thread_block_size);
  if (max_2D_thread_block_dim < thread_block_2D_dim) {
    thread_block_2D_dim = max_2D_thread_block_dim;
  }
  // for small size split in max 2 parts
  if (thread_block_size_1D < 64) {
    thread_block_size_1D = 32;
  }
  if (A.rows() < thread_block_size_1D) {
    thread_block_size_1D = A.rows();
  }

  // pad the input matrix
  int A_rows_padded
      = ((A.rows() + thread_block_size_1D - 1) / thread_block_size_1D)
        * thread_block_size_1D;

<<<<<<< HEAD
  matrix_cl temp(A_rows_padded, A_rows_padded);
  matrix_cl inv_padded(A_rows_padded, A_rows_padded);
  matrix_cl inv_mat(A);
  matrix_cl zero_mat(A_rows_padded - A.rows(), A_rows_padded);
  zero_mat.zeros<stan::math::TriangularViewCL::Entire>();
  temp.zeros<stan::math::TriangularViewCL::Entire>();
  inv_padded.zeros<stan::math::TriangularViewCL::Entire>();
  if (A.triangular_view() == TriangularViewCL::Upper) {
=======
  matrix_cl<T> temp(A_rows_padded, A_rows_padded);
  matrix_cl<T> inv_padded(A_rows_padded, A_rows_padded);
  matrix_cl<T> inv_mat(A);
  matrix_cl<T> zero_mat(A_rows_padded - A.rows(), A_rows_padded);
  zero_mat.template zeros<stan::math::TriangularViewCL::Entire>();
  temp.template zeros<stan::math::TriangularViewCL::Entire>();
  inv_padded.template zeros<stan::math::TriangularViewCL::Entire>();
  if (triangular_view == TriangularViewCL::Upper) {
>>>>>>> 6d5e51b8
    inv_mat = transpose(inv_mat);
  }
  int work_per_thread
      = opencl_kernels::inv_lower_tri_multiply.make_functor.get_opts().at(
          "WORK_PER_THREAD");
  // the number of blocks in the first step
  // each block is inverted with using the regular forward substitution
  int parts = inv_padded.rows() / thread_block_size_1D;
  inv_padded.sub_block(inv_mat, 0, 0, 0, 0, inv_mat.rows(), inv_mat.rows());
  try {
    // create a batch of identity matrices to be used in the first step
    opencl_kernels::batch_identity(
        cl::NDRange(parts, thread_block_size_1D, thread_block_size_1D), temp,
        thread_block_size_1D, temp.size());
    // spawn parts thread blocks, each responsible for one block
    opencl_kernels::diag_inv(cl::NDRange(parts * thread_block_size_1D),
                             cl::NDRange(thread_block_size_1D), inv_padded,
                             temp, inv_padded.rows());
  } catch (cl::Error& e) {
    check_opencl_error("inverse step1", e);
  }
  // set the padded part of the matrix and the upper triangular to zeros
  inv_padded.sub_block(zero_mat, 0, 0, inv_mat.rows(), 0, zero_mat.rows(),
                       zero_mat.cols());
  inv_padded.template zeros<stan::math::TriangularViewCL::Upper>();
  if (parts == 1) {
    inv_mat.sub_block(inv_padded, 0, 0, 0, 0, inv_mat.rows(), inv_mat.rows());
    if (A.triangular_view() == TriangularViewCL::Upper) {
      inv_mat = transpose(inv_mat);
    }
    return inv_mat;
  }
  parts = ceil(parts / 2.0);

  auto result_matrix_dim = thread_block_size_1D;
  auto thread_block_work2d_dim = thread_block_2D_dim / work_per_thread;
  auto ndrange_2d
      = cl::NDRange(thread_block_2D_dim, thread_block_work2d_dim, 1);
  while (parts > 0) {
    int result_matrix_dim_x = result_matrix_dim;
    // when calculating the last submatrix
    // we can reduce the size to the actual size (not the next power of 2)
    if (parts == 1 && (inv_padded.rows() - result_matrix_dim * 2) < 0) {
      result_matrix_dim_x = inv_padded.rows() - result_matrix_dim;
    }
    auto result_work_dim = result_matrix_dim / work_per_thread;
    auto result_ndrange
        = cl::NDRange(result_matrix_dim_x, result_work_dim, parts);
    opencl_kernels::inv_lower_tri_multiply(result_ndrange, ndrange_2d,
                                           inv_padded, temp, inv_padded.rows(),
                                           result_matrix_dim);
    opencl_kernels::neg_rect_lower_tri_multiply(
        result_ndrange, ndrange_2d, inv_padded, temp, inv_padded.rows(),
        result_matrix_dim);
    // if this is the last submatrix, end
    if (parts == 1) {
      parts = 0;
    } else {
      parts = ceil(parts / 2.0);
    }
    result_matrix_dim *= 2;
    // set the padded part and upper diagonal to zeros
    inv_padded.sub_block(zero_mat, 0, 0, inv_mat.rows(), 0, zero_mat.rows(),
                         zero_mat.cols());
    inv_padded.template zeros<stan::math::TriangularViewCL::Upper>();
  }
  // un-pad and return
  inv_mat.sub_block(inv_padded, 0, 0, 0, 0, inv_mat.rows(), inv_mat.rows());
  if (A.triangular_view() == TriangularViewCL::Upper) {
    inv_mat = transpose(inv_mat);
  }
  inv_mat.triangular_view(A.triangular_view());
  return inv_mat;
}
}  // namespace math
}  // namespace stan

#endif
#endif<|MERGE_RESOLUTION|>--- conflicted
+++ resolved
@@ -36,16 +36,9 @@
  * @throw <code>std::invalid_argument</code> if the matrix
  *    is not square
  */
-<<<<<<< HEAD
-inline matrix_cl tri_inverse(const matrix_cl& A) {
+template <typename T, typename = enable_if_floating_point<T>>
+inline matrix_cl<T> tri_inverse(const matrix_cl<T>& A) {
   check_triangular("tri_inverse (OpenCL)", "A", A);
-=======
-template <TriangularViewCL triangular_view, typename T,
-          typename = enable_if_floating_point<T>>
-inline matrix_cl<T> tri_inverse(const matrix_cl<T>& A) {
-  static_assert(triangular_view != TriangularViewCL::Entire,
-                "tri_inverse(OpenCL) only supports triangular input matrices");
->>>>>>> 6d5e51b8
   check_square("tri_inverse (OpenCL)", "A", A);
 
   int thread_block_2D_dim = 32;
@@ -74,16 +67,6 @@
       = ((A.rows() + thread_block_size_1D - 1) / thread_block_size_1D)
         * thread_block_size_1D;
 
-<<<<<<< HEAD
-  matrix_cl temp(A_rows_padded, A_rows_padded);
-  matrix_cl inv_padded(A_rows_padded, A_rows_padded);
-  matrix_cl inv_mat(A);
-  matrix_cl zero_mat(A_rows_padded - A.rows(), A_rows_padded);
-  zero_mat.zeros<stan::math::TriangularViewCL::Entire>();
-  temp.zeros<stan::math::TriangularViewCL::Entire>();
-  inv_padded.zeros<stan::math::TriangularViewCL::Entire>();
-  if (A.triangular_view() == TriangularViewCL::Upper) {
-=======
   matrix_cl<T> temp(A_rows_padded, A_rows_padded);
   matrix_cl<T> inv_padded(A_rows_padded, A_rows_padded);
   matrix_cl<T> inv_mat(A);
@@ -91,8 +74,7 @@
   zero_mat.template zeros<stan::math::TriangularViewCL::Entire>();
   temp.template zeros<stan::math::TriangularViewCL::Entire>();
   inv_padded.template zeros<stan::math::TriangularViewCL::Entire>();
-  if (triangular_view == TriangularViewCL::Upper) {
->>>>>>> 6d5e51b8
+  if (A.triangular_view() == TriangularViewCL::Upper) {
     inv_mat = transpose(inv_mat);
   }
   int work_per_thread
