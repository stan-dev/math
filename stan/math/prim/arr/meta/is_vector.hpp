#ifndef STAN_MATH_PRIM_ARR_META_IS_VECTOR_HPP
#define STAN_MATH_PRIM_ARR_META_IS_VECTOR_HPP

#include <stan/math/prim/arr/meta/is_vector.hpp>
#include <stan/math/prim/scal/meta/is_vector.hpp>
#include <vector>
#include <type_traits>
namespace stan {

namespace internal {
// FIXME(Steve): this is a stupid name
template <typename T>
using inherit_vector = std::vector<typename std::decay_t<T>::value_type,
                                   typename std::decay_t<T>::allocator_type>;
template <typename T>
<<<<<<< HEAD
using is_same_vector = std::is_same<
       typename std::decay_t<T>, internal::inherit_vector<T>>;
=======
using is_same_vector
    = std::is_same<typename std::decay_t<T>, internal::inherit_vector<T>>
>>>>>>> b39b3973
}  // namespace internal

/**
 * Metaprogram structure to determine if type is a standard vector
 *
 * <p>This base class should be specialized for structured types.</p>
 *
 * @tparam T Type of object.
 */
template <typename T, typename = void>
struct is_std_vector : std::false_type {};

/**
 * Specialization of is_std_vector for standard vectors.
 *
 * @tparam T Type of object.
 */
template <typename T>
struct is_std_vector<
    T, typename std::enable_if_t<internal::is_same_vector<T>::value>>
    : std::true_type {
  typedef std::decay_t<T> type;
};

/**
 * Specialization of is_vector for standard vectors.
 *
 * @tparam T Type of object.
 */
template <typename T>
struct is_vector<T,
                 typename std::enable_if_t<internal::is_same_vector<T>::value>>
    : is_std_vector<T> {
  typedef std::decay_t<T> type;
};

}  // namespace stan
#endif<|MERGE_RESOLUTION|>--- conflicted
+++ resolved
@@ -13,13 +13,8 @@
 using inherit_vector = std::vector<typename std::decay_t<T>::value_type,
                                    typename std::decay_t<T>::allocator_type>;
 template <typename T>
-<<<<<<< HEAD
 using is_same_vector = std::is_same<
        typename std::decay_t<T>, internal::inherit_vector<T>>;
-=======
-using is_same_vector
-    = std::is_same<typename std::decay_t<T>, internal::inherit_vector<T>>
->>>>>>> b39b3973
 }  // namespace internal
 
 /**
