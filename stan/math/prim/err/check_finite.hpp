--- conflicted
+++ resolved
@@ -70,11 +70,7 @@
  * @param y Variable to check
  * @throw <code>domain_error</code> if y is infinity, -infinity, or NaN
  */
-<<<<<<< HEAD
-template <typename T_y, require_not_stan_closure_t<T_y>* = nullptr>
-=======
 template <typename T_y, require_stan_scalar_t<T_y>* = nullptr>
->>>>>>> bd7eaac8
 inline void check_finite(const char* function, const char* name, const T_y& y) {
   if (!internal::is_finite(y)) {
     throw_domain_error(function, name, y, "is ", ", but must be finite!");
