#ifndef STAN_MATH_PRIM_FUN_LDLT_FACTOR_HPP
#define STAN_MATH_PRIM_FUN_LDLT_FACTOR_HPP

#include <stan/math/prim/err/check_square.hpp>
#include <stan/math/prim/fun/Eigen.hpp>
#include <stan/math/prim/fun/log.hpp>
#include <stan/math/prim/fun/sum.hpp>
#include <stan/math/prim/fun/is_nan.hpp>
#include <memory>

namespace stan {
namespace math {

/**
 * LDLT_factor is a structure that holds a matrix of type T and the
 * LDLT of its values.
 *
 * If the template argument `alloc_in_arena` is true then the object
 * allocates all necessary memory in the memory arena.
 *
 * LDLT_factors are cheap to copy (they copy references to the
 * underlying storage).
 *
 * @tparam T type of elements in the matrix
 * @tparam alloc_in_arena allocate members of LDLT_factor in the arena
 */
<<<<<<< HEAD
=======
template <typename T, int R, int C>
class LDLT_factor {
 public:
  using vector_t = Eigen::Matrix<T, Eigen::Dynamic, 1>;
  using matrix_t = Eigen::Matrix<T, R, C>;
  using ldlt_t = Eigen::LDLT<matrix_t>;
  using size_type = size_t;
  using value_type = double;

  LDLT_factor() : N_(0), ldltP_(new ldlt_t()) {}

  LDLT_factor(const matrix_t& A) : N_(0), ldltP_(new ldlt_t()) { compute(A); }

  inline void compute(const matrix_t& A) {
    check_square("LDLT_factor", "A", A);
    N_ = A.rows();
    ldltP_->compute(A);
  }

  inline bool success() const {
    if (ldltP_->info() != Eigen::Success) {
      return false;
    }
    if (!(ldltP_->isPositive())) {
      return false;
    }
    vector_t ldltP_diag(ldltP_->vectorD());
    for (int i = 0; i < ldltP_diag.size(); ++i) {
      if (ldltP_diag(i) <= 0 || is_nan(ldltP_diag(i))) {
        return false;
      }
    }
    return true;
  }

  inline T log_abs_det() const { return sum(log(ldltP_->vectorD())); }

  inline void inverse(matrix_t& invA) const {
    invA.setIdentity(N_);
    ldltP_->solveInPlace(invA);
  }

  template <typename Rhs>
  inline const Eigen::Solve<ldlt_t, Rhs> solve(
      const Eigen::MatrixBase<Rhs>& b) const {
    return ldltP_->solve(b);
  }

  inline matrix_t solveRight(const matrix_t& B) const {
    return ldltP_->solve(B.transpose()).transpose();
  }

  inline vector_t vectorD() const { return ldltP_->vectorD(); }

  // This could return an ldlt_t, but that would just do another ldlt on a
  // matrix constructed from an ldlt
  inline matrix_t matrixLDLT() const { return ldltP_->matrixLDLT(); }

  inline size_t rows() const { return N_; }
  inline size_t cols() const { return N_; }

  size_t N_;
  std::shared_ptr<ldlt_t> ldltP_;
};

>>>>>>> 906504f2
template <typename T, bool alloc_in_arena>
class LDLT_factor;

/**
 * An LDLT_factor with `alloc_in_arena = False` is a structure that
 * holds a matrix of type T and the LDLT of its values.
 *
 * @tparam T type of elements in the matrix
 */
template <typename T>
<<<<<<< HEAD
class LDLT_factor<Eigen::Matrix<T, Eigen::Dynamic, Eigen::Dynamic>, false> {
private:
  using ldlt_type = Eigen::LDLT<Eigen::Matrix<T, Eigen::Dynamic, Eigen::Dynamic>>;
  std::shared_ptr<ldlt_type> ldlt_ptr_;
public:
  template <typename S,
	    require_eigen_t<S>* = nullptr>
  LDLT_factor(const S& matrix) :
    ldlt_ptr_(new ldlt_type(matrix)) {}

  /**
   * Return a const reference to the underlying matrix
   */
  const auto& matrix() const {
    return ldlt_ptr_->matrixLDLT();
  }

  /**
   * Return a const reference to the LDLT factor of the matrix
   */
  const auto& ldlt() const {
    return *ldlt_ptr_;
  }
};

/**
 * Make an LDLT_factor with matrix type `T` and allocate any necessary
 * memory in the arena if any of the types `T` or `Args...` contain
 * `var_value<T>` types.
 *
 * @tparam T Type of matrix to take the LDLT of
 * @tparam Args Other arguments to decide where to allocate LDLT
 * @param A Matrix to take the LDLT of
 * @return LDLT_factor of A
 */
template <typename T, typename... Args,
	  require_matrix_t<T>* = nullptr>
inline auto make_ldlt_factor(const T& A) {
  return LDLT_factor<plain_type_t<T>,
		     disjunction<is_var<scalar_type_t<return_type_t<T, Args...>>>,
				 is_var<partials_type_t<return_type_t<Args...>>>,
				 is_var<partials_type_t<partials_type_t<return_type_t<Args...>>>>>::value>(A);
=======
class LDLT_factor2<Eigen::Matrix<T, Eigen::Dynamic, Eigen::Dynamic>, false> {
 private:
  using ldlt_type
      = Eigen::LDLT<Eigen::Matrix<T, Eigen::Dynamic, Eigen::Dynamic>>;
  std::shared_ptr<ldlt_type> ldlt_ptr_;

 public:
  template <typename S, require_eigen_t<S>* = nullptr>
  LDLT_factor2(const S& matrix) : ldlt_ptr_(new ldlt_type(matrix)) {}

  template <typename Rhs>
  inline const Eigen::Solve<ldlt_type, Rhs> solve(
      const Eigen::MatrixBase<Rhs>& b) const {
    return ldlt_ptr_->solve(b);
  }

  auto& matrix() { return ldlt_ptr_->matrixLDLT(); }

  auto& ldlt() { return *ldlt_ptr_; }
};

/*template <typename T,
          // require_not_vt_var<T>* = nullptr, <-- using this instead of next
line doesn't work, why?
          //require_not_eigen_vt<is_var, T>* = nullptr,
        require_not_rev_matrix_t<T>* = nullptr>
inline auto make_ldlt_factor(const T& A) {
return LDLT_factor<value_type_t<T>, T::RowsAtCompileTime,
T::ColsAtCompileTime>(A);
}*/

template <typename T, typename... Args, require_matrix_t<T>* = nullptr>
inline auto make_ldlt_factor(const T& A) {
  return LDLT_factor2<
      plain_type_t<T>,
      disjunction<
          is_var<scalar_type_t<return_type_t<T, Args...>>>,
          std::is_same<fvar<var>, return_type_t<Args...>>,
          std::is_same<fvar<fvar<var>>, return_type_t<Args...>>>::value>(A);
>>>>>>> 906504f2
}

}  // namespace math
}  // namespace stan

#endif<|MERGE_RESOLUTION|>--- conflicted
+++ resolved
@@ -24,74 +24,6 @@
  * @tparam T type of elements in the matrix
  * @tparam alloc_in_arena allocate members of LDLT_factor in the arena
  */
-<<<<<<< HEAD
-=======
-template <typename T, int R, int C>
-class LDLT_factor {
- public:
-  using vector_t = Eigen::Matrix<T, Eigen::Dynamic, 1>;
-  using matrix_t = Eigen::Matrix<T, R, C>;
-  using ldlt_t = Eigen::LDLT<matrix_t>;
-  using size_type = size_t;
-  using value_type = double;
-
-  LDLT_factor() : N_(0), ldltP_(new ldlt_t()) {}
-
-  LDLT_factor(const matrix_t& A) : N_(0), ldltP_(new ldlt_t()) { compute(A); }
-
-  inline void compute(const matrix_t& A) {
-    check_square("LDLT_factor", "A", A);
-    N_ = A.rows();
-    ldltP_->compute(A);
-  }
-
-  inline bool success() const {
-    if (ldltP_->info() != Eigen::Success) {
-      return false;
-    }
-    if (!(ldltP_->isPositive())) {
-      return false;
-    }
-    vector_t ldltP_diag(ldltP_->vectorD());
-    for (int i = 0; i < ldltP_diag.size(); ++i) {
-      if (ldltP_diag(i) <= 0 || is_nan(ldltP_diag(i))) {
-        return false;
-      }
-    }
-    return true;
-  }
-
-  inline T log_abs_det() const { return sum(log(ldltP_->vectorD())); }
-
-  inline void inverse(matrix_t& invA) const {
-    invA.setIdentity(N_);
-    ldltP_->solveInPlace(invA);
-  }
-
-  template <typename Rhs>
-  inline const Eigen::Solve<ldlt_t, Rhs> solve(
-      const Eigen::MatrixBase<Rhs>& b) const {
-    return ldltP_->solve(b);
-  }
-
-  inline matrix_t solveRight(const matrix_t& B) const {
-    return ldltP_->solve(B.transpose()).transpose();
-  }
-
-  inline vector_t vectorD() const { return ldltP_->vectorD(); }
-
-  // This could return an ldlt_t, but that would just do another ldlt on a
-  // matrix constructed from an ldlt
-  inline matrix_t matrixLDLT() const { return ldltP_->matrixLDLT(); }
-
-  inline size_t rows() const { return N_; }
-  inline size_t cols() const { return N_; }
-
-  size_t N_;
-  std::shared_ptr<ldlt_t> ldltP_;
-};
-
->>>>>>> 906504f2
 template <typename T, bool alloc_in_arena>
 class LDLT_factor;
 
@@ -102,7 +34,6 @@
  * @tparam T type of elements in the matrix
  */
 template <typename T>
-<<<<<<< HEAD
 class LDLT_factor<Eigen::Matrix<T, Eigen::Dynamic, Eigen::Dynamic>, false> {
 private:
   using ldlt_type = Eigen::LDLT<Eigen::Matrix<T, Eigen::Dynamic, Eigen::Dynamic>>;
@@ -145,47 +76,6 @@
 		     disjunction<is_var<scalar_type_t<return_type_t<T, Args...>>>,
 				 is_var<partials_type_t<return_type_t<Args...>>>,
 				 is_var<partials_type_t<partials_type_t<return_type_t<Args...>>>>>::value>(A);
-=======
-class LDLT_factor2<Eigen::Matrix<T, Eigen::Dynamic, Eigen::Dynamic>, false> {
- private:
-  using ldlt_type
-      = Eigen::LDLT<Eigen::Matrix<T, Eigen::Dynamic, Eigen::Dynamic>>;
-  std::shared_ptr<ldlt_type> ldlt_ptr_;
-
- public:
-  template <typename S, require_eigen_t<S>* = nullptr>
-  LDLT_factor2(const S& matrix) : ldlt_ptr_(new ldlt_type(matrix)) {}
-
-  template <typename Rhs>
-  inline const Eigen::Solve<ldlt_type, Rhs> solve(
-      const Eigen::MatrixBase<Rhs>& b) const {
-    return ldlt_ptr_->solve(b);
-  }
-
-  auto& matrix() { return ldlt_ptr_->matrixLDLT(); }
-
-  auto& ldlt() { return *ldlt_ptr_; }
-};
-
-/*template <typename T,
-          // require_not_vt_var<T>* = nullptr, <-- using this instead of next
-line doesn't work, why?
-          //require_not_eigen_vt<is_var, T>* = nullptr,
-        require_not_rev_matrix_t<T>* = nullptr>
-inline auto make_ldlt_factor(const T& A) {
-return LDLT_factor<value_type_t<T>, T::RowsAtCompileTime,
-T::ColsAtCompileTime>(A);
-}*/
-
-template <typename T, typename... Args, require_matrix_t<T>* = nullptr>
-inline auto make_ldlt_factor(const T& A) {
-  return LDLT_factor2<
-      plain_type_t<T>,
-      disjunction<
-          is_var<scalar_type_t<return_type_t<T, Args...>>>,
-          std::is_same<fvar<var>, return_type_t<Args...>>,
-          std::is_same<fvar<fvar<var>>, return_type_t<Args...>>>::value>(A);
->>>>>>> 906504f2
 }
 
 }  // namespace math
