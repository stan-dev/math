#ifndef STAN_MATH_PRIM_FUN_ATANH_HPP
#define STAN_MATH_PRIM_FUN_ATANH_HPP

#include <stan/math/prim/core.hpp>
#include <stan/math/prim/err.hpp>
#include <stan/math/prim/meta.hpp>
#include <stan/math/prim/fun/copysign.hpp>
#include <stan/math/prim/fun/is_nan.hpp>
#include <stan/math/prim/fun/log.hpp>
#include <stan/math/prim/functor/apply_scalar_unary.hpp>
#include <cmath>
#include <complex>

namespace stan {
namespace math {

/**
 * Return the inverse hyperbolic tangent of the specified value.
 * An argument of -1 returns negative infinity and an argument of 1
 * returns infinity.
 * Returns nan for nan argument.
 *
 * @param[in] x `Arithmetic` Argument.
 * @return Inverse hyperbolic tangent of the argument.
 * @throw std::domain_error If argument is not in [-1, 1].
 */
template <typename T, require_arithmetic_t<T>* = nullptr>
inline double atanh(const T x) {
  if (is_nan(x)) {
    return x;
  } else {
    check_bounded("atanh", "x", x, -1.0, 1.0);
    return std::atanh(x);
  }
}

/**
 * Return the inverse hyperbolic tangent of the specified value.
 * An argument of -1 returns negative infinity and an argument of 1
 * returns infinity.
 * Returns nan for nan argument.
 *
 * @param[in] x `complex<Arithmetic>` Argument.
 * @return Inverse hyperbolic tangent of the argument.
 * @throw std::domain_error If argument is not in [-1, 1].
 */
template <typename T, require_complex_bt<std::is_arithmetic, T>* = nullptr>
inline auto atanh(const T x) {
  return std::atanh(x);
}

/**
 * Structure to wrap atanh() so it can be vectorized.
 */
struct atanh_fun {
  /**
   * Return the inverse hyperbolic tangent of the specified argument.
   *
   * @tparam T type of argument
   * @param x argument
   * @return Inverse hyperbolic tangent of the argument.
   */
  template <typename T>
  static inline auto fun(const T& x) {
    return atanh(x);
  }
};

/**
 * Return the elementwise application of <code>atanh()</code> to
 * specified argument container.  The return type promotes the
 * underlying scalar argument type to double if it is an integer,
 * and otherwise is the argument type.
 *
 * @tparam T type of container
 * @param x container
 * @return Elementwise atanh of members of container.
 */
template <typename T, require_ad_container_t<T>* = nullptr>
inline auto atanh(const T& x) {
  return apply_scalar_unary<atanh_fun, T>::apply(x);
}

<<<<<<< HEAD
=======
/**
 * Return the elementwise application of <code>atanh()</code> to
 * specified argument container.  The return type promotes the
 * underlying scalar argument type to double if it is an integer,
 * and otherwise is the argument type.
 *
 * @tparam T type of container
 * @param x container
 * @return Elementwise atanh of members of container.
 */
>>>>>>> d6ff92d7
template <typename Container,
          require_container_bt<std::is_arithmetic, Container>* = nullptr>
inline auto atanh(const Container& x) {
  return apply_scalar_unary<atanh_fun, Container>::apply(x);
}

namespace internal {
/**
 * Return the hyperbolic arc tangent of the complex argument.
 *
 * @tparam V value type of argument
 * @param[in] z argument
 * @return hyperbolic arc tangent of the argument
 */
template <typename V>
inline std::complex<V> complex_atanh(const std::complex<V>& z) {
  std::complex<double> y_d = atanh(value_of_rec(z));
  V one(1);
  auto y = 0.5 * (log(one + z) - log(one - z));
  return copysign(y, y_d);
}
}  // namespace internal

}  // namespace math
}  // namespace stan

#endif<|MERGE_RESOLUTION|>--- conflicted
+++ resolved
@@ -81,8 +81,6 @@
   return apply_scalar_unary<atanh_fun, T>::apply(x);
 }
 
-<<<<<<< HEAD
-=======
 /**
  * Return the elementwise application of <code>atanh()</code> to
  * specified argument container.  The return type promotes the
@@ -93,7 +91,6 @@
  * @param x container
  * @return Elementwise atanh of members of container.
  */
->>>>>>> d6ff92d7
 template <typename Container,
           require_container_bt<std::is_arithmetic, Container>* = nullptr>
 inline auto atanh(const Container& x) {
