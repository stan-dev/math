--- conflicted
+++ resolved
@@ -3,16 +3,50 @@
 
 #include <stan/math/prim/meta.hpp>
 #include <stan/math/prim/fun/Eigen.hpp>
-#include <stan/math/prim/fun/elt_multiply.hpp>
 #include <stan/math/prim/functor/apply_scalar_unary.hpp>
 #include <stan/math/prim/functor/apply_vector_unary.hpp>
-#include <stan/math/prim/functor/function_gradients.hpp>
 #include <cmath>
 #include <complex>
 #include <limits>
 
 namespace stan {
 namespace math {
+/**
+ * Structure to wrap `exp()` so that it can be
+ * vectorized.
+ */
+struct exp_fun {
+  /**
+   * Return the exponential of the specified scalar argument.
+   *
+   * @tparam T type of argument
+   * @param[in] x argument
+   * @return Exponential of argument.
+   */
+  template <typename T>
+  static inline auto fun(const T& x) {
+    using std::exp;
+    return exp(x);
+  }
+};
+
+/**
+ * Return the elementwise `exp()` of the specified argument,
+ * which may be a scalar or any Stan container of numeric scalars.
+ * The return type is the same as the argument type.
+ *
+ * @tparam Container type of container
+ * @param[in] x container
+ * @return Elementwise application of exponentiation to the argument.
+ */
+template <
+    typename Container,
+    require_not_container_st<std::is_arithmetic, Container>* = nullptr,
+    require_not_nonscalar_prim_or_rev_kernel_expression_t<Container>* = nullptr,
+    require_not_var_matrix_t<Container>* = nullptr>
+inline auto exp(const Container& x) {
+  return apply_scalar_unary<exp_fun, Container>::apply(x);
+}
 
 /**
  * Version of `exp()` that accepts std::vectors, Eigen Matrix/Array objects
@@ -27,67 +61,6 @@
 inline auto exp(const Container& x) {
   return apply_vector_unary<Container>::apply(
       x, [](const auto& v) { return v.array().exp(); });
-}
-
-template <
-    typename T,
-    require_t<disjunction<std::is_arithmetic<T>, is_complex<T>>>* = nullptr>
-return_type_t<T> exp(T x) {
-  using std::exp;
-  return exp(x);
-}
-
-template <
-    typename T,
-    require_t<disjunction<is_stan_scalar<T>, is_var_matrix<T>>>* = nullptr,
-    require_not_arithmetic_t<T>* = nullptr, require_not_complex_t<T>* = nullptr>
-inline auto exp(const T& a) {
-  auto val_fun = [&](auto&& x) { return exp(x); };
-  auto grad_fun = [&](auto&& val, auto&& x) { return val; };
-  return function_gradients(std::forward_as_tuple(a),
-                            std::forward<decltype(val_fun)>(val_fun),
-                            std::forward_as_tuple(grad_fun));
-}
-
-/**
- * Structure to wrap `exp()` so that it can be
- * vectorized.
- */
-struct exp_fun {
-  /**
-   * Return the exponential of the specified scalar argument.
-   *
-   * @tparam T type of argument
-   * @param[in] x argument
-   * @return Exponential of argument.
-   */
-  template <typename T>
-<<<<<<< HEAD
-  static inline T fun(const T& x) {
-=======
-  static inline auto fun(const T& x) {
-    using std::exp;
->>>>>>> b28fa23f
-    return exp(x);
-  }
-};
-
-/**
- * Return the elementwise `exp()` of the specified argument,
- * which may be a scalar or any Stan container of numeric scalars.
- * The return type is the same as the argument type.
- *
- * @tparam Container type of container
- * @param[in] x container
- * @return Elementwise application of exponentiation to the argument.
- */
-template <
-    typename Container, require_container_t<Container>* = nullptr,
-    require_not_container_st<std::is_arithmetic, Container>* = nullptr,
-    require_not_nonscalar_prim_or_rev_kernel_expression_t<Container>* = nullptr,
-    require_not_var_matrix_t<Container>* = nullptr>
-inline auto exp(const Container& x) {
-  return apply_scalar_unary<exp_fun, Container>::apply(x);
 }
 
 namespace internal {
