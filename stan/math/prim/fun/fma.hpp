--- conflicted
+++ resolved
@@ -31,7 +31,7 @@
 template <typename T1, typename T2, typename T3,
           require_any_matrix_t<T1, T2, T3>* = nullptr,
           require_not_var_t<return_type_t<T1, T2, T3>>* = nullptr>
-inline auto fma(const T1& x, const T2& y, const T3& z) {
+inline auto fma(T1&& x, T2&& y, T3&& z) {
   if (is_matrix<T1>::value && is_matrix<T2>::value) {
     check_matching_dims("fma", "x", x, "y", y);
   }
@@ -40,13 +40,12 @@
   } else if (is_matrix<T2>::value && is_matrix<T3>::value) {
     check_matching_dims("fma", "y", y, "z", z);
   }
-<<<<<<< HEAD
-  return add(elt_multiply(x, y), z).eval();
-=======
-  return (as_array_or_scalar(x) * as_array_or_scalar(y) + as_array_or_scalar(z))
-      .matrix()
-      .eval();
->>>>>>> 1699eb4c
+  return make_holder(
+      [](auto&& x, auto&& y, auto&& z) {
+        return ((as_array_or_scalar(x) * as_array_or_scalar(y))
+                + as_array_or_scalar(z)).matrix();
+              },
+      std::forward<T1>(x), std::forward<T2>(y), std::forward<T3>(z));
 }
 
 }  // namespace math
