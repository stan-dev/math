--- conflicted
+++ resolved
@@ -50,8 +50,6 @@
   return 1. - std::exp(-std::exp(x));
 }
 
-<<<<<<< HEAD
-=======
 /**
  * The inverse complementary log-log function.
  *
@@ -65,7 +63,6 @@
  * @param x Argument.
  * @return Inverse complementary log-log of the argument.
  */
->>>>>>> d6ff92d7
 template <typename T, require_complex_t<T>* = nullptr>
 inline auto inv_cloglog(const T& x) {
   return 1. - exp(-exp(x));
