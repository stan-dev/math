--- conflicted
+++ resolved
@@ -26,13 +26,8 @@
 template <int R, int C, typename T, typename EigMat,
           require_eigen_t<EigMat>* = nullptr,
           require_all_not_st_var<T, EigMat>* = nullptr,
-<<<<<<< HEAD
-          require_not_t<conjunction<std::is_arithmetic<T>,
-                                    is_fvar<value_type_t<EigMat>>>>* = nullptr>
-=======
           require_any_not_t<std::is_arithmetic<T>,
                             is_fvar<value_type_t<EigMat>>>* = nullptr>
->>>>>>> 3f3fa3d0
 inline Eigen::Matrix<return_type_t<T, EigMat>, R, EigMat::ColsAtCompileTime>
 mdivide_left_ldlt(const LDLT_factor<T, R, C>& A, const EigMat& b) {
   check_multiplicable("mdivide_left_ldlt", "A", A, "b", b);
