#ifndef STAN_MATH_PRIM_FUN_MDIVIDE_RIGHT_TRI_HPP
#define STAN_MATH_PRIM_FUN_MDIVIDE_RIGHT_TRI_HPP

#include <stan/math/prim/meta.hpp>
#include <stan/math/prim/err.hpp>
#include <stan/math/prim/fun/Eigen.hpp>
#include <stan/math/prim/fun/to_ref.hpp>

namespace stan {
namespace math {

/**
 * Returns the solution of the system xA=b when A is triangular
 *
 * @tparam TriView Specifies whether A is upper (Eigen::Upper)
 * or lower triangular (Eigen::Lower).
 * @tparam EigMat1 type of the right-hand side matrix or vector
 * @tparam EigMat2 type of the triangular matrix
 *
 * @param A Triangular matrix.  Specify upper or lower with TriView
 * being Eigen::Upper or Eigen::Lower.
 * @param b Right hand side matrix or vector.
 * @return x = b A^-1, solution of the linear system.
 * @throws std::domain_error if A is not square or the rows of b don't
 * match the size of A.
 */
template <Eigen::UpLoType TriView, typename EigMat1, typename EigMat2,
          require_all_eigen_t<EigMat1, EigMat2>* = nullptr>
<<<<<<< HEAD
inline auto
mdivide_right_tri(const EigMat1& b, const EigMat2& A) {
=======
inline auto mdivide_right_tri(const EigMat1& b, const EigMat2& A) {
>>>>>>> 7c7e178b
  check_square("mdivide_right_tri", "A", A);
  check_multiplicable("mdivide_right_tri", "b", b, "A", A);
  if (TriView != Eigen::Lower && TriView != Eigen::Upper) {
    throw_domain_error("mdivide_right_tri",
                       "triangular view must be Eigen::Lower or Eigen::Upper",
                       "", "");
  }
  using T_return = return_type_t<EigMat1, EigMat2>;
  using ret_type = Eigen::Matrix<T_return, Eigen::Dynamic, Eigen::Dynamic>;
  if (A.rows() == 0) {
    return ret_type(b.rows(), 0);
  }

  return ret_type(A)
      .template triangularView<TriView>()
      .transpose()
      .solve(ret_type(b).transpose())
      .transpose()
      .eval();
}

}  // namespace math
}  // namespace stan

#endif<|MERGE_RESOLUTION|>--- conflicted
+++ resolved
@@ -26,12 +26,7 @@
  */
 template <Eigen::UpLoType TriView, typename EigMat1, typename EigMat2,
           require_all_eigen_t<EigMat1, EigMat2>* = nullptr>
-<<<<<<< HEAD
-inline auto
-mdivide_right_tri(const EigMat1& b, const EigMat2& A) {
-=======
 inline auto mdivide_right_tri(const EigMat1& b, const EigMat2& A) {
->>>>>>> 7c7e178b
   check_square("mdivide_right_tri", "A", A);
   check_multiplicable("mdivide_right_tri", "b", b, "A", A);
   if (TriView != Eigen::Lower && TriView != Eigen::Upper) {
