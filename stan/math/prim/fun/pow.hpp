#ifndef STAN_MATH_PRIM_FUN_POW_HPP
#define STAN_MATH_PRIM_FUN_POW_HPP

#include <stan/math/prim/meta.hpp>
#include <stan/math/prim/fun/constants.hpp>
#include <stan/math/prim/functor/apply_scalar_binary.hpp>
#include <cmath>
#include <complex>

namespace stan {
namespace math {

namespace internal {

/**
 * Return the first argument raised to the power of the second
 * argument.  At least one of the arguments must be a complex number.
 *
 * @tparam U type of base
 * @tparam V type of exponent
 * @param[in] x base
 * @param[in] y exponent
 * @return base raised to the power of the exponent
 */
template <typename U, typename V>
inline complex_return_t<U, V> complex_pow(const U& x, const V& y) {
  return exp(y * log(x));
}
}  // namespace internal

/**
 * Return the first argument raised to the power of the second
 * argument.
 *
 * @tparam T1 type of first argument
 * @tparam T2 type of second argument
 * @param a first argument
 * @param b second argument
 * @return the first argument raised to the power of the second
 * argument.
 */
template <typename T1, typename T2,
          require_all_t<
              disjunction<is_complex<T1>, std::is_arithmetic<T1>>,
              disjunction<is_complex<T2>, std::is_arithmetic<T2>>>* = nullptr>
inline auto pow(const T1& a, const T2& b) {
  return std::pow(a, b);
}

/**
 * Returns the elementwise raising of the first argument to the power of the
 * second argument.
 *
 * @tparam Container1 type of first argument
 * @tparam Container2 type of second argument
 * @param a first argument
 * @param b second argument
 * @return the elementwise raising of the first argument to the power of the
 * second argument.
 */
<<<<<<< HEAD
template <typename Container1, typename Container2,
          require_any_container_t<Container1, Container2>* = nullptr>
inline auto pow(const Container1& a, const Container2& b) {
  return apply_scalar_binary(a, b, [&](const auto& c, const auto& d) {
=======
template <typename T1, typename T2, require_any_container_t<T1, T2>* = nullptr,
          require_all_not_matrix_st<is_var, T1, T2>* = nullptr>
inline auto pow(const T1& a, const T2& b) {
  return apply_scalar_binary(a, b, [](const auto& c, const auto& d) {
>>>>>>> d3b129e6
    using std::pow;
    return pow(c, d);
  });
}
}  // namespace math
}  // namespace stan
#endif<|MERGE_RESOLUTION|>--- conflicted
+++ resolved
@@ -32,18 +32,18 @@
  * Return the first argument raised to the power of the second
  * argument.
  *
- * @tparam T1 type of first argument
- * @tparam T2 type of second argument
+ * @tparam Scalar1 type of first argument
+ * @tparam Scalar2 type of second argument
  * @param a first argument
  * @param b second argument
  * @return the first argument raised to the power of the second
  * argument.
  */
-template <typename T1, typename T2,
+template <typename Scalar1, typename Scalar2,
           require_all_t<
-              disjunction<is_complex<T1>, std::is_arithmetic<T1>>,
-              disjunction<is_complex<T2>, std::is_arithmetic<T2>>>* = nullptr>
-inline auto pow(const T1& a, const T2& b) {
+              disjunction<is_complex<Scalar1>, std::is_arithmetic<Scalar1>>,
+              disjunction<is_complex<Scalar2>, std::is_arithmetic<Scalar2>>>* = nullptr>
+inline auto pow(const Scalar1& a, const Scalar2& b) {
   return std::pow(a, b);
 }
 
@@ -58,17 +58,10 @@
  * @return the elementwise raising of the first argument to the power of the
  * second argument.
  */
-<<<<<<< HEAD
-template <typename Container1, typename Container2,
-          require_any_container_t<Container1, Container2>* = nullptr>
-inline auto pow(const Container1& a, const Container2& b) {
-  return apply_scalar_binary(a, b, [&](const auto& c, const auto& d) {
-=======
 template <typename T1, typename T2, require_any_container_t<T1, T2>* = nullptr,
           require_all_not_matrix_st<is_var, T1, T2>* = nullptr>
 inline auto pow(const T1& a, const T2& b) {
   return apply_scalar_binary(a, b, [](const auto& c, const auto& d) {
->>>>>>> d3b129e6
     using std::pow;
     return pow(c, d);
   });
