--- conflicted
+++ resolved
@@ -134,13 +134,8 @@
   const auto& x_ref = to_ref(x);
   auto x_val = to_ref(value_of(x_ref));
 
-<<<<<<< HEAD
-  auto f_wrt_x = [&f, msgs, &args...](const auto& x) { return f(x, msgs, args...); };
-=======
-  // Curry the input function w.r.t. y
   auto f_wrt_x
       = [&f, msgs, &args...](const auto& x) { return f(x, msgs, args...); };
->>>>>>> df179ad0
 
   check_nonzero_size("algebra_solver_powell", "initial guess", x_val);
   check_finite("algebra_solver_powell", "initial guess", x_val);
