--- conflicted
+++ resolved
@@ -23,12 +23,6 @@
  * @param pre_args parameter pack of arguments to place before elements in
  * tuple.
  */
-<<<<<<< HEAD
-template <class F, class Tuple, std::size_t... I>
-inline constexpr decltype(auto) apply_impl(F&& f, Tuple&& t,
-                                    std::index_sequence<I...> i) {
-  return f(std::forward<decltype(std::get<I>(t))>(std::get<I>(t))...);
-=======
 template <class F, class Tuple, typename... PreArgs, std::size_t... I>
 constexpr decltype(auto) apply_impl(F&& f, Tuple&& t,
                                     std::index_sequence<I...> i,
@@ -36,7 +30,6 @@
   return std::forward<F>(f)(
       std::forward<PreArgs>(pre_args)...,
       std::forward<decltype(std::get<I>(t))>(std::get<I>(t))...);
->>>>>>> e1fcbe8d
 }
 }  // namespace internal
 
@@ -55,13 +48,8 @@
  * @param pre_args parameter pack of arguments to place before elements in
  * tuple.
  */
-<<<<<<< HEAD
-template <class F, class Tuple>
-inline constexpr decltype(auto) apply(F&& f, Tuple&& t) {
-=======
 template <class F, class Tuple, typename... PreArgs>
 constexpr decltype(auto) apply(F&& f, Tuple&& t, PreArgs&&... pre_args) {
->>>>>>> e1fcbe8d
   return internal::apply_impl(
       std::forward<F>(f), std::forward<Tuple>(t),
       std::make_index_sequence<
