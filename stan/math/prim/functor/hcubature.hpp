// For the code in hcubature.hpp, the package JuliaMath/HCubature.jl
// written in Julia by Steven G. Johnson served as a template.
// It comes with the following MIT "Expat" license:
//
// Copyright (c) 2017: Steven G. Johnson.
//
// Permission is hereby granted, free of charge, to any person obtaining
// a copy of this software and associated documentation files
// (the "Software"), to deal in the Software without restriction,
// including without limitation the rights to use, copy, modify, merge,
// publish, distribute, sublicense, and/or sell copies of the Software,
// and to permit persons to whom the Software is furnished to do so,
// subject to the following conditions:
//
// The above copyright notice and this permission notice shall be
// included in all copies or substantial portions of the Software.

#ifndef STAN_MATH_PRIM_FUNCTOR_HCUBATURE_HPP
#define STAN_MATH_PRIM_FUNCTOR_HCUBATURE_HPP

#include <stan/math/prim/fun/choose.hpp>
#include <stan/math/prim/fun/isfinite.hpp>
#include <stan/math/prim/fun/fabs.hpp>
#include <stan/math/prim/fun/fmax.hpp>
#include <stan/math/prim/fun/max.hpp>
#include <stan/math/prim/functor/apply.hpp>
<<<<<<< HEAD
#include <queue>
#include <tuple>
#include <iostream>
=======
#include <stan/math/prim/functor/integrate_1d.hpp>
#include <queue>
#include <tuple>
#include <iostream>
#include <boost/math/quadrature/gauss_kronrod.hpp>
>>>>>>> ff03a926

namespace stan {
namespace math {

namespace internal {

static constexpr std::array<double, 8> xd7{
    -9.9145537112081263920685469752598e-01,
    -9.4910791234275852452618968404809e-01,
    -8.6486442335976907278971278864098e-01,
    -7.415311855993944398638647732811e-01,
    -5.8608723546769113029414483825842e-01,
    -4.0584515137739716690660641207707e-01,
<<<<<<< HEAD
    -2.0778495500789846760068940377309e-01,
    0.0};
=======
    -2.0778495500789846760068940377309e-01};
>>>>>>> ff03a926

static constexpr std::array<double, 8> wd7{
    2.2935322010529224963732008059913e-02,
    6.3092092629978553290700663189093e-02,
    1.0479001032225018383987632254189e-01,
    1.4065325971552591874518959051021e-01,
    1.6900472663926790282658342659795e-01,
    1.9035057806478540991325640242055e-01,
    2.0443294007529889241416199923466e-01,
    2.0948214108472782801299917489173e-01};

static constexpr std::array<double, 4> gwd7{
    1.2948496616886969327061143267787e-01, 2.797053914892766679014677714229e-01,
    3.8183005050511894495036977548818e-01,
    4.1795918367346938775510204081658e-01};

/**
 * Get the [x]-th lexicographically ordered set of [p] elements in [dim]
 * output is in [c], and should be sizeof(int)*[p]
 * "Algorithm 515: Generation of a Vector from the Lexicographical Index";
 * Buckles, B. P., and Lybanon, M. ACM Transactions on Mathematical Software,
 * Vol. 3, No. 2, June 1977. User lucaroni from
 * https://stackoverflow.com/questions/561/how-to-use-combinations-of-sets-as-test-data#794
 *
 * @param[out] c output vector
 * @param dim dimension
 * @param p number of elements
 * @param x x-th lexicographically ordered set
 */
<<<<<<< HEAD
inline Eigen::Matrix<int, -1, 1> combination(Eigen::Matrix<int, -1, 1>& c,
                                             const int dim, const int p,
                                             const int x) {
  int r = 0;
  int k = 0;
  c[0] = 0;
  for (; k < x; k = k + r) {
    c[0]++;
    r = choose(dim - c[0], p - 1);
=======
inline void combination(Eigen::Matrix<int, Eigen::Dynamic, 1>& c, const int dim,
                        const int p, const int x) {
  int r = 0;
  int k = 0;
  c[0] = 0;
  for (; k < x; r = choose(dim - c[0], p - 1), k = k + r) {
    c[0]++;
>>>>>>> ff03a926
  }
  k = k - r;
  for (int i = 1; i < p - 1; i++) {
    c[i] = c[i - 1];
<<<<<<< HEAD
    for (; k < x; k = k + r) {
      c[i]++;
      r = choose(dim - c[i], p - (i + 1));
    }
    k = k - r;
  }
  if (p > 1) {
    c[p - 1] = c[p - 2] + x - k;
  } else {
    c[0] = x;
  }
  return std::move(c);
=======
    for (; k < x; r = choose(dim - c[i], p - (i + 1)), k = k + r) {
      c[i]++;
    }
    k = k - r;
  }
  c[p - 1] = (p > 1) ? c[p - 2] + x - k : x;
>>>>>>> ff03a926
}

/**
 * Compute a vector [p] of all [dim]-component vectors
 * with [k] components equal to [lambda] and other components equal to zero.
 *
 * @param[in,out] p vector of vectors
 * @param k number of components equal to lambda
 * @param lambda scalar
 * @param dim dimension
 */
template <typename Scalar>
<<<<<<< HEAD
inline Eigen::Matrix<Scalar, -1, -1> combos(const int k, const Scalar lambda,
                                            const int dim) {
  Eigen::Matrix<int, -1, 1> c(k);
  const auto choose_dimk = choose(dim, k);
  Eigen::Matrix<Scalar, -1, -1> p = Eigen::MatrixXd::Zero(dim, choose_dimk);
  for (size_t i = 0; i < choose_dimk; i++) {
    c = combination(c, dim, k, i + 1);
    for (size_t j = 0; j < k; j++) {
      p.coeffRef(c.coeff(j) - 1, i) = lambda;
=======
inline Eigen::Matrix<Scalar, Eigen::Dynamic, Eigen::Dynamic> combos(
    const int k, const Scalar lambda, const int dim) {
  Eigen::Matrix<int, Eigen::Dynamic, 1> c(k);
  const auto choose_dimk = choose(dim, k);
  Eigen::Matrix<Scalar, Eigen::Dynamic, Eigen::Dynamic> p
      = Eigen::MatrixXd::Zero(dim, choose_dimk);
  for (size_t i = 0; i < choose_dimk; i++) {
    combination(c, dim, k, i + 1);
    for (size_t j = 0; j < k; j++) {
      p.coeffRef(c.coeff(j) - 1, i) = lambda;
    }
  }
  return p;
}

/**
 * Compute a vector [p] of all [dim]-component vectors
 * with [k] components equal to [±lambda] and other components equal to zero
 * (with all possible signs).
 *
 * @param[in,out] p vector of vectors
 * @param k number of components equal to lambda
 * @param lambda scalar
 * @param dim dimension
 */
template <typename Scalar>
inline Eigen::Matrix<Scalar, Eigen::Dynamic, Eigen::Dynamic> signcombos(
    const int k, const Scalar lambda, const int dim) {
  Eigen::Matrix<int, Eigen::Dynamic, 1> c(k);
  const auto choose_dimk = choose(dim, k);
  Eigen::Matrix<Scalar, Eigen::Dynamic, Eigen::Dynamic> p
      = Eigen::MatrixXd::Zero(dim, choose_dimk * std::pow(2, k));
  int current_col = 0;
  const auto inner_iter_len = std::pow(2, k);
  std::vector<bool> index;
  index.reserve(inner_iter_len * (choose_dimk + 1));
  for (int i = 1; i != choose_dimk + 1; i++) {
    combination(c, dim, k, i);
    index.push_back(false);
    p(c.array() - 1.0, current_col).setConstant(lambda);
    current_col += 1;
    for (int j = 1; j != inner_iter_len; j++, current_col++) {
      p.col(current_col) = p.col(current_col - 1);
      int first_zero
          = std::distance(std::begin(index),
                          std::find(std::begin(index), std::end(index), false));
      const std::size_t index_size = index.size();
      if (first_zero == index_size) {
        index.flip();
        p(c.segment(0, index.size()).array() - 1, current_col).array() *= -1;
        index.push_back(true);
        p(c[index.size() - 1] - 1, current_col) = -lambda;
      } else {
        for (int h = 0; h != first_zero + 1; h++) {
          index[h].flip();
        }
        p(c.segment(0, first_zero + 1).array() - 1, current_col).array() *= -1;
      }
>>>>>>> ff03a926
    }
    index.clear();
  }
  return p;
}

/**
 * Compute the points and weights corresponding to a [dim]-dimensional
 * Genz-Malik cubature rule
 *
<<<<<<< HEAD
 * @param[in,out] p vector of vectors
 * @param k number of components equal to lambda
 * @param lambda scalar
 * @param dim dimension
 */
template <typename Scalar>
inline Eigen::Matrix<Scalar, -1, -1> signcombos(const int k,
                                                const Scalar lambda,
                                                const int dim) {
  //  Eigen::VectorXi c(k);
  Eigen::Matrix<int, -1, 1> c(k);
  const auto choose_dimk = choose(dim, k);
  //  Eigen::MatrixXd p = Eigen::MatrixXd::Zero(dim, choose_dimk * std::pow(2,
  //  k));
  Eigen::Matrix<Scalar, -1, -1> p
      = Eigen::MatrixXd::Zero(dim, choose_dimk * std::pow(2, k));
  int current_col = 0;
  for (int i = 1; i != choose_dimk + 1; i++) {
    c = combination(c, dim, k, i);
    std::vector<bool> index;
    for (int j = 0; j != std::pow(2, k); j++) {
      int prev_col = (j == 0) ? current_col : current_col - 1;
      p.col(current_col) = p.col(prev_col);

      if (index.size() == 0) {
        index.push_back(false);
        for (int h = 0; h != k; h++) {
          p.col(current_col)[c[h] - 1] = lambda;
        }
      } else {
        int first_zero = 0;
        while ((first_zero < index.size()) && index[first_zero]) {
          first_zero++;
        }
        if (first_zero == index.size()) {
          index.flip();
          for (int h = 0; h != index.size(); h++) {
            p.col(current_col)[c[h] - 1] *= -1;
          }
          index.push_back(true);
          p.col(current_col)[c[index.size() - 1] - 1] = -lambda;
        } else {
          for (int h = 0; h != first_zero + 1; h++) {
            if (index[h]) {
              index[h] = 0;
            } else {
              index[h] = 1;
            }
            p.col(current_col)[c[h] - 1] *= -1;
          }
        }
      }
      current_col += 1;
    }
  }
  return p;
=======
 * @param[in,out] points points for the last 4 GenzMalik weights
 * @param[in,out] weights weights for the 5 terms in the GenzMalik rule
 * @param[in,out] weights_low_deg weights for the embedded lower-degree rule
 * @param dim dimension
 */

inline std::tuple<
    std::array<Eigen::Matrix<double, Eigen::Dynamic, Eigen::Dynamic>, 4>,
    Eigen::Matrix<double, 5, 1>, Eigen::Matrix<double, 4, 1>>
make_GenzMalik(const int dim) {
  std::array<Eigen::Matrix<double, Eigen::Dynamic, Eigen::Dynamic>, 4> points;
  Eigen::Matrix<double, 5, 1> weights;
  Eigen::Matrix<double, 4, 1> weights_low_deg;
  double twopn = std::pow(2, dim);
  weights[0]
      = twopn * ((12824.0 - 9120.0 * dim + 400.0 * dim * dim) * 1.0 / 19683.0);
  weights[1] = twopn * (980.0 / 6561.0);
  weights[2] = twopn * ((1820.0 - 400.0 * dim) * 1.0 / 19683.0);
  weights[3] = twopn * (200.0 / 19683.0);
  weights[4] = 6859.0 / 19683.0;
  weights_low_deg[0] = twopn * ((729 - 950 * dim + 50 * dim * dim) * 1.0 / 729);
  weights_low_deg[1] = twopn * (245.0 / 486);
  weights_low_deg[2] = twopn * ((265.0 - 100.0 * dim) * 1.0 / 1458.0);
  weights_low_deg[3] = twopn * (25.0 / 729.0);
  points[0] = combos(1, std::sqrt(9.0 * 1.0 / 70.0), dim);
  double l3 = std::sqrt(9.0 * 1.0 / 10.0);
  points[1] = combos(1, l3, dim);
  points[2] = signcombos(2, l3, dim);
  points[3] = signcombos(dim, std::sqrt(9.0 * 1.0 / 19.0), dim);
  return std::make_tuple(std::move(points), std::move(weights),
                         std::move(weights_low_deg));
>>>>>>> ff03a926
}

/**
 * Compute the integral of the function to be integrated (integrand) from a to b
 * for one dimension.
 *
 * @tparam F type of the integrand
<<<<<<< HEAD
=======
 * @tparam T_a type of lower limit of integration
 * @tparam T_b type of upper limit of integration
>>>>>>> ff03a926
 * @tparam ParsPairT type of the pair of parameters for the integrand
 * @param integrand function to be integrated
 * @param a lower limit of integration
 * @param b upper limit of integration
 * @param pars_pair Pair of parameters for the integrand
 * @return numeric integral of the integrand and error
 */
<<<<<<< HEAD
template <typename Scalar, typename F, typename ParsPairT>
std::pair<Scalar, Scalar> gauss_kronrod(const F& integrand, const Scalar a,
                                        const Scalar b,
                                        const ParsPairT& pars_pair) {
  Eigen::Matrix<Scalar, -1, 1> c{{0.5 * (a + b)}};
  Eigen::Matrix<Scalar, -1, 1> cp(1);
  Eigen::Matrix<Scalar, -1, 1> cm(1);

  Scalar delta = 0.5 * (b - a);
  Scalar f0 = math::apply(
      [&integrand, &c](auto&&... args) { return integrand(c, args...); },
      pars_pair);

  Scalar I = f0 * wd7[7];
  Scalar Idash = f0 * gwd7[3];
  for (auto i = 0; i != 7; i++) {
    Scalar deltax = delta * xd7[i];
    cp[0] = c[0] + deltax;
    cm[0] = c[0] - deltax;
    Scalar fx = math::apply(
        [&integrand, &cp](auto&&... args) { return integrand(cp, args...); },
        pars_pair);
    Scalar temp = math::apply(
        [&integrand, &cm](auto&&... args) { return integrand(cm, args...); },
        pars_pair);
    fx += temp;
=======
template <typename F, typename T_a, typename T_b, typename ParsPairT>
inline auto gauss_kronrod(const F& integrand, const T_a a, const T_b b,
                          const ParsPairT& pars_pair) {
  using delta_t = return_type_t<T_a, T_b>;
  const delta_t c = 0.5 * (a + b);
  const delta_t delta = 0.5 * (b - a);
  auto f0 = math::apply([](auto&& integrand, auto&& c,
                           auto&&... args) { return integrand(c, args...); },
                        pars_pair, integrand, c);

  auto I = f0 * wd7[7];
  auto Idash = f0 * gwd7[3];
  std::array<delta_t, 7> deltax;
  for (int i = 0; i < 7; ++i) {
    deltax[i] = delta * xd7[i];
  }
  for (auto i = 0; i != 7; i++) {
    auto fx = math::apply(
        [](auto&& integrand, auto&& c, auto&& delta, auto&&... args) {
          return integrand(c + delta, args...) + integrand(c - delta, args...);
        },
        pars_pair, integrand, c, deltax[i]);
>>>>>>> ff03a926
    I += fx * wd7[i];
    if (i % 2 == 1) {
      Idash += fx * gwd7[i / 2];
    }
  }
<<<<<<< HEAD
  Scalar V = fabs(delta);
  I *= V;
  Idash *= V;
  return std::make_pair(I, fabs(I - Idash));
}

/**
 * Compute the points and weights corresponding to a [dim]-dimensional
 * Genz-Malik cubature rule
 *
 * @param[in,out] points points for the last 4 GenzMalik weights
 * @param[in,out] weights weights for the 5 terms in the GenzMalik rule
 * @param[in,out] weights_low_deg weights for the embedded lower-degree rule
 * @param dim dimension
 */
template <typename Scalar>
inline std::tuple<std::vector<Eigen::Matrix<Scalar, -1, -1>>,
                  Eigen::Matrix<Scalar, -1, 1>, Eigen::Matrix<Scalar, -1, 1>>
make_GenzMalik(const int dim) {
  std::vector<Eigen::Matrix<Scalar, -1, -1>> points(4);
  Eigen::Matrix<Scalar, -1, 1> weights(5);
  Eigen::Matrix<Scalar, -1, 1> weights_low_deg(4);
  Scalar l4 = std::sqrt(9 * 1.0 / 10);
  Scalar l2 = std::sqrt(9 * 1.0 / 70);
  Scalar l3 = l4;
  Scalar l5 = std::sqrt(9 * 1.0 / 19);

  Scalar twopn = std::pow(2, dim);
  weights[0] = twopn * ((12824 - 9120 * dim + 400 * dim * dim) * 1.0 / 19683);
  weights[1] = twopn * (980.0 / 6561);
  weights[2] = twopn * ((1820 - 400 * dim) * 1.0 / 19683);
  weights[3] = twopn * (200.0 / 19683);
  weights[4] = 6859.0 / 19683;
  weights_low_deg[3] = twopn * (25.0 / 729);
  weights_low_deg[2] = twopn * ((265 - 100 * dim) * 1.0 / 1458);
  weights_low_deg[1] = twopn * (245.0 / 486);
  weights_low_deg[0] = twopn * ((729 - 950 * dim + 50 * dim * dim) * 1.0 / 729);
  points[0] = combos(1, l2, dim);
  points[1] = combos(1, l3, dim);
  points[2] = signcombos(2, l4, dim);
  points[3] = signcombos(dim, l5, dim);
  return std::make_tuple(std::move(points), std::move(weights),
                         std::move(weights_low_deg));
=======
  delta_t V = fabs(delta);
  I *= V;
  Idash *= V;
  return std::make_pair(I, fabs(I - Idash));
>>>>>>> ff03a926
}

/**
 * Compute the integral of the function to be integrated (integrand) from a to b
 * for more than one dimensions.
 *
 * @tparam F type of the integrand
<<<<<<< HEAD
 * @tparam ParsTupleT type of the tuple of parameters for the integrand
 * @param[out] integrand function to be integrated
 * @param[in] points points for the last 4 GenzMalik weights
 * @param[in] weights weights for the 5 terms in the GenzMalik rule
 * @param[in] weights_low_deg weights for the embedded lower-degree rule
=======
 * @tparam GenzMalik type of -----
 * @tparam T_a type of lower limit of integration
 * @tparam T_b type of upper limit of integration
 * @tparam ParsTupleT type of the tuple of parameters for the integrand
 * @param[out] integrand function to be integrated
 * @param[in] genz_malik tuple of GenzMalik weights
>>>>>>> ff03a926
 * @param dim dimension of the multidimensional integral
 * @param a lower limit of integration
 * @param b upper limit of integration
 * @param pars_tuple Tuple of parameters for the integrand
 * @return numeric integral of the integrand, error, and suggested coordinate to
 * subdivide next
 */
<<<<<<< HEAD
template <typename Scalar, typename F, typename ParsTupleT>
std::tuple<Scalar, Scalar, int> integrate_GenzMalik(
    const F& integrand,
    const std::vector<Eigen::Matrix<Scalar, -1, -1>>& points,
    const Eigen::Matrix<Scalar, -1, 1>& weights,
    const Eigen::Matrix<Scalar, -1, 1>& weights_low_deg, const int dim,
    const Eigen::Matrix<Scalar, -1, 1>& a,
    const Eigen::Matrix<Scalar, -1, 1>& b, const ParsTupleT& pars_tuple) {
  using eig_vec = Eigen::Matrix<Scalar, -1, 1>;
  Eigen::Matrix<Scalar, -1, 1> c = Eigen::VectorXd::Zero(dim);
  for (auto i = 0; i != dim; i++) {
    if (a[i] == b[i]) {
      return std::make_tuple(0.0, 0.0, 0);
=======
template <typename F, typename GenzMalik, typename T_a, typename T_b,
          typename ParsTupleT>
inline auto integrate_GenzMalik(const F& integrand, const GenzMalik& genz_malik,
                                const int dim,
                                const Eigen::Matrix<T_a, Eigen::Dynamic, 1>& a,
                                const Eigen::Matrix<T_b, Eigen::Dynamic, 1>& b,
                                const ParsTupleT& pars_tuple) {
  auto&& points = std::get<0>(genz_malik);
  auto&& weights = std::get<1>(genz_malik);
  auto&& weights_low_deg = std::get<2>(genz_malik);
  using delta_t = return_type_t<T_a, T_b>;
  Eigen::Matrix<delta_t, Eigen::Dynamic, 1> c(dim);
  Eigen::Matrix<delta_t, Eigen::Dynamic, 1> deltac(dim);
  using Scalar = return_type_t<ParsTupleT, delta_t>;
  for (auto i = 0; i != dim; i++) {
    if (a[i] == b[i]) {
      return std::make_tuple(Scalar(0.0), Scalar(0.0), 0);
>>>>>>> ff03a926
    }
    c[i] = (a[i] + b[i]) / 2;
    deltac[i] = (b[i] - a[i]) / 2.0;
  }
<<<<<<< HEAD
  eig_vec deltac = ((b - a).array() / 2.0).matrix();
  Scalar v = 1.0;
  for (std::size_t i = 0; i != dim; i++) {
    v *= deltac[i];
  }

  Scalar f1 = math::apply(
      [&integrand, &c](auto&&... args) { return integrand(c, args...); },
      pars_tuple);
  Scalar f2 = 0.0;
  Scalar f3 = 0.0;
  Scalar twelvef1 = 12 * f1;

  Scalar maxdivdiff = 0.0;
  eig_vec divdiff(dim);
  eig_vec p2(dim);
  eig_vec p3(dim);
  eig_vec cc(dim);

  for (auto i = 0; i != dim; i++) {
    for (auto j = 0; j != dim; j++) {
      p2[j] = deltac[j] * points[0](j, i);
    }

    for (auto j = 0; j != dim; j++) {
      cc[j] = c[j] + p2[j];
    }
    Scalar f2i = math::apply(
        [&integrand, &cc](auto&&... args) { return integrand(cc, args...); },
        pars_tuple);
    for (auto j = 0; j != dim; j++) {
      cc[j] = c[j] - p2[j];
    }
    Scalar temp = math::apply(
        [&integrand, &cc](auto&&... args) { return integrand(cc, args...); },
        pars_tuple);
    f2i += temp;

    for (auto j = 0; j != dim; j++) {
      p3[j] = deltac[j] * points[1](j, i);
    }
    for (auto j = 0; j != dim; j++) {
      cc[j] = c[j] + p3[j];
    }
    Scalar f3i = math::apply(
        [&integrand, &cc](auto&&... args) { return integrand(cc, args...); },
        pars_tuple);
    for (auto j = 0; j != dim; j++) {
      cc[j] = c[j] - p3[j];
    }
    temp = math::apply(
        [&integrand, &cc](auto&&... args) { return integrand(cc, args...); },
        pars_tuple);
    f3i += temp;
    f2 += f2i;
    f3 += f3i;
    divdiff[i] = fabs(f3i + twelvef1 - 7 * f2i);
  }
  eig_vec p4(dim);
  Scalar f4 = 0.0;
  for (auto i = 0; i != points[2].cols(); i++) {
    for (auto j = 0; j != dim; j++) {
      p4[j] = deltac[j] * points[2](j, i);
    }
    for (auto j = 0; j != dim; j++) {
      cc[j] = c[j] + p4[j];
    }
    Scalar temp = math::apply(
        [&integrand, &cc](auto&&... args) { return integrand(cc, args...); },
        pars_tuple);
    f4 += temp;
  }
  Scalar f5 = 0.0;
  eig_vec p5(dim);
  for (auto i = 0; i != points[3].cols(); i++) {
    for (auto j = 0; j != dim; j++) {
      p5[j] = deltac[j] * points[3](j, i);
    }

    for (auto j = 0; j != dim; j++) {
      cc[j] = c[j] + p5[j];
    }
    Scalar temp = math::apply(
        [&integrand, &cc](auto&&... args) { return integrand(cc, args...); },
        pars_tuple);
    f5 += temp;
  }

  Scalar I = v
             * (weights[0] * f1 + weights[1] * f2 + weights[2] * f3
                + weights[3] * f4 + weights[4] * f5);
  Scalar Idash = v
                 * (weights_low_deg[0] * f1 + weights_low_deg[1] * f2
                    + weights_low_deg[2] * f3 + weights_low_deg[3] * f4);
=======
  delta_t v = 1.0;
  for (std::size_t i = 0; i != dim; i++) {
    v *= deltac[i];
  }
  Eigen::Matrix<Scalar, 5, 1> f = Eigen::Matrix<Scalar, 5, 1>::Zero();
  f.coeffRef(0)
      = math::apply([](auto&& integrand, auto&& c,
                       auto&&... args) { return integrand(c, args...); },
                    pars_tuple, integrand, c);
  Eigen::Matrix<Scalar, Eigen::Dynamic, 1> divdiff(dim);
  for (auto i = 0; i != dim; i++) {
    auto p2 = deltac.cwiseProduct(points[0].col(i));
    auto f2i = math::apply(
        [](auto&& integrand, auto&& c, auto&& p2, auto&&... args) {
          return integrand(c + p2, args...) + integrand(c - p2, args...);
        },
        pars_tuple, integrand, c, p2);
    auto p3 = deltac.cwiseProduct(points[1].col(i));
    auto f3i = math::apply(
        [](auto&& integrand, auto&& c, auto&& p3, auto&&... args) {
          return integrand(c + p3, args...) + integrand(c - p3, args...);
        },
        pars_tuple, integrand, c, p3);
    f.coeffRef(1) += f2i;
    f.coeffRef(2) += f3i;
    divdiff[i] = fabs(f3i + 12.0 * f.coeff(0) - 7.0 * f2i);
  }
  for (auto i = 0; i != points[2].cols(); i++) {
    f.coeffRef(3) += math::apply(
        [](auto&& integrand, auto&& cc, auto&&... args) {
          return integrand(cc, args...);
        },
        pars_tuple, integrand, c + deltac.cwiseProduct(points[2].col(i)));
  }
  for (auto i = 0; i != points[3].cols(); i++) {
    f.coeffRef(4) += math::apply(
        [](auto&& integrand, auto&& cc, auto&&... args) {
          return integrand(cc, args...);
        },
        pars_tuple, integrand, c + deltac.cwiseProduct(points[3].col(i)));
  }

  Scalar I = v * weights.dot(f);
  Scalar Idash = v * weights_low_deg.dot(f.template head<4>());
>>>>>>> ff03a926
  Scalar E = fabs(I - Idash);

  int kdivide = 0;
  Scalar deltaf = E / (std::pow(10, dim) * v);
<<<<<<< HEAD
=======
  Scalar maxdivdiff = 0.0;
>>>>>>> ff03a926
  for (auto i = 0; i != dim; i++) {
    Scalar delta = divdiff[i] - maxdivdiff;
    if (delta > deltaf) {
      kdivide = i;
      maxdivdiff = divdiff[i];
    } else if ((fabs(delta) <= deltaf) && (deltac[i] > deltac[kdivide])) {
      kdivide = i;
    }
  }
  return std::make_tuple(I, E, kdivide);
}

/**
 * Compute the integral of the function to be integrated (integrand) from a to b
 * for more than one dimensions.
 *
<<<<<<< HEAD
 * @tparam Vec1 Type of vector 1
 * @tparam Vec2 Type of vector 2
=======
 * @tparam T_a Type of return_type_t 1
 * @tparam T_b Type of return_type_t 2
>>>>>>> ff03a926
 * @param a lower bounds of the integral
 * @param b upper bounds of the integral
 * @param I value of the integral
 * @param kdivide number of subdividing the integration volume
 */
<<<<<<< HEAD
template <typename Scalar>
struct Box {
  template <typename Vec1, typename Vec2>
  Box(Vec1&& a, Vec2&& b, Scalar I, int kdivide)
=======
template <typename T_a, typename T_b>
struct Box {
  template <typename Vec1, typename Vec2>
  Box(Vec1&& a, Vec2&& b, return_type_t<T_a, T_b> I, int kdivide)
>>>>>>> ff03a926
      : a_(std::forward<Vec1>(a)),
        b_(std::forward<Vec2>(b)),
        I_(I),
        kdiv_(kdivide) {}
<<<<<<< HEAD
  Eigen::Matrix<Scalar, -1, 1> a_;
  Eigen::Matrix<Scalar, -1, 1> b_;
  Scalar I_;
=======
  Eigen::Matrix<T_a, Eigen::Dynamic, 1> a_;
  Eigen::Matrix<T_b, Eigen::Dynamic, 1> b_;
  return_type_t<T_a, T_b> I_;
>>>>>>> ff03a926
  int kdiv_;
};

}  // namespace internal

/**
 * Compute the [dim]-dimensional integral of the function \f$f\f$ from \f$a\f$
 to \f$b\f$ within
 * specified relative and absolute tolerances or maximum number of evaluations.
 * \f$a\f$ and \f$b\f$ can be finite or infinite and should be given as vectors.
 *
 * @tparam F Type of f
 * @tparam T_a Type of lower limit of integration
 * @tparam T_b Type of upper limit of integration
 * @tparam ParsTuple Type of parameter-tuple
 * @tparam TAbsErr Type of absolute error
 * @tparam TRelErr Type of relative error
 *
 * @param integrand a functor with signature given above
 * @param pars parameters to be passed to f as a tuple
 * @param dim dimension of the integral
 * @param a lower limit of integration as vector
 * @param b upper limit of integration as vector
 * @param max_eval maximal number of evaluations
 * @param reqAbsError absolute error
 * @param reqRelError relative error as vector
 *
 * @return The value of the [dim]-dimensional integral of \f$f\f$ from \f$a\f$
 to \f$b\f$.
 * @throw std::domain_error no errors will be thrown.
 */
<<<<<<< HEAD
template <typename Scalar, typename F, typename ParsTuple>
Scalar hcubature(const F& integrand, const ParsTuple& pars, const int dim,
                 const Eigen::Matrix<Scalar, -1, 1>& a,
                 const Eigen::Matrix<Scalar, -1, 1>& b, const int max_eval,
                 const Scalar reqAbsError, const Scalar reqRelError) {
  using eig_vec = Eigen::Matrix<Scalar, -1, 1>;
  const Scalar maxEval = max_eval <= 0 ? 1000000 : max_eval;
  Scalar result;
  Scalar err;
  auto kdivide = 0;

  std::vector<Eigen::Matrix<Scalar, -1, -1>> p(4);
  eig_vec w_five(5);
  eig_vec wd_four(4);
=======
template <typename F, typename T_a, typename T_b, typename ParsTuple,
          typename TAbsErr, typename TRelErr>
inline auto hcubature(const F& integrand, const ParsTuple& pars, const int dim,
                      const Eigen::Matrix<T_a, Eigen::Dynamic, 1>& a,
                      const Eigen::Matrix<T_b, Eigen::Dynamic, 1>& b,
                      const int max_eval, const TAbsErr reqAbsError,
                      const TRelErr reqRelError) {
  using Scalar = return_type_t<ParsTuple, T_a, T_b, TAbsErr, TRelErr>;
  using eig_vec_a = Eigen::Matrix<T_a, Eigen::Dynamic, 1>;
  using eig_vec_b = Eigen::Matrix<T_b, Eigen::Dynamic, 1>;
  using namespace boost::math::quadrature;

  const int maxEval = max_eval <= 0 ? 1000000 : max_eval;
  Scalar result;
  Scalar err;
  auto kdivide = 0;
  std::tuple<
      std::array<Eigen::Matrix<double, Eigen::Dynamic, Eigen::Dynamic>, 4>,
      Eigen::Matrix<double, 5, 1>, Eigen::Matrix<double, 4, 1>>
      genz_malik;

  auto gk_lambda = [&integrand, &pars](auto&& c) {
    return stan::math::apply(
        [](auto&& integrand, auto&& c, auto&&... args) {
          return integrand(c, args...);
        },
        pars, integrand, c);
  };
>>>>>>> ff03a926

  if (dim == 1) {
    std::tie(result, err)
        = internal::gauss_kronrod<Scalar>(integrand, a[0], b[0], pars);
  } else {
<<<<<<< HEAD
    std::tie(p, w_five, wd_four) = internal::make_GenzMalik<Scalar>(dim);
    std::tie(result, err, kdivide) = internal::integrate_GenzMalik<Scalar>(
        integrand, p, w_five, wd_four, dim, a, b, pars);
=======
    genz_malik = internal::make_GenzMalik(dim);
    std::tie(result, err, kdivide)
        = internal::integrate_GenzMalik(integrand, genz_malik, dim, a, b, pars);
>>>>>>> ff03a926
  }
  auto numevals
      = (dim == 1) ? 15 : 1 + 4 * dim + 2 * dim * (dim - 1) + std::pow(2, dim);

  auto evals_per_box = numevals;
  Scalar error = err;
  Scalar val = result;

  if ((error <= fmax(reqRelError * fabs(val), reqAbsError))
      || (numevals >= maxEval)) {
    return result;
  }
  numevals += 2 * evals_per_box;
<<<<<<< HEAD
  std::vector<internal::Box<Scalar>> ms;
  ms.reserve(numevals);
  ms.emplace_back(std::move(a), std::move(b), result, kdivide);
=======
  using box_t = internal::Box<T_a, T_b>;
  std::vector<box_t> ms;
  ms.reserve(numevals);
  ms.emplace_back(a, b, result, kdivide);
>>>>>>> ff03a926
  auto get_largest_box_idx = [](auto&& box_vec) {
    auto max_it = std::max_element(box_vec.begin(), box_vec.end());
    return std::distance(box_vec.begin(), max_it);
  };
  std::vector<Scalar> err_vec;
  err_vec.reserve(numevals);
  err_vec.push_back(err);
  while ((numevals < maxEval)
         && (error > fmax(reqRelError * fabs(val), reqAbsError))
         && fabs(val) < INFTY) {
    auto err_idx = get_largest_box_idx(err_vec);
    auto&& box = ms[err_idx];
<<<<<<< HEAD

    Scalar w = (box.b_[box.kdiv_] - box.a_[box.kdiv_]) / 2;
    eig_vec ma = Eigen::Map<const eig_vec>(box.a_.data(), box.a_.size());

    ma[box.kdiv_] += w;
    eig_vec mb = Eigen::Map<const eig_vec>(box.b_.data(), box.b_.size());
    mb[box.kdiv_] -= w;

    int kdivide_1{0};
    int kdivide_2{0};

=======
    auto w = (box.b_[box.kdiv_] - box.a_[box.kdiv_]) / 2;
    eig_vec_a ma = Eigen::Map<const eig_vec_a>(box.a_.data(), box.a_.size());
    ma[box.kdiv_] += w;
    eig_vec_b mb = Eigen::Map<const eig_vec_b>(box.b_.data(), box.b_.size());
    mb[box.kdiv_] -= w;
    int kdivide_1{0};
    int kdivide_2{0};
>>>>>>> ff03a926
    Scalar result_1;
    Scalar result_2;
    Scalar err_1;
    Scalar err_2;
    if (dim == 1) {
      std::tie(result_1, err_1)
<<<<<<< HEAD
          = internal::gauss_kronrod<Scalar>(integrand, ma[0], box.b_[0], pars);
      std::tie(result_2, err_2)
          = internal::gauss_kronrod<Scalar>(integrand, box.a_[0], mb[0], pars);
    } else {
      std::tie(result_1, err_1, kdivide_1)
          = internal::integrate_GenzMalik<Scalar>(integrand, p, w_five, wd_four,
                                                  dim, ma, box.b_, pars);
      std::tie(result_2, err_2, kdivide_2)
          = internal::integrate_GenzMalik<Scalar>(integrand, p, w_five, wd_four,
                                                  dim, box.a_, mb, pars);
    }
    internal::Box<Scalar> box1(std::move(ma), std::move(box.b_), result_1,
                               kdivide_1);
    internal::Box<Scalar> box2(std::move(box.a_), std::move(mb), result_2,
                               kdivide_2);
=======
          = internal::gauss_kronrod(integrand, ma[0], box.b_[0], pars);
      std::tie(result_2, err_2)
          = internal::gauss_kronrod(integrand, box.a_[0], mb[0], pars);
    } else {
      std::tie(result_1, err_1, kdivide_1) = internal::integrate_GenzMalik(
          integrand, genz_malik, dim, ma, box.b_, pars);
      std::tie(result_2, err_2, kdivide_2) = internal::integrate_GenzMalik(
          integrand, genz_malik, dim, box.a_, mb, pars);
    }
    box_t box1(std::move(ma), std::move(box.b_), result_1, kdivide_1);
    box_t box2(std::move(box.a_), std::move(mb), result_2, kdivide_2);
>>>>>>> ff03a926
    result += result_1 + result_2 - box.I_;
    err += err_1 + err_2 - err_vec[err_idx];
    ms[err_idx].I_ = 0;
    err_vec[err_idx] = 0;
    ms.push_back(std::move(box1));
    ms.push_back(std::move(box2));
    err_vec.push_back(err_1);
    err_vec.push_back(err_2);
    numevals += 2 * evals_per_box;
  }
  result = 0.0;
  err = 0.0;

  for (auto&& box : ms) {
    result += box.I_;
  }
  for (auto err_i : err_vec) {
    err += err_i;
  }
  return result;
}  // hcubature

}  // namespace math
}  // namespace stan
#endif<|MERGE_RESOLUTION|>--- conflicted
+++ resolved
@@ -24,17 +24,11 @@
 #include <stan/math/prim/fun/fmax.hpp>
 #include <stan/math/prim/fun/max.hpp>
 #include <stan/math/prim/functor/apply.hpp>
-<<<<<<< HEAD
-#include <queue>
-#include <tuple>
-#include <iostream>
-=======
 #include <stan/math/prim/functor/integrate_1d.hpp>
 #include <queue>
 #include <tuple>
 #include <iostream>
 #include <boost/math/quadrature/gauss_kronrod.hpp>
->>>>>>> ff03a926
 
 namespace stan {
 namespace math {
@@ -48,12 +42,7 @@
     -7.415311855993944398638647732811e-01,
     -5.8608723546769113029414483825842e-01,
     -4.0584515137739716690660641207707e-01,
-<<<<<<< HEAD
-    -2.0778495500789846760068940377309e-01,
-    0.0};
-=======
     -2.0778495500789846760068940377309e-01};
->>>>>>> ff03a926
 
 static constexpr std::array<double, 8> wd7{
     2.2935322010529224963732008059913e-02,
@@ -83,17 +72,6 @@
  * @param p number of elements
  * @param x x-th lexicographically ordered set
  */
-<<<<<<< HEAD
-inline Eigen::Matrix<int, -1, 1> combination(Eigen::Matrix<int, -1, 1>& c,
-                                             const int dim, const int p,
-                                             const int x) {
-  int r = 0;
-  int k = 0;
-  c[0] = 0;
-  for (; k < x; k = k + r) {
-    c[0]++;
-    r = choose(dim - c[0], p - 1);
-=======
 inline void combination(Eigen::Matrix<int, Eigen::Dynamic, 1>& c, const int dim,
                         const int p, const int x) {
   int r = 0;
@@ -101,32 +79,16 @@
   c[0] = 0;
   for (; k < x; r = choose(dim - c[0], p - 1), k = k + r) {
     c[0]++;
->>>>>>> ff03a926
   }
   k = k - r;
   for (int i = 1; i < p - 1; i++) {
     c[i] = c[i - 1];
-<<<<<<< HEAD
-    for (; k < x; k = k + r) {
-      c[i]++;
-      r = choose(dim - c[i], p - (i + 1));
-    }
-    k = k - r;
-  }
-  if (p > 1) {
-    c[p - 1] = c[p - 2] + x - k;
-  } else {
-    c[0] = x;
-  }
-  return std::move(c);
-=======
     for (; k < x; r = choose(dim - c[i], p - (i + 1)), k = k + r) {
       c[i]++;
     }
     k = k - r;
   }
   c[p - 1] = (p > 1) ? c[p - 2] + x - k : x;
->>>>>>> ff03a926
 }
 
 /**
@@ -139,17 +101,6 @@
  * @param dim dimension
  */
 template <typename Scalar>
-<<<<<<< HEAD
-inline Eigen::Matrix<Scalar, -1, -1> combos(const int k, const Scalar lambda,
-                                            const int dim) {
-  Eigen::Matrix<int, -1, 1> c(k);
-  const auto choose_dimk = choose(dim, k);
-  Eigen::Matrix<Scalar, -1, -1> p = Eigen::MatrixXd::Zero(dim, choose_dimk);
-  for (size_t i = 0; i < choose_dimk; i++) {
-    c = combination(c, dim, k, i + 1);
-    for (size_t j = 0; j < k; j++) {
-      p.coeffRef(c.coeff(j) - 1, i) = lambda;
-=======
 inline Eigen::Matrix<Scalar, Eigen::Dynamic, Eigen::Dynamic> combos(
     const int k, const Scalar lambda, const int dim) {
   Eigen::Matrix<int, Eigen::Dynamic, 1> c(k);
@@ -208,7 +159,6 @@
         }
         p(c.segment(0, first_zero + 1).array() - 1, current_col).array() *= -1;
       }
->>>>>>> ff03a926
     }
     index.clear();
   }
@@ -219,64 +169,6 @@
  * Compute the points and weights corresponding to a [dim]-dimensional
  * Genz-Malik cubature rule
  *
-<<<<<<< HEAD
- * @param[in,out] p vector of vectors
- * @param k number of components equal to lambda
- * @param lambda scalar
- * @param dim dimension
- */
-template <typename Scalar>
-inline Eigen::Matrix<Scalar, -1, -1> signcombos(const int k,
-                                                const Scalar lambda,
-                                                const int dim) {
-  //  Eigen::VectorXi c(k);
-  Eigen::Matrix<int, -1, 1> c(k);
-  const auto choose_dimk = choose(dim, k);
-  //  Eigen::MatrixXd p = Eigen::MatrixXd::Zero(dim, choose_dimk * std::pow(2,
-  //  k));
-  Eigen::Matrix<Scalar, -1, -1> p
-      = Eigen::MatrixXd::Zero(dim, choose_dimk * std::pow(2, k));
-  int current_col = 0;
-  for (int i = 1; i != choose_dimk + 1; i++) {
-    c = combination(c, dim, k, i);
-    std::vector<bool> index;
-    for (int j = 0; j != std::pow(2, k); j++) {
-      int prev_col = (j == 0) ? current_col : current_col - 1;
-      p.col(current_col) = p.col(prev_col);
-
-      if (index.size() == 0) {
-        index.push_back(false);
-        for (int h = 0; h != k; h++) {
-          p.col(current_col)[c[h] - 1] = lambda;
-        }
-      } else {
-        int first_zero = 0;
-        while ((first_zero < index.size()) && index[first_zero]) {
-          first_zero++;
-        }
-        if (first_zero == index.size()) {
-          index.flip();
-          for (int h = 0; h != index.size(); h++) {
-            p.col(current_col)[c[h] - 1] *= -1;
-          }
-          index.push_back(true);
-          p.col(current_col)[c[index.size() - 1] - 1] = -lambda;
-        } else {
-          for (int h = 0; h != first_zero + 1; h++) {
-            if (index[h]) {
-              index[h] = 0;
-            } else {
-              index[h] = 1;
-            }
-            p.col(current_col)[c[h] - 1] *= -1;
-          }
-        }
-      }
-      current_col += 1;
-    }
-  }
-  return p;
-=======
  * @param[in,out] points points for the last 4 GenzMalik weights
  * @param[in,out] weights weights for the 5 terms in the GenzMalik rule
  * @param[in,out] weights_low_deg weights for the embedded lower-degree rule
@@ -308,7 +200,6 @@
   points[3] = signcombos(dim, std::sqrt(9.0 * 1.0 / 19.0), dim);
   return std::make_tuple(std::move(points), std::move(weights),
                          std::move(weights_low_deg));
->>>>>>> ff03a926
 }
 
 /**
@@ -316,11 +207,8 @@
  * for one dimension.
  *
  * @tparam F type of the integrand
-<<<<<<< HEAD
-=======
  * @tparam T_a type of lower limit of integration
  * @tparam T_b type of upper limit of integration
->>>>>>> ff03a926
  * @tparam ParsPairT type of the pair of parameters for the integrand
  * @param integrand function to be integrated
  * @param a lower limit of integration
@@ -328,34 +216,6 @@
  * @param pars_pair Pair of parameters for the integrand
  * @return numeric integral of the integrand and error
  */
-<<<<<<< HEAD
-template <typename Scalar, typename F, typename ParsPairT>
-std::pair<Scalar, Scalar> gauss_kronrod(const F& integrand, const Scalar a,
-                                        const Scalar b,
-                                        const ParsPairT& pars_pair) {
-  Eigen::Matrix<Scalar, -1, 1> c{{0.5 * (a + b)}};
-  Eigen::Matrix<Scalar, -1, 1> cp(1);
-  Eigen::Matrix<Scalar, -1, 1> cm(1);
-
-  Scalar delta = 0.5 * (b - a);
-  Scalar f0 = math::apply(
-      [&integrand, &c](auto&&... args) { return integrand(c, args...); },
-      pars_pair);
-
-  Scalar I = f0 * wd7[7];
-  Scalar Idash = f0 * gwd7[3];
-  for (auto i = 0; i != 7; i++) {
-    Scalar deltax = delta * xd7[i];
-    cp[0] = c[0] + deltax;
-    cm[0] = c[0] - deltax;
-    Scalar fx = math::apply(
-        [&integrand, &cp](auto&&... args) { return integrand(cp, args...); },
-        pars_pair);
-    Scalar temp = math::apply(
-        [&integrand, &cm](auto&&... args) { return integrand(cm, args...); },
-        pars_pair);
-    fx += temp;
-=======
 template <typename F, typename T_a, typename T_b, typename ParsPairT>
 inline auto gauss_kronrod(const F& integrand, const T_a a, const T_b b,
                           const ParsPairT& pars_pair) {
@@ -378,83 +238,28 @@
           return integrand(c + delta, args...) + integrand(c - delta, args...);
         },
         pars_pair, integrand, c, deltax[i]);
->>>>>>> ff03a926
     I += fx * wd7[i];
     if (i % 2 == 1) {
       Idash += fx * gwd7[i / 2];
     }
   }
-<<<<<<< HEAD
-  Scalar V = fabs(delta);
+  delta_t V = fabs(delta);
   I *= V;
   Idash *= V;
   return std::make_pair(I, fabs(I - Idash));
 }
 
 /**
- * Compute the points and weights corresponding to a [dim]-dimensional
- * Genz-Malik cubature rule
- *
- * @param[in,out] points points for the last 4 GenzMalik weights
- * @param[in,out] weights weights for the 5 terms in the GenzMalik rule
- * @param[in,out] weights_low_deg weights for the embedded lower-degree rule
- * @param dim dimension
- */
-template <typename Scalar>
-inline std::tuple<std::vector<Eigen::Matrix<Scalar, -1, -1>>,
-                  Eigen::Matrix<Scalar, -1, 1>, Eigen::Matrix<Scalar, -1, 1>>
-make_GenzMalik(const int dim) {
-  std::vector<Eigen::Matrix<Scalar, -1, -1>> points(4);
-  Eigen::Matrix<Scalar, -1, 1> weights(5);
-  Eigen::Matrix<Scalar, -1, 1> weights_low_deg(4);
-  Scalar l4 = std::sqrt(9 * 1.0 / 10);
-  Scalar l2 = std::sqrt(9 * 1.0 / 70);
-  Scalar l3 = l4;
-  Scalar l5 = std::sqrt(9 * 1.0 / 19);
-
-  Scalar twopn = std::pow(2, dim);
-  weights[0] = twopn * ((12824 - 9120 * dim + 400 * dim * dim) * 1.0 / 19683);
-  weights[1] = twopn * (980.0 / 6561);
-  weights[2] = twopn * ((1820 - 400 * dim) * 1.0 / 19683);
-  weights[3] = twopn * (200.0 / 19683);
-  weights[4] = 6859.0 / 19683;
-  weights_low_deg[3] = twopn * (25.0 / 729);
-  weights_low_deg[2] = twopn * ((265 - 100 * dim) * 1.0 / 1458);
-  weights_low_deg[1] = twopn * (245.0 / 486);
-  weights_low_deg[0] = twopn * ((729 - 950 * dim + 50 * dim * dim) * 1.0 / 729);
-  points[0] = combos(1, l2, dim);
-  points[1] = combos(1, l3, dim);
-  points[2] = signcombos(2, l4, dim);
-  points[3] = signcombos(dim, l5, dim);
-  return std::make_tuple(std::move(points), std::move(weights),
-                         std::move(weights_low_deg));
-=======
-  delta_t V = fabs(delta);
-  I *= V;
-  Idash *= V;
-  return std::make_pair(I, fabs(I - Idash));
->>>>>>> ff03a926
-}
-
-/**
  * Compute the integral of the function to be integrated (integrand) from a to b
  * for more than one dimensions.
  *
  * @tparam F type of the integrand
-<<<<<<< HEAD
- * @tparam ParsTupleT type of the tuple of parameters for the integrand
- * @param[out] integrand function to be integrated
- * @param[in] points points for the last 4 GenzMalik weights
- * @param[in] weights weights for the 5 terms in the GenzMalik rule
- * @param[in] weights_low_deg weights for the embedded lower-degree rule
-=======
  * @tparam GenzMalik type of -----
  * @tparam T_a type of lower limit of integration
  * @tparam T_b type of upper limit of integration
  * @tparam ParsTupleT type of the tuple of parameters for the integrand
  * @param[out] integrand function to be integrated
  * @param[in] genz_malik tuple of GenzMalik weights
->>>>>>> ff03a926
  * @param dim dimension of the multidimensional integral
  * @param a lower limit of integration
  * @param b upper limit of integration
@@ -462,21 +267,6 @@
  * @return numeric integral of the integrand, error, and suggested coordinate to
  * subdivide next
  */
-<<<<<<< HEAD
-template <typename Scalar, typename F, typename ParsTupleT>
-std::tuple<Scalar, Scalar, int> integrate_GenzMalik(
-    const F& integrand,
-    const std::vector<Eigen::Matrix<Scalar, -1, -1>>& points,
-    const Eigen::Matrix<Scalar, -1, 1>& weights,
-    const Eigen::Matrix<Scalar, -1, 1>& weights_low_deg, const int dim,
-    const Eigen::Matrix<Scalar, -1, 1>& a,
-    const Eigen::Matrix<Scalar, -1, 1>& b, const ParsTupleT& pars_tuple) {
-  using eig_vec = Eigen::Matrix<Scalar, -1, 1>;
-  Eigen::Matrix<Scalar, -1, 1> c = Eigen::VectorXd::Zero(dim);
-  for (auto i = 0; i != dim; i++) {
-    if (a[i] == b[i]) {
-      return std::make_tuple(0.0, 0.0, 0);
-=======
 template <typename F, typename GenzMalik, typename T_a, typename T_b,
           typename ParsTupleT>
 inline auto integrate_GenzMalik(const F& integrand, const GenzMalik& genz_malik,
@@ -494,107 +284,10 @@
   for (auto i = 0; i != dim; i++) {
     if (a[i] == b[i]) {
       return std::make_tuple(Scalar(0.0), Scalar(0.0), 0);
->>>>>>> ff03a926
     }
     c[i] = (a[i] + b[i]) / 2;
     deltac[i] = (b[i] - a[i]) / 2.0;
   }
-<<<<<<< HEAD
-  eig_vec deltac = ((b - a).array() / 2.0).matrix();
-  Scalar v = 1.0;
-  for (std::size_t i = 0; i != dim; i++) {
-    v *= deltac[i];
-  }
-
-  Scalar f1 = math::apply(
-      [&integrand, &c](auto&&... args) { return integrand(c, args...); },
-      pars_tuple);
-  Scalar f2 = 0.0;
-  Scalar f3 = 0.0;
-  Scalar twelvef1 = 12 * f1;
-
-  Scalar maxdivdiff = 0.0;
-  eig_vec divdiff(dim);
-  eig_vec p2(dim);
-  eig_vec p3(dim);
-  eig_vec cc(dim);
-
-  for (auto i = 0; i != dim; i++) {
-    for (auto j = 0; j != dim; j++) {
-      p2[j] = deltac[j] * points[0](j, i);
-    }
-
-    for (auto j = 0; j != dim; j++) {
-      cc[j] = c[j] + p2[j];
-    }
-    Scalar f2i = math::apply(
-        [&integrand, &cc](auto&&... args) { return integrand(cc, args...); },
-        pars_tuple);
-    for (auto j = 0; j != dim; j++) {
-      cc[j] = c[j] - p2[j];
-    }
-    Scalar temp = math::apply(
-        [&integrand, &cc](auto&&... args) { return integrand(cc, args...); },
-        pars_tuple);
-    f2i += temp;
-
-    for (auto j = 0; j != dim; j++) {
-      p3[j] = deltac[j] * points[1](j, i);
-    }
-    for (auto j = 0; j != dim; j++) {
-      cc[j] = c[j] + p3[j];
-    }
-    Scalar f3i = math::apply(
-        [&integrand, &cc](auto&&... args) { return integrand(cc, args...); },
-        pars_tuple);
-    for (auto j = 0; j != dim; j++) {
-      cc[j] = c[j] - p3[j];
-    }
-    temp = math::apply(
-        [&integrand, &cc](auto&&... args) { return integrand(cc, args...); },
-        pars_tuple);
-    f3i += temp;
-    f2 += f2i;
-    f3 += f3i;
-    divdiff[i] = fabs(f3i + twelvef1 - 7 * f2i);
-  }
-  eig_vec p4(dim);
-  Scalar f4 = 0.0;
-  for (auto i = 0; i != points[2].cols(); i++) {
-    for (auto j = 0; j != dim; j++) {
-      p4[j] = deltac[j] * points[2](j, i);
-    }
-    for (auto j = 0; j != dim; j++) {
-      cc[j] = c[j] + p4[j];
-    }
-    Scalar temp = math::apply(
-        [&integrand, &cc](auto&&... args) { return integrand(cc, args...); },
-        pars_tuple);
-    f4 += temp;
-  }
-  Scalar f5 = 0.0;
-  eig_vec p5(dim);
-  for (auto i = 0; i != points[3].cols(); i++) {
-    for (auto j = 0; j != dim; j++) {
-      p5[j] = deltac[j] * points[3](j, i);
-    }
-
-    for (auto j = 0; j != dim; j++) {
-      cc[j] = c[j] + p5[j];
-    }
-    Scalar temp = math::apply(
-        [&integrand, &cc](auto&&... args) { return integrand(cc, args...); },
-        pars_tuple);
-    f5 += temp;
-  }
-
-  Scalar I = v
-             * (weights[0] * f1 + weights[1] * f2 + weights[2] * f3
-                + weights[3] * f4 + weights[4] * f5);
-  Scalar Idash = v
-                 * (weights_low_deg[0] * f1 + weights_low_deg[1] * f2
-                    + weights_low_deg[2] * f3 + weights_low_deg[3] * f4);
-=======
   delta_t v = 1.0;
   for (std::size_t i = 0; i != dim; i++) {
     v *= deltac[i];
@@ -639,15 +332,11 @@
 
   Scalar I = v * weights.dot(f);
   Scalar Idash = v * weights_low_deg.dot(f.template head<4>());
->>>>>>> ff03a926
   Scalar E = fabs(I - Idash);
 
   int kdivide = 0;
   Scalar deltaf = E / (std::pow(10, dim) * v);
-<<<<<<< HEAD
-=======
   Scalar maxdivdiff = 0.0;
->>>>>>> ff03a926
   for (auto i = 0; i != dim; i++) {
     Scalar delta = divdiff[i] - maxdivdiff;
     if (delta > deltaf) {
@@ -664,42 +353,24 @@
  * Compute the integral of the function to be integrated (integrand) from a to b
  * for more than one dimensions.
  *
-<<<<<<< HEAD
- * @tparam Vec1 Type of vector 1
- * @tparam Vec2 Type of vector 2
-=======
  * @tparam T_a Type of return_type_t 1
  * @tparam T_b Type of return_type_t 2
->>>>>>> ff03a926
  * @param a lower bounds of the integral
  * @param b upper bounds of the integral
  * @param I value of the integral
  * @param kdivide number of subdividing the integration volume
  */
-<<<<<<< HEAD
-template <typename Scalar>
-struct Box {
-  template <typename Vec1, typename Vec2>
-  Box(Vec1&& a, Vec2&& b, Scalar I, int kdivide)
-=======
 template <typename T_a, typename T_b>
 struct Box {
   template <typename Vec1, typename Vec2>
   Box(Vec1&& a, Vec2&& b, return_type_t<T_a, T_b> I, int kdivide)
->>>>>>> ff03a926
       : a_(std::forward<Vec1>(a)),
         b_(std::forward<Vec2>(b)),
         I_(I),
         kdiv_(kdivide) {}
-<<<<<<< HEAD
-  Eigen::Matrix<Scalar, -1, 1> a_;
-  Eigen::Matrix<Scalar, -1, 1> b_;
-  Scalar I_;
-=======
   Eigen::Matrix<T_a, Eigen::Dynamic, 1> a_;
   Eigen::Matrix<T_b, Eigen::Dynamic, 1> b_;
   return_type_t<T_a, T_b> I_;
->>>>>>> ff03a926
   int kdiv_;
 };
 
@@ -731,22 +402,6 @@
  to \f$b\f$.
  * @throw std::domain_error no errors will be thrown.
  */
-<<<<<<< HEAD
-template <typename Scalar, typename F, typename ParsTuple>
-Scalar hcubature(const F& integrand, const ParsTuple& pars, const int dim,
-                 const Eigen::Matrix<Scalar, -1, 1>& a,
-                 const Eigen::Matrix<Scalar, -1, 1>& b, const int max_eval,
-                 const Scalar reqAbsError, const Scalar reqRelError) {
-  using eig_vec = Eigen::Matrix<Scalar, -1, 1>;
-  const Scalar maxEval = max_eval <= 0 ? 1000000 : max_eval;
-  Scalar result;
-  Scalar err;
-  auto kdivide = 0;
-
-  std::vector<Eigen::Matrix<Scalar, -1, -1>> p(4);
-  eig_vec w_five(5);
-  eig_vec wd_four(4);
-=======
 template <typename F, typename T_a, typename T_b, typename ParsTuple,
           typename TAbsErr, typename TRelErr>
 inline auto hcubature(const F& integrand, const ParsTuple& pars, const int dim,
@@ -775,21 +430,14 @@
         },
         pars, integrand, c);
   };
->>>>>>> ff03a926
 
   if (dim == 1) {
     std::tie(result, err)
-        = internal::gauss_kronrod<Scalar>(integrand, a[0], b[0], pars);
+        = internal::gauss_kronrod(integrand, a[0], b[0], pars);
   } else {
-<<<<<<< HEAD
-    std::tie(p, w_five, wd_four) = internal::make_GenzMalik<Scalar>(dim);
-    std::tie(result, err, kdivide) = internal::integrate_GenzMalik<Scalar>(
-        integrand, p, w_five, wd_four, dim, a, b, pars);
-=======
     genz_malik = internal::make_GenzMalik(dim);
     std::tie(result, err, kdivide)
         = internal::integrate_GenzMalik(integrand, genz_malik, dim, a, b, pars);
->>>>>>> ff03a926
   }
   auto numevals
       = (dim == 1) ? 15 : 1 + 4 * dim + 2 * dim * (dim - 1) + std::pow(2, dim);
@@ -803,16 +451,10 @@
     return result;
   }
   numevals += 2 * evals_per_box;
-<<<<<<< HEAD
-  std::vector<internal::Box<Scalar>> ms;
-  ms.reserve(numevals);
-  ms.emplace_back(std::move(a), std::move(b), result, kdivide);
-=======
   using box_t = internal::Box<T_a, T_b>;
   std::vector<box_t> ms;
   ms.reserve(numevals);
   ms.emplace_back(a, b, result, kdivide);
->>>>>>> ff03a926
   auto get_largest_box_idx = [](auto&& box_vec) {
     auto max_it = std::max_element(box_vec.begin(), box_vec.end());
     return std::distance(box_vec.begin(), max_it);
@@ -825,19 +467,6 @@
          && fabs(val) < INFTY) {
     auto err_idx = get_largest_box_idx(err_vec);
     auto&& box = ms[err_idx];
-<<<<<<< HEAD
-
-    Scalar w = (box.b_[box.kdiv_] - box.a_[box.kdiv_]) / 2;
-    eig_vec ma = Eigen::Map<const eig_vec>(box.a_.data(), box.a_.size());
-
-    ma[box.kdiv_] += w;
-    eig_vec mb = Eigen::Map<const eig_vec>(box.b_.data(), box.b_.size());
-    mb[box.kdiv_] -= w;
-
-    int kdivide_1{0};
-    int kdivide_2{0};
-
-=======
     auto w = (box.b_[box.kdiv_] - box.a_[box.kdiv_]) / 2;
     eig_vec_a ma = Eigen::Map<const eig_vec_a>(box.a_.data(), box.a_.size());
     ma[box.kdiv_] += w;
@@ -845,30 +474,12 @@
     mb[box.kdiv_] -= w;
     int kdivide_1{0};
     int kdivide_2{0};
->>>>>>> ff03a926
     Scalar result_1;
     Scalar result_2;
     Scalar err_1;
     Scalar err_2;
     if (dim == 1) {
       std::tie(result_1, err_1)
-<<<<<<< HEAD
-          = internal::gauss_kronrod<Scalar>(integrand, ma[0], box.b_[0], pars);
-      std::tie(result_2, err_2)
-          = internal::gauss_kronrod<Scalar>(integrand, box.a_[0], mb[0], pars);
-    } else {
-      std::tie(result_1, err_1, kdivide_1)
-          = internal::integrate_GenzMalik<Scalar>(integrand, p, w_five, wd_four,
-                                                  dim, ma, box.b_, pars);
-      std::tie(result_2, err_2, kdivide_2)
-          = internal::integrate_GenzMalik<Scalar>(integrand, p, w_five, wd_four,
-                                                  dim, box.a_, mb, pars);
-    }
-    internal::Box<Scalar> box1(std::move(ma), std::move(box.b_), result_1,
-                               kdivide_1);
-    internal::Box<Scalar> box2(std::move(box.a_), std::move(mb), result_2,
-                               kdivide_2);
-=======
           = internal::gauss_kronrod(integrand, ma[0], box.b_[0], pars);
       std::tie(result_2, err_2)
           = internal::gauss_kronrod(integrand, box.a_[0], mb[0], pars);
@@ -880,7 +491,6 @@
     }
     box_t box1(std::move(ma), std::move(box.b_), result_1, kdivide_1);
     box_t box2(std::move(box.a_), std::move(mb), result_2, kdivide_2);
->>>>>>> ff03a926
     result += result_1 + result_2 - box.I_;
     err += err_1 + err_2 - err_vec[err_idx];
     ms[err_idx].I_ = 0;
