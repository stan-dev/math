#ifndef STAN_MATH_PRIM_FUNCTOR_ODE_RK45_HPP
#define STAN_MATH_PRIM_FUNCTOR_ODE_RK45_HPP

#include <stan/math/prim/meta.hpp>
#include <stan/math/prim/functor/coupled_ode_system.hpp>
#include <stan/math/prim/functor/ode_store_sensitivities.hpp>
#include <boost/numeric/odeint/external/eigen/eigen_algebra.hpp>
#include <boost/numeric/odeint.hpp>
#include <ostream>
#include <vector>

namespace stan {
namespace math {

/**
 * Solve the ODE initial value problem y' = f(t, y), y(t0) = y0 at a set of
 * times, { t1, t2, t3, ... } using the non-stiff Runge-Kutta 45 solver in Boost
 * with a relative tolerance of 1e-10, an absolute tolerance of 1e-10, and
 * taking a maximum of 1e8 steps.
 *
 * If the system of equations is stiff, <code>ode_bdf</code> will likely be
 * faster.
 *
 * \p f must define an operator() with the signature as:
 *   template<typename T_t, typename T_y, typename... T_Args>
 *   Eigen::Matrix<stan::return_type_t<T_t, T_y, T_Args...>, Eigen::Dynamic, 1>
 *     operator()(const T_t& t, const Eigen::Matrix<T_y, Eigen::Dynamic, 1>& y,
 *     std::ostream* msgs, const T_Args&... args);
 *
 * t is the time, y is the state, msgs is a stream for error messages, and args
 * are optional arguments passed to the ODE solve function (which are passed
 * through to \p f without modification).
 *
 * @tparam F Type of ODE right hand side
 * @tparam T_0 Type of initial time
 * @tparam T_ts Type of output times
 * @tparam T_Args Types of pass-through parameters
 *
 * @param f Right hand side of the ODE
 * @param y0 Initial state
 * @param t0 Initial time
 * @param ts Times at which to solve the ODE at. All values must be sorted and
 *   not less than t0.
 * @param relative_tolerance Relative tolerance passed to CVODES
 * @param absolute_tolerance Absolute tolerance passed to CVODES
 * @param max_num_steps Upper limit on the number of integration steps to
 *   take between each output (error if exceeded)
 * @param[in, out] msgs the print stream for warning messages
 * @param args Extra arguments passed unmodified through to ODE right hand side
 * @return Solution to ODE at times \p ts
 */
template <typename F, typename T_initial, typename T_t0, typename T_ts,
          typename... Args>
std::vector<
    Eigen::Matrix<stan::return_type_t<T_initial, Args...>, Eigen::Dynamic, 1>>
ode_rk45(const F& f, const Eigen::Matrix<T_initial, Eigen::Dynamic, 1>& y0,
         double t0, const std::vector<double>& ts, std::ostream* msgs,
         const Args&... args) {
  double relative_tolerance = 1e-10;
  double absolute_tolerance = 1e-10;
  long int max_num_steps = 1e8;

  return ode_rk45_tol(f, y0, t0, ts, relative_tolerance, absolute_tolerance,
                      max_num_steps, msgs, args...);
}

/**
 * Solve the ODE initial value problem y' = f(t, y), y(t0) = y0 at a set of
 * times, { t1, t2, t3, ... } using the non-stiff Runge-Kutta 45 solver in Boost
 * with a relative tolerance of 1e-10, an absolute tolerance of 1e-10, and
 * taking a maximum of 1e8 steps.
 *
 * If the system of equations is stiff, <code>ode_bdf</code> will likely be
 * faster.
 *
 * \p f must define an operator() with the signature as:
 *   template<typename T_t, typename T_y, typename... T_Args>
 *   Eigen::Matrix<stan::return_type_t<T_t, T_y, T_Args...>, Eigen::Dynamic, 1>
 *     operator()(const T_t& t, const Eigen::Matrix<T_y, Eigen::Dynamic, 1>& y,
 *     std::ostream* msgs, const T_Args&... args);
 *
 * t is the time, y is the state, msgs is a stream for error messages, and args
 * are optional arguments passed to the ODE solve function (which are passed
 * through to \p f without modification).
 *
 * @tparam F Type of ODE right hand side
 * @tparam T_0 Type of initial time
 * @tparam T_ts Type of output times
 * @tparam T_Args Types of pass-through parameters
 *
 * @param f Right hand side of the ODE
 * @param y0 Initial state
 * @param t0 Initial time
 * @param ts Times at which to solve the ODE at. All values must be sorted and
 *   not less than t0.
 * @param relative_tolerance Relative tolerance passed to CVODES
 * @param absolute_tolerance Absolute tolerance passed to CVODES
 * @param max_num_steps Upper limit on the number of integration steps to
 *   take between each output (error if exceeded)
 * @param[in, out] msgs the print stream for warning messages
 * @param args Extra arguments passed unmodified through to ODE right hand side
 * @return Solution to ODE at times \p ts
 */
template <typename F, typename T_initial, typename T_t0, typename T_ts,
          typename... Args>
std::vector<Eigen::Matrix<stan::return_type_t<T_initial, T_t0, T_ts, Args...>,
                          Eigen::Dynamic, 1>>
ode_rk45_tol(const F& f,
             const Eigen::Matrix<T_initial, Eigen::Dynamic, 1>& y0_arg, T_t0 t0,
             const std::vector<T_ts>& ts, double relative_tolerance,
             double absolute_tolerance, long int max_num_steps,
             std::ostream* msgs, const Args&... args) {
  using boost::numeric::odeint::integrate_times;
  using boost::numeric::odeint::make_dense_output;
  using boost::numeric::odeint::max_step_checker;
  using boost::numeric::odeint::runge_kutta_dopri5;
  using boost::numeric::odeint::vector_space_algebra;

  using T_initial_or_t0 = return_type_t<T_initial, T_t0>;

  Eigen::Matrix<T_initial_or_t0, Eigen::Dynamic, 1> y0 = y0_arg.unaryExpr(
      [](const T_initial& val) { return T_initial_or_t0(val); });
  const std::vector<double> ts_dbl = value_of(ts);

  check_finite("integrate_ode_rk45", "initial state", y0);
  check_finite("integrate_ode_rk45", "initial time", t0);
  check_finite("integrate_ode_rk45", "times", ts_dbl);

  // Code from https://stackoverflow.com/a/17340003
  std::vector<int> unused_temp{
      0, (check_finite("integrate_ode_rk45", "ode parameters and data", args),
          0)...};

  check_nonzero_size("integrate_ode_rk45", "initial state", y0);
  check_nonzero_size("integrate_ode_rk45", "times", ts_dbl);
  check_ordered("integrate_ode_rk45", "times", ts_dbl);
  check_less("integrate_ode_rk45", "initial time", t0, ts_dbl[0]);

  if (relative_tolerance <= 0) {
    invalid_argument("integrate_ode_rk45", "relative_tolerance,",
                     relative_tolerance, "", ", must be greater than 0");
  }
  if (absolute_tolerance <= 0) {
    invalid_argument("integrate_ode_rk45", "absolute_tolerance,",
                     absolute_tolerance, "", ", must be greater than 0");
  }
  if (max_num_steps <= 0) {
    invalid_argument("integrate_ode_rk45", "max_num_steps,", max_num_steps, "",
                     ", must be greater than 0");
  }

  using return_t = return_type_t<T_initial, T_t0, T_ts, Args...>;
  // creates basic or coupled system by template specializations
  coupled_ode_system<F, T_initial_or_t0, Args...> coupled_system(f, y0, msgs,
                                                                 args...);

  // first time in the vector must be time of initial state
  std::vector<double> ts_vec(ts.size() + 1);
  ts_vec[0] = value_of(t0);
  std::copy(ts_dbl.begin(), ts_dbl.end(), ts_vec.begin() + 1);

  std::vector<Eigen::Matrix<return_t, Eigen::Dynamic, 1>> y;
  bool observer_initial_recorded = false;
  size_t time_index = 0;

  max_step_checker step_checker(max_num_steps);
  
  // avoid recording of the initial state which is included by the
  // conventions of odeint in the output
  auto filtered_observer
      = [&](const Eigen::VectorXd& coupled_state, double t) -> void {
    if (!observer_initial_recorded) {
      observer_initial_recorded = true;
      return;
    }
<<<<<<< HEAD
    y.emplace_back(ode_store_sensitivities(f, coupled_state, y0,
					   t0, ts[time_index],
					   msgs, args...));
    step_checker.reset();
=======
    y.emplace_back(ode_store_sensitivities(f, coupled_state, y0, t0,
                                           ts[time_index], msgs, args...));
>>>>>>> e3e2b9ee
    time_index++;
  };

  // the coupled system creates the coupled initial state
  Eigen::VectorXd initial_coupled_state = coupled_system.initial_state();

  const double step_size = 0.1;
  integrate_times(
<<<<<<< HEAD
      make_dense_output(absolute_tolerance, relative_tolerance,
                        runge_kutta_dopri5<Eigen::VectorXd, double,
			                   Eigen::VectorXd, double,
			                   vector_space_algebra>()),
      std::ref(coupled_system), initial_coupled_state,
      std::begin(ts_vec), std::end(ts_vec), step_size, filtered_observer,
      step_checker);
=======
      make_dense_output(
          absolute_tolerance, relative_tolerance,
          runge_kutta_dopri5<Eigen::VectorXd, double, Eigen::VectorXd, double,
                             vector_space_algebra>()),
      std::ref(coupled_system), initial_coupled_state, std::begin(ts_vec),
      std::end(ts_vec), step_size, filtered_observer,
      max_step_checker(max_num_steps));
>>>>>>> e3e2b9ee

  return y;
}

}  // namespace math
}  // namespace stan
#endif<|MERGE_RESOLUTION|>--- conflicted
+++ resolved
@@ -173,15 +173,10 @@
       observer_initial_recorded = true;
       return;
     }
-<<<<<<< HEAD
     y.emplace_back(ode_store_sensitivities(f, coupled_state, y0,
 					   t0, ts[time_index],
 					   msgs, args...));
     step_checker.reset();
-=======
-    y.emplace_back(ode_store_sensitivities(f, coupled_state, y0, t0,
-                                           ts[time_index], msgs, args...));
->>>>>>> e3e2b9ee
     time_index++;
   };
 
@@ -190,7 +185,6 @@
 
   const double step_size = 0.1;
   integrate_times(
-<<<<<<< HEAD
       make_dense_output(absolute_tolerance, relative_tolerance,
                         runge_kutta_dopri5<Eigen::VectorXd, double,
 			                   Eigen::VectorXd, double,
@@ -198,15 +192,6 @@
       std::ref(coupled_system), initial_coupled_state,
       std::begin(ts_vec), std::end(ts_vec), step_size, filtered_observer,
       step_checker);
-=======
-      make_dense_output(
-          absolute_tolerance, relative_tolerance,
-          runge_kutta_dopri5<Eigen::VectorXd, double, Eigen::VectorXd, double,
-                             vector_space_algebra>()),
-      std::ref(coupled_system), initial_coupled_state, std::begin(ts_vec),
-      std::end(ts_vec), step_size, filtered_observer,
-      max_step_checker(max_num_steps));
->>>>>>> e3e2b9ee
 
   return y;
 }
