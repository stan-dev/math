--- conflicted
+++ resolved
@@ -59,13 +59,8 @@
   for (size_t j = 0; j < (x_size - 1); ++j) {
     cov(j, j) = sigma_sq;
     for (size_t i = j + 1; i < x_size; ++i) {
-<<<<<<< HEAD
-      cov(i, j) =
-          sigma_sq * exp(squared_distance(x[i], x[j]) * neg_half_inv_l_sq);
-=======
       cov(i, j)
           = sigma_sq * exp(squared_distance(x[i], x[j]) * neg_half_inv_l_sq);
->>>>>>> d3605586
       cov(j, i) = cov(i, j);
     }
   }
@@ -172,8 +167,8 @@
 
   for (size_t i = 0; i < x1.size(); ++i) {
     for (size_t j = 0; j < x2.size(); ++j) {
-      cov(i, j) =
-          sigma_sq * exp(squared_distance(x1[i], x2[j]) * neg_half_inv_l_sq);
+      cov(i, j)
+          = sigma_sq * exp(squared_distance(x1[i], x2[j]) * neg_half_inv_l_sq);
     }
   }
   return cov;
@@ -242,6 +237,6 @@
   }
   return cov;
 }
-} // namespace math
-} // namespace stan
+}  // namespace math
+}  // namespace stan
 #endif