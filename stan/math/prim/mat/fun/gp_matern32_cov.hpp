#ifndef STAN_MATH_PRIM_MAT_FUN_GP_MATERN32_COV_HPP
#define STAN_MATH_PRIM_MAT_FUN_GP_MATERN32_COV_HPP

#include <cmath>
#include <stan/math/prim/mat/fun/Eigen.hpp>
#include <stan/math/prim/scal/err/check_not_nan.hpp>
#include <stan/math/prim/scal/err/check_positive_finite.hpp>
#include <stan/math/prim/scal/err/check_size_match.hpp>
#include <stan/math/prim/scal/fun/divide.hpp>
#include <stan/math/prim/scal/fun/square.hpp>
#include <stan/math/prim/scal/fun/squared_distance.hpp>
#include <stan/math/prim/scal/meta/return_type.hpp>
#include <vector>

namespace stan {
namespace math {

/**
 * Returns a Matern 3/2 covariance matrix with one input vector
 *
 * \f[ k(x, x') = \sigma^2(1 +
 *  \frac{\sqrt{3}d(x, x')}{l})exp(-\frac{\sqrt{3}d(x, x')}{l})
 * \f]
 *
 * where \f$ d(x, x') \f$ is the Euclidean distance.
 *
 * @tparam T_x type of elements contained in vector x
 * @tparam T_s type of element of sigma, marginal standard deviation
 * @tparam T_l type of elements of length scale
 *
 * @param x std::vector of elements that can be used in stan::math::distance
 * @param length_scale length scale
 * @param sigma standard deviation that can be used in stan::math::square
 * @throw std::domain error if sigma <= 0, l <= 0, or x is nan or inf
 *
 */
template <typename T_x, typename T_s, typename T_l>
inline typename Eigen::Matrix<typename return_type<T_x, T_s, T_l>::type,
                              Eigen::Dynamic, Eigen::Dynamic>
gp_matern32_cov(const std::vector<T_x> &x, const T_s &sigma,
                const T_l &length_scale) {
  using std::exp;
  using std::pow;

  size_t x_size = x.size();
  for (size_t n = 0; n < x_size; ++n)
    check_not_nan("gp_matern32_cov", "x", x[n]);

  check_positive_finite("gp_matern32_cov", "marginal variance", sigma);
  check_positive_finite("gp_matern32_cov", "length scale", length_scale);

  Eigen::Matrix<typename return_type<T_x, T_s, T_l>::type, Eigen::Dynamic,
                Eigen::Dynamic>
      cov(x_size, x_size);

  if (x_size == 0)
    return cov;

  T_s sigma_sq = square(sigma);
  T_l root_3_inv_l = sqrt(3.0) / length_scale;
  T_l neg_root_3_inv_l = -1.0 * sqrt(3.0) / length_scale;
  typename return_type<T_x>::type distance;

  for (size_t i = 0; i < x_size; ++i) {
    cov(i, i) = sigma_sq;
    for (size_t j = i + 1; j < x_size; ++j) {
      distance = sqrt(squared_distance(x[i], x[j]));
<<<<<<< HEAD
      cov(i, j) = sigma_sq * (1.0 + root_3_inv_l * distance) *
                  exp(neg_root_3_inv_l * distance);
=======
      cov(i, j) = sigma_sq * (1.0 + root_3_inv_l * distance)
                  * exp(neg_root_3_inv_l * distance);
>>>>>>> 9da54a17
      cov(j, i) = cov(i, j);
    }
  }
  return cov;
}

/**
 * Returns a Matern 3/2 Kernel with one input vector,
 * with automatic relevance determination (ARD)
 *
 * \f[ k(x, x') = \sigma^2(1 + \sqrt{3}
 *   \sqrt{\sum_{k=1}^{K}\frac{d{(x, x')^2}}{l_k^2}})
 *   exp(-\sqrt{3}\sqrt{\sum_{k=1}^{K}\frac{d(x, x')^2}{l_k^2}}) \f]
 *
 * where \f$d(x, x')\f$ is the Euclidean distance.
 *
 * @tparam T_x type of elements contained in vector x
 * @tparam T_s type of element of sigma, marginal standard deviation
 * @tparam T_l type of elements of length scale
 *
 * @param x std::vector of elements that can be used in stan::math::distance
 * @param length_scale length scale
 * @param sigma standard deviation that can be used in stan::math::square
 * @throw std::domain error if sigma <= 0, l <= 0, or x is nan or inf
 */
template <typename T_x, typename T_s, typename T_l>
inline typename Eigen::Matrix<typename return_type<T_x, T_s, T_l>::type,
                              Eigen::Dynamic, Eigen::Dynamic>
gp_matern32_cov(const std::vector<T_x> &x, const T_s &sigma,
                const std::vector<T_l> &length_scale) {
  using std::exp;

  size_t x_size = x.size();
  size_t l_size = length_scale.size();
  for (size_t n = 0; n < x_size; ++n)
    check_not_nan("gp_matern32_cov", "x", x[n]);

  check_positive_finite("gp_matern32_cov", "marginal variance", sigma);
  check_positive_finite("gp_matern32_cov", "length scale", length_scale);

  for (size_t n = 0; n < x_size; ++n)
    check_not_nan("gp_matern32_cov", "length scale", length_scale[n]);

  check_size_match("cov_exp_quad", "x dimension", x[0].size(),
                   "number of length scales", l_size);

  Eigen::Matrix<typename return_type<T_x, T_s, T_l>::type, Eigen::Dynamic,
                Eigen::Dynamic>
      cov(x_size, x_size);

  if (x_size == 0)
    return cov;

  T_s sigma_sq = square(sigma);
  T_l root_3 = sqrt(3.0);
  T_l neg_root_3 = -1.0 * sqrt(3.0);
  typename return_type<T_x>::type distance;

  std::vector<Eigen::Matrix<T_l, -1, 1>> x_new(x_size);
  for (size_t n = 0; n < x_size; ++n) {
    for (size_t d = 0; d < l_size; ++d) {
      x_new[n].resize(l_size, 1);
      x_new[n][d] = divide(x[n][d], length_scale[d]);
    }
  }

  for (size_t i = 0; i < x_size; ++i) {
    for (size_t j = i; j < x_size; ++j) {
<<<<<<< HEAD
      distance = sqrt(squared_distance(x_new[i], x_new[j]));
      cov(i, j) =
          sigma_sq * (1.0 + root_3 * distance) * exp(neg_root_3 * distance);
=======
      temp = 0;
      sq_distance = squared_distance(x[i], x[j]);
      for (size_t k = 0; k < l_size; ++k) {
        temp += 1.0 / square(length_scale[k]);
      }
      cov(i, j) = sigma_sq * (1.0 + root_3 * sqrt(sq_distance * temp))
                  * exp(neg_root_3 * sqrt(sq_distance * temp));
>>>>>>> 9da54a17
      cov(j, i) = cov(i, j);
    }
  }
  return cov;
}

/**
 * Returns a Matern 3/2 covariance matrix with two input vectors
 *
 * \f[ k(x, x') = \sigma^2(1 +
 *  \frac{\sqrt{3}d(x, x')}{l})exp(-\sqrt{3}\frac{d(x, x')}{l})
 * \f]
 *
 * where \f$d(x, x')\f$ is the Euclidean distance.
 *
 * @tparam T_x1 type of elements contained in vector x1
 * @tparam T_x2 type of elements contained in vector x2
 * @tparam T_s type of element of sigma, marginal standard deviation
 * @tparam T_l type of elements of length scale
 *
 * @param x1 std::vector of elements that can be used in stan::math::distance
 * @param x2 std::vector of elements that can be used in stan::math::distance
 * @param length_scale length scale
 * @param sigma standard deviation that can be used in stan::math::square
 * @throw std::domain error if sigma <= 0, l <= 0, or x1, x2 are nan or inf
 *
 */
template <typename T_x1, typename T_x2, typename T_s, typename T_l>
inline typename Eigen::Matrix<typename return_type<T_x1, T_x2, T_s, T_l>::type,
                              Eigen::Dynamic, Eigen::Dynamic>
gp_matern32_cov(const std::vector<T_x1> &x1, const std::vector<T_x2> &x2,
                const T_s &sigma, const T_l &length_scale) {
  using std::exp;

  size_t x1_size = x1.size();
  size_t x2_size = x2.size();
  for (size_t n = 0; n < x1_size; ++n)
    check_not_nan("gp_matern32_cov", "x1", x1[n]);
  for (size_t n = 0; n < x2_size; ++n)
    check_not_nan("gp_matern32_cov", "x2", x2[n]);

  check_positive_finite("gp_matern32_cov", "marginal variance", sigma);
  check_positive_finite("gp_matern32_cov", "length scale", length_scale);

  Eigen::Matrix<typename return_type<T_x1, T_x2, T_s, T_l>::type,
                Eigen::Dynamic, Eigen::Dynamic>
      cov(x1_size, x2_size);

  if (x1_size == 0 || x2_size == 0)
    return cov;

  T_s sigma_sq = square(sigma);
  T_l root_3_inv_l_sq = sqrt(3.0) / length_scale;
  T_l neg_root_3_inv_l_sq = -1.0 * sqrt(3.0) / length_scale;
  typename return_type<T_x1, T_x2>::type distance;

  for (size_t i = 0; i < x1_size; ++i) {
    for (size_t j = 0; j < x2_size; ++j) {
      distance = sqrt(squared_distance(x1[i], x2[j]));
<<<<<<< HEAD
      cov(i, j) = sigma_sq * (1.0 + root_3_inv_l_sq * distance) *
                  exp(neg_root_3_inv_l_sq * distance);
=======
      cov(i, j) = sigma_sq * (1.0 + root_3_inv_l_sq * distance)
                  * exp(neg_root_3_inv_l_sq * distance);
>>>>>>> 9da54a17
    }
  }
  return cov;
}

/**
 * Returns a Matern 3/2 Kernel with two input vectors with automatic
 * relevance determination (ARD)
 *
 * \f[ k(x, x') = \sigma^2(1 + \sqrt{3}
 *   \sqrt{\sum_{k=1}^{K}\frac{d(x, x')^}{l_k^2}})
 *   exp(-\sqrt{3}\sqrt{\sum_{k=1}^{K}\frac{d(x, x')^2}{l_k^2}}) \f]
 *
 * where \f$d(x, x')\f$ is the Euclidean distance
 *
 * @tparam T_x1 type of elements contained in vector x1
 * @tparam T_x2 type of elements contained in vector x2
 * @tparam T_s type of element of sigma, marginal standard deviation
 * @tparam T_l type of elements of length scale
 *
 * @param x1 std::vector of elements that can be used in stan::math::distance
 * @param x2 std::vector of elements that can be used in stan::math::distance
 * @param length_scale length scale
 * @param sigma standard deviation that can be used in stan::math::square
 * @throw std::domain error if sigma <= 0, l <= 0, or x1, x2 are nan or inf
 *
 */
template <typename T_x1, typename T_x2, typename T_s, typename T_l>
inline typename Eigen::Matrix<typename return_type<T_x1, T_x2, T_s, T_l>::type,
                              Eigen::Dynamic, Eigen::Dynamic>
gp_matern32_cov(const std::vector<T_x1> &x1, const std::vector<T_x2> &x2,
                const T_s &sigma, const std::vector<T_l> &length_scale) {
  using std::exp;

  size_t x1_size = x1.size();
  size_t x2_size = x2.size();
  size_t l_size = length_scale.size();

  for (size_t n = 0; n < x1_size; ++n)
    check_not_nan("gp_matern32_cov", "x1", x1[n]);
  for (size_t n = 0; n < x2_size; ++n)
    check_not_nan("gp_matern32_cov", "x2", x2[n]);

  check_positive_finite("gp_matern32_cov", "marginal variance", sigma);
  check_positive_finite("gp_matern32_cov", "length scale", length_scale);

  for (size_t n = 0; n < l_size; ++n)
    check_not_nan("gp_matern32_cov", "length scale", length_scale[n]);

  check_size_match("cov_exp_quad", "x1 dimension", x1[0].size(),
                   "number of length scales", l_size);
  check_size_match("cov_exp_quad", "x2 dimension", x2[0].size(),
                   "number of length scales", l_size);

  Eigen::Matrix<typename return_type<T_x1, T_x2, T_s, T_l>::type,
                Eigen::Dynamic, Eigen::Dynamic>
      cov(x1_size, x2_size);

  if (x1_size == 0 || x2_size == 0)
    return cov;

  T_s sigma_sq = square(sigma);
  T_l root_3 = sqrt(3.0);
  T_l neg_root_3 = -1.0 * sqrt(3.0);
  typename return_type<T_x1, T_x2>::type distance;

  std::vector<Eigen::Matrix<T_l, -1, 1>> x1_new(x1_size);
  std::vector<Eigen::Matrix<T_l, -1, 1>> x2_new(x2_size);

  for (size_t n = 0; n < x1_size; ++n) {
    for (size_t d = 0; d < l_size; ++d) {
      x1_new[n].resize(l_size, 1);
      x1_new[n][d] = divide(x1[n][d], length_scale[d]);
    }
  }

  for (size_t n = 0; n < x2_size; ++n) {
    for (size_t d = 0; d < l_size; ++d) {
      x2_new[n].resize(l_size, 1);
      x2_new[n][d] = divide(x2[n][d], length_scale[d]);
    }
  }

  for (size_t i = 0; i < x1_size; ++i) {
    for (size_t j = 0; j < x2_size; ++j) {
<<<<<<< HEAD
      distance = sqrt(squared_distance(x1_new[i], x2_new[j]));
      cov(i, j) =
          sigma_sq * (1.0 + root_3 * distance) * exp(neg_root_3 * distance);
=======
      temp = 0;
      sq_distance = squared_distance(x1[i], x2[j]);
      for (size_t k = 0; k < l_size; ++k) {
        temp += 1.0 / square(length_scale[k]);
      }
      cov(i, j) = sigma_sq * (1.0 + root_3 * sqrt(sq_distance * temp))
                  * exp(neg_root_3 * sqrt(sq_distance * temp));
>>>>>>> 9da54a17
    }
  }
  return cov;
}
} // namespace math
} // namespace stan
#endif<|MERGE_RESOLUTION|>--- conflicted
+++ resolved
@@ -5,11 +5,11 @@
 #include <stan/math/prim/mat/fun/Eigen.hpp>
 #include <stan/math/prim/scal/err/check_not_nan.hpp>
 #include <stan/math/prim/scal/err/check_positive_finite.hpp>
-#include <stan/math/prim/scal/err/check_size_match.hpp>
-#include <stan/math/prim/scal/fun/divide.hpp>
 #include <stan/math/prim/scal/fun/square.hpp>
 #include <stan/math/prim/scal/fun/squared_distance.hpp>
 #include <stan/math/prim/scal/meta/return_type.hpp>
+#include <stan/math/prim/scal/err/check_size_match.hpp>
+#include <stan/math/prim/scal/fun/divide.hpp>
 #include <vector>
 
 namespace stan {
@@ -65,13 +65,8 @@
     cov(i, i) = sigma_sq;
     for (size_t j = i + 1; j < x_size; ++j) {
       distance = sqrt(squared_distance(x[i], x[j]));
-<<<<<<< HEAD
       cov(i, j) = sigma_sq * (1.0 + root_3_inv_l * distance) *
                   exp(neg_root_3_inv_l * distance);
-=======
-      cov(i, j) = sigma_sq * (1.0 + root_3_inv_l * distance)
-                  * exp(neg_root_3_inv_l * distance);
->>>>>>> 9da54a17
       cov(j, i) = cov(i, j);
     }
   }
@@ -117,7 +112,7 @@
 
   check_size_match("cov_exp_quad", "x dimension", x[0].size(),
                    "number of length scales", l_size);
-
+  
   Eigen::Matrix<typename return_type<T_x, T_s, T_l>::type, Eigen::Dynamic,
                 Eigen::Dynamic>
       cov(x_size, x_size);
@@ -140,19 +135,9 @@
 
   for (size_t i = 0; i < x_size; ++i) {
     for (size_t j = i; j < x_size; ++j) {
-<<<<<<< HEAD
       distance = sqrt(squared_distance(x_new[i], x_new[j]));
-      cov(i, j) =
-          sigma_sq * (1.0 + root_3 * distance) * exp(neg_root_3 * distance);
-=======
-      temp = 0;
-      sq_distance = squared_distance(x[i], x[j]);
-      for (size_t k = 0; k < l_size; ++k) {
-        temp += 1.0 / square(length_scale[k]);
-      }
-      cov(i, j) = sigma_sq * (1.0 + root_3 * sqrt(sq_distance * temp))
-                  * exp(neg_root_3 * sqrt(sq_distance * temp));
->>>>>>> 9da54a17
+      cov(i, j) = sigma_sq * (1.0 + root_3 * distance) *
+        exp(neg_root_3 * distance);
       cov(j, i) = cov(i, j);
     }
   }
@@ -209,16 +194,12 @@
   T_l neg_root_3_inv_l_sq = -1.0 * sqrt(3.0) / length_scale;
   typename return_type<T_x1, T_x2>::type distance;
 
+
   for (size_t i = 0; i < x1_size; ++i) {
     for (size_t j = 0; j < x2_size; ++j) {
       distance = sqrt(squared_distance(x1[i], x2[j]));
-<<<<<<< HEAD
       cov(i, j) = sigma_sq * (1.0 + root_3_inv_l_sq * distance) *
                   exp(neg_root_3_inv_l_sq * distance);
-=======
-      cov(i, j) = sigma_sq * (1.0 + root_3_inv_l_sq * distance)
-                  * exp(neg_root_3_inv_l_sq * distance);
->>>>>>> 9da54a17
     }
   }
   return cov;
@@ -304,19 +285,9 @@
 
   for (size_t i = 0; i < x1_size; ++i) {
     for (size_t j = 0; j < x2_size; ++j) {
-<<<<<<< HEAD
       distance = sqrt(squared_distance(x1_new[i], x2_new[j]));
-      cov(i, j) =
-          sigma_sq * (1.0 + root_3 * distance) * exp(neg_root_3 * distance);
-=======
-      temp = 0;
-      sq_distance = squared_distance(x1[i], x2[j]);
-      for (size_t k = 0; k < l_size; ++k) {
-        temp += 1.0 / square(length_scale[k]);
-      }
-      cov(i, j) = sigma_sq * (1.0 + root_3 * sqrt(sq_distance * temp))
-                  * exp(neg_root_3 * sqrt(sq_distance * temp));
->>>>>>> 9da54a17
+      cov(i, j) = sigma_sq * (1.0 + root_3 * distance) *
+                  exp(neg_root_3 * distance);
     }
   }
   return cov;
