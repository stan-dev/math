#ifndef STAN_MATH_PRIM_META_AS_ARRAY_OR_SCALAR_HPP
#define STAN_MATH_PRIM_META_AS_ARRAY_OR_SCALAR_HPP

#include <stan/math/prim/fun/Eigen.hpp>
#include <stan/math/prim/meta/holder.hpp>
#include <stan/math/prim/meta/is_vector.hpp>
#include <stan/math/prim/meta/is_eigen.hpp>
#include <stan/math/prim/meta/is_stan_scalar.hpp>
#include <vector>

namespace stan {
namespace math {

/** \ingroup type_trait
 * Returns specified input value.
 *
 * @tparam T Type of element.
 * @param v Specified value.
 * @return Same value.
 */
template <typename T, typename = require_stan_scalar_t<T>>
<<<<<<< HEAD
inline T as_array_or_scalar(const T& v) {
  return v;
=======
inline T as_array_or_scalar(T&& v) {
  return std::forward<T>(v);
>>>>>>> 9e1c1a5b
}

/** \ingroup type_trait
 * Converts a matrix type to an array.
 *
 * @tparam T Type of \c Eigen \c Matrix or expression
 * @param v Specified \c Eigen \c Matrix or expression.
 * @return Matrix converted to an array.
 */
template <typename T, typename = require_eigen_t<T>>
inline auto as_array_or_scalar(T&& v) {
  return make_holder([](auto& x) { return x.array(); }, std::forward<T>(v));
}

/** \ingroup type_trait
 * Converts a std::vector type to an array.
 *
 * @tparam T Type of scalar element.
 * @param v Specified vector.
 * @return Matrix converted to an array.
 */
template <typename T, require_std_vector_t<T>* = nullptr>
inline auto as_array_or_scalar(T&& v) {
  using T_map
      = Eigen::Map<const Eigen::Array<value_type_t<T>, Eigen::Dynamic, 1>>;
  return make_holder([](auto& x) { return T_map(x.data(), x.size()); },
                     std::forward<T>(v));
}

}  // namespace math
}  // namespace stan

#endif<|MERGE_RESOLUTION|>--- conflicted
+++ resolved
@@ -19,13 +19,8 @@
  * @return Same value.
  */
 template <typename T, typename = require_stan_scalar_t<T>>
-<<<<<<< HEAD
-inline T as_array_or_scalar(const T& v) {
-  return v;
-=======
 inline T as_array_or_scalar(T&& v) {
   return std::forward<T>(v);
->>>>>>> 9e1c1a5b
 }
 
 /** \ingroup type_trait
