#ifndef STAN_MATH_PRIM_META_IS_VECTOR_HPP
#define STAN_MATH_PRIM_META_IS_VECTOR_HPP

#include <stan/math/prim/meta/bool_constant.hpp>
<<<<<<< HEAD
#include <stan/math/prim/meta/is_eigen_vector.hpp>
#include <stan/math/prim/meta/is_std_vector.hpp>
=======
#include <stan/math/prim/meta/is_eigen.hpp>
#include <stan/math/prim/meta/scalar_type.hpp>
#include <stan/math/prim/meta/value_type.hpp>
#include <stan/math/prim/meta/require_helpers.hpp>
>>>>>>> 6a6c1f9a
#include <type_traits>
#include <vector>

namespace stan {

/** \ingroup type_trait
<<<<<<< HEAD
=======
 * Base implementation for checking if type is std vector
 */
template <typename T, typename = void>
struct is_std_vector : std::false_type {};

namespace internal {
/** \ingroup type_trait
 * Underlying implementation for detecting if an Eigen Matrix is a column
 * vector.
 */
template <typename T, bool = is_eigen<T>::value>
struct is_eigen_col_vector_impl
    : bool_constant<std::decay_t<T>::ColsAtCompileTime == 1> {};

/** \ingroup type_trait
 * Specialization for when type is not an eigen vector.
 */
template <typename T>
struct is_eigen_col_vector_impl<T, false> : std::false_type {};

/** \ingroup type_trait
 * Underlying implementation for detecting if an Eigen Matrix is a row vector.
 */
template <typename T, bool = is_eigen<T>::value>
struct is_eigen_row_vector_impl
    : std::integral_constant<bool, std::decay_t<T>::RowsAtCompileTime == 1> {};

/** \ingroup type_trait
 * Specialization for when type is not an eigen vector.
 */
template <typename T>
struct is_eigen_row_vector_impl<T, false> : std::false_type {};
}  // namespace internal

/** \ingroup type_trait
 * If the input type T is an eigen matrix with 1 row at compile time this
 * has a static member with a value of true. Else this has a static
 * member with a value of false.
 */
template <typename T>
struct is_eigen_col_vector : internal::is_eigen_col_vector_impl<T> {};

STAN_ADD_REQUIRE_UNARY(eigen_col_vector, is_eigen_col_vector,
                       require_eigens_types);
STAN_ADD_REQUIRE_CONTAINER(eigen_col_vector, is_eigen_col_vector,
                           require_eigens_types);

/** \ingroup type_trait
 * If the input type T is an eigen matrix with 1 column at compile time this
 * has a static member with a value of true. Else this has a static
 * member with a value of false.
 */
template <typename T>
struct is_eigen_row_vector : internal::is_eigen_row_vector_impl<T> {};

STAN_ADD_REQUIRE_UNARY(eigen_row_vector, is_eigen_row_vector,
                       require_eigens_types);
STAN_ADD_REQUIRE_CONTAINER(eigen_row_vector, is_eigen_row_vector,
                           require_eigens_types);
/** \ingroup type_trait
 * If the input type T is an eigen matrix with 1 column or 1 row at compile time
 * this has a static member with a value of true. Else this has a static
 * member with a value of false.
 */
template <typename T>
struct is_eigen_vector : bool_constant<is_eigen_col_vector<T>::value
                                       || is_eigen_row_vector<T>::value> {};

STAN_ADD_REQUIRE_UNARY(eigen_vector, is_eigen_vector, require_eigens_types);
STAN_ADD_REQUIRE_CONTAINER(eigen_vector, is_eigen_vector, require_eigens_types);

/**
 * Require `Row` is a row vector and `Col` is a column vector.
 * @ingroup require_eigen_types
 */
template <typename Row, typename Col>
using require_eigen_row_and_col_t = require_t<
    math::conjunction<is_eigen_row_vector<Row>, is_eigen_col_vector<Col>>>;

/**
 * Require `Row` is not a row vector and `Col` is not a column vector.
 * @ingroup require_eigen_types
 */
template <typename Row, typename Col>
using require_not_eigen_row_and_col_t = require_not_t<
    math::conjunction<is_eigen_row_vector<Row>, is_eigen_col_vector<Col>>>;

/** \ingroup type_trait
>>>>>>> 6a6c1f9a
 * If the input type T is either an eigen matrix with 1 column or 1 row at
 * compile time or a standard vector, this has a static member with a value
 * of true. Else this has a static member with a value of false.
 */
template <typename T>
<<<<<<< HEAD
struct is_vector : bool_constant<is_eigen_vector<std::decay_t<T>>::value
                                 || is_std_vector<std::decay_t<T>>::value> {};
=======
struct is_vector
    : bool_constant<is_eigen_vector<T>::value || is_std_vector<T>::value> {};

STAN_ADD_REQUIRE_UNARY(vector, is_vector, require_std);
STAN_ADD_REQUIRE_CONTAINER(vector, is_vector, require_std);

namespace internal {

/** \ingroup type_trait
 * This underlying implementation is used when the type is not an std vector.
 */
template <typename T>
struct is_std_vector_impl : std::false_type {};

/** \ingroup type_trait
 * This specialization implementation has a static member named value when the
 * template type is an std vector.
 */
template <typename... Args>
struct is_std_vector_impl<std::vector<Args...>> : std::true_type {};

}  // namespace internal

/** \ingroup type_trait
 * Checks if the decayed type of T is a standard vector.
 */
template <typename T>
struct is_std_vector<
    T, std::enable_if_t<internal::is_std_vector_impl<std::decay_t<T>>::value>>
    : std::true_type {};
>>>>>>> 6a6c1f9a

/** \ingroup type_trait
 * Specialization of scalar_type for vector to recursively return the inner
 * scalar type.
 *
 * @tparam T type of standard vector
 */
template <typename T>
struct scalar_type<T, std::enable_if_t<is_std_vector<T>::value>> {
  using type = scalar_type_t<typename std::decay_t<T>::value_type>;
};

/** \ingroup type_trait
 * Template metaprogram class to compute the type of values stored
 * in a standard vector.
 *
 * @tparam T type of elements in standard vector.
 */
template <typename T>
struct value_type<T, std::enable_if_t<is_std_vector<T>::value>> {
  using type = typename std::decay_t<T>::value_type;
};

STAN_ADD_REQUIRE_UNARY(std_vector, is_std_vector, require_std);
STAN_ADD_REQUIRE_CONTAINER(std_vector, is_std_vector, require_std);

}  // namespace stan
#endif<|MERGE_RESOLUTION|>--- conflicted
+++ resolved
@@ -2,177 +2,28 @@
 #define STAN_MATH_PRIM_META_IS_VECTOR_HPP
 
 #include <stan/math/prim/meta/bool_constant.hpp>
-<<<<<<< HEAD
 #include <stan/math/prim/meta/is_eigen_vector.hpp>
 #include <stan/math/prim/meta/is_std_vector.hpp>
-=======
-#include <stan/math/prim/meta/is_eigen.hpp>
-#include <stan/math/prim/meta/scalar_type.hpp>
-#include <stan/math/prim/meta/value_type.hpp>
 #include <stan/math/prim/meta/require_helpers.hpp>
->>>>>>> 6a6c1f9a
 #include <type_traits>
 #include <vector>
 
 namespace stan {
 
 /** \ingroup type_trait
-<<<<<<< HEAD
-=======
- * Base implementation for checking if type is std vector
- */
-template <typename T, typename = void>
-struct is_std_vector : std::false_type {};
-
-namespace internal {
-/** \ingroup type_trait
- * Underlying implementation for detecting if an Eigen Matrix is a column
- * vector.
- */
-template <typename T, bool = is_eigen<T>::value>
-struct is_eigen_col_vector_impl
-    : bool_constant<std::decay_t<T>::ColsAtCompileTime == 1> {};
-
-/** \ingroup type_trait
- * Specialization for when type is not an eigen vector.
- */
-template <typename T>
-struct is_eigen_col_vector_impl<T, false> : std::false_type {};
-
-/** \ingroup type_trait
- * Underlying implementation for detecting if an Eigen Matrix is a row vector.
- */
-template <typename T, bool = is_eigen<T>::value>
-struct is_eigen_row_vector_impl
-    : std::integral_constant<bool, std::decay_t<T>::RowsAtCompileTime == 1> {};
-
-/** \ingroup type_trait
- * Specialization for when type is not an eigen vector.
- */
-template <typename T>
-struct is_eigen_row_vector_impl<T, false> : std::false_type {};
-}  // namespace internal
-
-/** \ingroup type_trait
- * If the input type T is an eigen matrix with 1 row at compile time this
- * has a static member with a value of true. Else this has a static
- * member with a value of false.
- */
-template <typename T>
-struct is_eigen_col_vector : internal::is_eigen_col_vector_impl<T> {};
-
-STAN_ADD_REQUIRE_UNARY(eigen_col_vector, is_eigen_col_vector,
-                       require_eigens_types);
-STAN_ADD_REQUIRE_CONTAINER(eigen_col_vector, is_eigen_col_vector,
-                           require_eigens_types);
-
-/** \ingroup type_trait
- * If the input type T is an eigen matrix with 1 column at compile time this
- * has a static member with a value of true. Else this has a static
- * member with a value of false.
- */
-template <typename T>
-struct is_eigen_row_vector : internal::is_eigen_row_vector_impl<T> {};
-
-STAN_ADD_REQUIRE_UNARY(eigen_row_vector, is_eigen_row_vector,
-                       require_eigens_types);
-STAN_ADD_REQUIRE_CONTAINER(eigen_row_vector, is_eigen_row_vector,
-                           require_eigens_types);
-/** \ingroup type_trait
- * If the input type T is an eigen matrix with 1 column or 1 row at compile time
- * this has a static member with a value of true. Else this has a static
- * member with a value of false.
- */
-template <typename T>
-struct is_eigen_vector : bool_constant<is_eigen_col_vector<T>::value
-                                       || is_eigen_row_vector<T>::value> {};
-
-STAN_ADD_REQUIRE_UNARY(eigen_vector, is_eigen_vector, require_eigens_types);
-STAN_ADD_REQUIRE_CONTAINER(eigen_vector, is_eigen_vector, require_eigens_types);
-
-/**
- * Require `Row` is a row vector and `Col` is a column vector.
- * @ingroup require_eigen_types
- */
-template <typename Row, typename Col>
-using require_eigen_row_and_col_t = require_t<
-    math::conjunction<is_eigen_row_vector<Row>, is_eigen_col_vector<Col>>>;
-
-/**
- * Require `Row` is not a row vector and `Col` is not a column vector.
- * @ingroup require_eigen_types
- */
-template <typename Row, typename Col>
-using require_not_eigen_row_and_col_t = require_not_t<
-    math::conjunction<is_eigen_row_vector<Row>, is_eigen_col_vector<Col>>>;
-
-/** \ingroup type_trait
->>>>>>> 6a6c1f9a
  * If the input type T is either an eigen matrix with 1 column or 1 row at
  * compile time or a standard vector, this has a static member with a value
  * of true. Else this has a static member with a value of false.
  */
 template <typename T>
-<<<<<<< HEAD
 struct is_vector : bool_constant<is_eigen_vector<std::decay_t<T>>::value
                                  || is_std_vector<std::decay_t<T>>::value> {};
-=======
-struct is_vector
-    : bool_constant<is_eigen_vector<T>::value || is_std_vector<T>::value> {};
 
 STAN_ADD_REQUIRE_UNARY(vector, is_vector, require_std);
 STAN_ADD_REQUIRE_CONTAINER(vector, is_vector, require_std);
 
-namespace internal {
 
-/** \ingroup type_trait
- * This underlying implementation is used when the type is not an std vector.
- */
-template <typename T>
-struct is_std_vector_impl : std::false_type {};
 
-/** \ingroup type_trait
- * This specialization implementation has a static member named value when the
- * template type is an std vector.
- */
-template <typename... Args>
-struct is_std_vector_impl<std::vector<Args...>> : std::true_type {};
-
-}  // namespace internal
-
-/** \ingroup type_trait
- * Checks if the decayed type of T is a standard vector.
- */
-template <typename T>
-struct is_std_vector<
-    T, std::enable_if_t<internal::is_std_vector_impl<std::decay_t<T>>::value>>
-    : std::true_type {};
->>>>>>> 6a6c1f9a
-
-/** \ingroup type_trait
- * Specialization of scalar_type for vector to recursively return the inner
- * scalar type.
- *
- * @tparam T type of standard vector
- */
-template <typename T>
-struct scalar_type<T, std::enable_if_t<is_std_vector<T>::value>> {
-  using type = scalar_type_t<typename std::decay_t<T>::value_type>;
-};
-
-/** \ingroup type_trait
- * Template metaprogram class to compute the type of values stored
- * in a standard vector.
- *
- * @tparam T type of elements in standard vector.
- */
-template <typename T>
-struct value_type<T, std::enable_if_t<is_std_vector<T>::value>> {
-  using type = typename std::decay_t<T>::value_type;
-};
-
-STAN_ADD_REQUIRE_UNARY(std_vector, is_std_vector, require_std);
-STAN_ADD_REQUIRE_CONTAINER(std_vector, is_std_vector, require_std);
 
 }  // namespace stan
 #endif