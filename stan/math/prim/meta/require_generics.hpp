--- conflicted
+++ resolved
@@ -56,197 +56,16 @@
 using require_convertible_t
     = require_t<std::is_convertible<std::decay_t<T>, std::decay_t<S>>>;
 
-// STAN_ADD_REQUIRE_BINARY_INNER(convertible, std::is_convertible, require_std);
-<<<<<<< HEAD
-=======
-template <typename T, typename S>
-using require_st_convertible
-    = require_t<std::is_convertible<scalar_type_t<std::decay_t<T>>,
-                                    scalar_type_t<std::decay_t<S>>>>;
-
-template <typename T, typename S>
-using require_not_st_convertible
-    = require_not_t<std::is_convertible<scalar_type_t<std::decay_t<T>>,
-                                        scalar_type_t<std::decay_t<S>>>>;
-
-template <typename T, typename... Types>
-using require_all_st_convertible
-    = require_all_t<std::is_convertible<scalar_type_t<std::decay_t<T>>,
-                                        scalar_type_t<std::decay_t<Types>>>...>;
-
-template <typename T, typename... Types>
-using require_any_st_convertible
-    = require_any_t<std::is_convertible<scalar_type_t<std::decay_t<T>>,
-                                        scalar_type_t<std::decay_t<Types>>>...>;
-
-template <typename T, typename... Types>
-using require_all_not_st_convertible = require_all_not_t<std::is_convertible<
-    scalar_type_t<std::decay_t<T>>, scalar_type_t<std::decay_t<Types>>>...>;
-
-template <typename T, typename... Types>
-using require_any_not_st_convertible = require_any_not_t<std::is_convertible<
-    scalar_type_t<std::decay_t<T>>, scalar_type_t<std::decay_t<Types>>>...>;
-
-template <typename T, typename S>
-using require_vt_convertible
-    = require_t<std::is_convertible<value_type_t<std::decay_t<T>>,
-                                    value_type_t<std::decay_t<S>>>>;
-
-template <typename T, typename S>
-using require_not_vt_convertible
-    = require_not_t<std::is_convertible<value_type_t<std::decay_t<T>>,
-                                        value_type_t<std::decay_t<S>>>>;
-
-template <typename T, typename... Types>
-using require_all_vt_convertible
-    = require_all_t<std::is_convertible<value_type_t<std::decay_t<T>>,
-                                        value_type_t<std::decay_t<Types>>>...>;
-
-template <typename T, typename... Types>
-using require_any_vt_convertible
-    = require_any_t<std::is_convertible<value_type_t<std::decay_t<T>>,
-                                        value_type_t<std::decay_t<Types>>>...>;
-
-template <typename T, typename... Types>
-using require_all_not_vt_convertible = require_all_not_t<std::is_convertible<
-    value_type_t<std::decay_t<T>>, value_type_t<std::decay_t<Types>>>...>;
-
-template <typename T, typename... Types>
-using require_any_not_vt_convertible = require_any_not_t<std::is_convertible<
-    value_type_t<std::decay_t<T>>, value_type_t<std::decay_t<Types>>>...>;
-
->>>>>>> b5abe4ea
 // STAN_ADD_REQUIRE_BINARY(assignable, std::is_assignable, require_std);
 template <typename T, typename S>
 using require_assignable_t
     = require_t<std::is_assignable<std::decay_t<T>, std::decay_t<S>>>;
 
-// STAN_ADD_REQUIRE_BINARY_INNER(assignable, std::is_assignable, require_std);
-<<<<<<< HEAD
-=======
-template <typename T, typename S>
-using require_st_assignable
-    = require_t<std::is_assignable<scalar_type_t<std::decay_t<T>>,
-                                   scalar_type_t<std::decay_t<S>>>>;
-
-template <typename T, typename S>
-using require_not_st_assignable
-    = require_not_t<std::is_assignable<scalar_type_t<std::decay_t<T>>,
-                                       scalar_type_t<std::decay_t<S>>>>;
-
-template <typename T, typename... Types>
-using require_all_st_assignable
-    = require_all_t<std::is_assignable<scalar_type_t<std::decay_t<T>>,
-                                       scalar_type_t<std::decay_t<Types>>>...>;
-
-template <typename T, typename... Types>
-using require_any_st_assignable
-    = require_any_t<std::is_assignable<scalar_type_t<std::decay_t<T>>,
-                                       scalar_type_t<std::decay_t<Types>>>...>;
-
-template <typename T, typename... Types>
-using require_all_not_st_assignable = require_all_not_t<std::is_assignable<
-    scalar_type_t<std::decay_t<T>>, scalar_type_t<std::decay_t<Types>>>...>;
-
-template <typename T, typename... Types>
-using require_any_not_st_assignable = require_any_not_t<std::is_assignable<
-    scalar_type_t<std::decay_t<T>>, scalar_type_t<std::decay_t<Types>>>...>;
-
-template <typename T, typename S>
-using require_vt_assignable
-    = require_t<std::is_assignable<value_type_t<std::decay_t<T>>,
-                                   value_type_t<std::decay_t<S>>>>;
-
-template <typename T, typename S>
-using require_not_vt_assignable
-    = require_not_t<std::is_assignable<value_type_t<std::decay_t<T>>,
-                                       value_type_t<std::decay_t<S>>>>;
-
-template <typename T, typename... Types>
-using require_all_vt_assignable
-    = require_all_t<std::is_assignable<value_type_t<std::decay_t<T>>,
-                                       value_type_t<std::decay_t<Types>>>...>;
-
-template <typename T, typename... Types>
-using require_any_vt_assignable
-    = require_any_t<std::is_assignable<value_type_t<std::decay_t<T>>,
-                                       value_type_t<std::decay_t<Types>>>...>;
-
-template <typename T, typename... Types>
-using require_all_not_vt_assignable = require_all_not_t<std::is_assignable<
-    value_type_t<std::decay_t<T>>, value_type_t<std::decay_t<Types>>>...>;
-
-template <typename T, typename... Types>
-using require_any_not_vt_assignable = require_any_not_t<std::is_assignable<
-    value_type_t<std::decay_t<T>>, value_type_t<std::decay_t<Types>>>...>;
-
->>>>>>> b5abe4ea
 // STAN_ADD_REQUIRE_BINARY(constructible, std::is_constructible, require_std);
 template <typename T, typename S>
 using require_constructible_t
     = require_t<std::is_constructible<std::decay_t<T>, std::decay_t<S>>>;
 
-// STAN_ADD_REQUIRE_BINARY_INNER(constructible, std::is_constructible,
-// require_std);
-<<<<<<< HEAD
-=======
-template <typename T, typename S>
-using require_st_constructible
-    = require_t<std::is_constructible<scalar_type_t<std::decay_t<T>>,
-                                      scalar_type_t<std::decay_t<S>>>>;
-
-template <typename T, typename S>
-using require_not_st_constructible
-    = require_not_t<std::is_constructible<scalar_type_t<std::decay_t<T>>,
-                                          scalar_type_t<std::decay_t<S>>>>;
-
-template <typename T, typename... Types>
-using require_all_st_constructible = require_all_t<std::is_constructible<
-    scalar_type_t<std::decay_t<T>>, scalar_type_t<std::decay_t<Types>>>...>;
-
-template <typename T, typename... Types>
-using require_any_st_constructible = require_any_t<std::is_constructible<
-    scalar_type_t<std::decay_t<T>>, scalar_type_t<std::decay_t<Types>>>...>;
-
-template <typename T, typename... Types>
-using require_all_not_st_constructible
-    = require_all_not_t<std::is_constructible<
-        scalar_type_t<std::decay_t<T>>, scalar_type_t<std::decay_t<Types>>>...>;
-
-template <typename T, typename... Types>
-using require_any_not_st_constructible
-    = require_any_not_t<std::is_constructible<
-        scalar_type_t<std::decay_t<T>>, scalar_type_t<std::decay_t<Types>>>...>;
-
-template <typename T, typename S>
-using require_vt_constructible
-    = require_t<std::is_constructible<value_type_t<std::decay_t<T>>,
-                                      value_type_t<std::decay_t<S>>>>;
-
-template <typename T, typename S>
-using require_not_vt_constructible
-    = require_not_t<std::is_constructible<value_type_t<std::decay_t<T>>,
-                                          value_type_t<std::decay_t<S>>>>;
-
-template <typename T, typename... Types>
-using require_all_vt_constructible = require_all_t<std::is_constructible<
-    value_type_t<std::decay_t<T>>, value_type_t<std::decay_t<Types>>>...>;
-
-template <typename T, typename... Types>
-using require_any_vt_constructible = require_any_t<std::is_constructible<
-    value_type_t<std::decay_t<T>>, value_type_t<std::decay_t<Types>>>...>;
-
-template <typename T, typename... Types>
-using require_all_not_vt_constructible
-    = require_all_not_t<std::is_constructible<
-        value_type_t<std::decay_t<T>>, value_type_t<std::decay_t<Types>>>...>;
-
-template <typename T, typename... Types>
-using require_any_not_vt_constructible
-    = require_any_not_t<std::is_constructible<
-        value_type_t<std::decay_t<T>>, value_type_t<std::decay_t<Types>>>...>;
-
->>>>>>> b5abe4ea
 // STAN_ADD_REQUIRE_UNARY(arithmetic, std::is_arithmetic,
 // require_stan_scalar_real);
 template <typename T>
