#ifndef STAN_MATH_PRIM_PROB_BERNOULLI_CDF_HPP
#define STAN_MATH_PRIM_PROB_BERNOULLI_CDF_HPP

#include <stan/math/prim/meta.hpp>
#include <stan/math/prim/err.hpp>
#include <stan/math/prim/fun/constants.hpp>
#include <stan/math/prim/fun/select.hpp>
#include <stan/math/prim/fun/max_size.hpp>
#include <stan/math/prim/fun/scalar_seq_view.hpp>
#include <stan/math/prim/fun/size.hpp>
#include <stan/math/prim/fun/size_zero.hpp>
#include <stan/math/prim/fun/value_of.hpp>
#include <stan/math/prim/functor/partials_propagator.hpp>

namespace stan {
namespace math {

/** \ingroup prob_dists
 * Returns the CDF of the Bernoulli distribution. If containers are
 * supplied, returns the product of the probabilities.
 *
 * @tparam T_n type of integer parameter
 * @tparam T_prob type of chance of success parameter
 * @param n integer parameter
 * @param theta chance of success parameter
 * @return probability or product of probabilities
 * @throw std::domain_error if theta is not a valid probability
 * @throw std::invalid_argument if container sizes mismatch.
 */
template <typename T_n, typename T_prob,
          require_all_not_nonscalar_prim_or_rev_kernel_expression_t<
              T_n, T_prob>* = nullptr>
return_type_t<T_prob> bernoulli_cdf(const T_n& n, const T_prob& theta) {
  using T_partials_return = partials_return_t<T_n, T_prob>;
  using T_theta_ref = ref_type_t<T_prob>;
  static const char* function = "bernoulli_cdf";
  check_consistent_sizes(function, "Random variable", n,
                         "Probability parameter", theta);
  T_theta_ref theta_ref = theta;
  const auto& n_arr = as_array_or_scalar(n);
  check_bounded(function, "Probability parameter", value_of(theta_ref), 0.0,
                1.0);

  if (size_zero(n, theta)) {
    return 1.0;
  }

<<<<<<< HEAD
  operands_and_partials<T_theta_ref> ops_partials(theta_ref);
=======
  T_partials_return P(1.0);
  auto ops_partials = make_partials_propagator(theta_ref);
>>>>>>> 38289cd2

  // Explicit return for extreme values
  // The gradients are technically ill-defined, but treated as zero
  if (sum(n_arr < 0)) {
    return ops_partials.build(0.0);
  }
  const auto& theta_arr = as_value_column_array_or_scalar(theta_ref);
  const auto& log1m_theta = select(theta_arr == 1, 0.0, log1m(theta_arr));
  const auto& P1 = select(n_arr == 0, log1m_theta, 0.0);

<<<<<<< HEAD
  T_partials_return P = sum(P1);

  if (!is_constant_all<T_prob>::value) {
    ops_partials.edge1_.partials_ = select(n_arr == 0, -exp(P - P1), 0.0);
=======
  for (size_t i = 0; i < max_size_seq_view; i++) {
    // Explicit results for extreme values
    // The gradients are technically ill-defined, but treated as zero
    if (n_vec.val(i) >= 1) {
      continue;
    }

    const T_partials_return Pi = 1 - theta_vec.val(i);

    P *= Pi;

    if (!is_constant_all<T_prob>::value) {
      partials<0>(ops_partials)[i] += -1 / Pi;
    }
  }

  if (!is_constant_all<T_prob>::value) {
    for (size_t i = 0; i < stan::math::size(theta); ++i) {
      partials<0>(ops_partials)[i] *= P;
    }
>>>>>>> 38289cd2
  }
  return ops_partials.build(exp(P));
}

}  // namespace math
}  // namespace stan
#endif<|MERGE_RESOLUTION|>--- conflicted
+++ resolved
@@ -45,12 +45,7 @@
     return 1.0;
   }
 
-<<<<<<< HEAD
-  operands_and_partials<T_theta_ref> ops_partials(theta_ref);
-=======
-  T_partials_return P(1.0);
   auto ops_partials = make_partials_propagator(theta_ref);
->>>>>>> 38289cd2
 
   // Explicit return for extreme values
   // The gradients are technically ill-defined, but treated as zero
@@ -61,33 +56,10 @@
   const auto& log1m_theta = select(theta_arr == 1, 0.0, log1m(theta_arr));
   const auto& P1 = select(n_arr == 0, log1m_theta, 0.0);
 
-<<<<<<< HEAD
   T_partials_return P = sum(P1);
 
   if (!is_constant_all<T_prob>::value) {
-    ops_partials.edge1_.partials_ = select(n_arr == 0, -exp(P - P1), 0.0);
-=======
-  for (size_t i = 0; i < max_size_seq_view; i++) {
-    // Explicit results for extreme values
-    // The gradients are technically ill-defined, but treated as zero
-    if (n_vec.val(i) >= 1) {
-      continue;
-    }
-
-    const T_partials_return Pi = 1 - theta_vec.val(i);
-
-    P *= Pi;
-
-    if (!is_constant_all<T_prob>::value) {
-      partials<0>(ops_partials)[i] += -1 / Pi;
-    }
-  }
-
-  if (!is_constant_all<T_prob>::value) {
-    for (size_t i = 0; i < stan::math::size(theta); ++i) {
-      partials<0>(ops_partials)[i] *= P;
-    }
->>>>>>> 38289cd2
+    partials<0>(ops_partials) = select(n_arr == 0, -exp(P - P1), 0.0);
   }
   return ops_partials.build(exp(P));
 }
