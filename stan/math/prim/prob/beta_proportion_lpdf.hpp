#ifndef STAN_MATH_PRIM_PROB_BETA_PROPORTION_LPDF_HPP
#define STAN_MATH_PRIM_PROB_BETA_PROPORTION_LPDF_HPP

#include <stan/math/prim/meta.hpp>
#include <stan/math/prim/err.hpp>
#include <stan/math/prim/fun/constants.hpp>
#include <stan/math/prim/fun/digamma.hpp>
#include <stan/math/prim/fun/lgamma.hpp>
#include <stan/math/prim/fun/log.hpp>
#include <stan/math/prim/fun/log1m.hpp>
#include <stan/math/prim/fun/max_size.hpp>
#include <stan/math/prim/fun/promote_scalar.hpp>
#include <stan/math/prim/fun/size.hpp>
#include <stan/math/prim/fun/size_zero.hpp>
#include <stan/math/prim/fun/to_ref.hpp>
#include <stan/math/prim/fun/value_of.hpp>
#include <stan/math/prim/functor/operands_and_partials.hpp>
#include <cmath>

namespace stan {
namespace math {

/** \ingroup prob_dists
 * The log of the beta density for specified y, location, and
 * precision: beta_proportion_lpdf(y | mu, kappa) = beta_lpdf(y | mu *
 * kappa, (1 - mu) * kappa).  Any arguments other than scalars must be
 * containers of the same size.  With non-scalar arguments, the return
 * is the sum of the log pdfs with scalars broadcast as necessary.
 *
 * <p> The result log probability is defined to be the sum of
 * the log probabilities for each observation/mu/kappa triple.
 *
 * Prior location, mu, must be contained in (0, 1).  Prior precision
 * must be positive.
 *
 * @tparam T_y type of scalar outcome
 * @tparam T_loc type of prior location
 * @tparam T_prec type of prior precision
 *
 * @param y (Sequence of) scalar(s) between zero and one
 * @param mu (Sequence of) location parameter(s)
 * @param kappa (Sequence of) precision parameter(s)
 * @return The log of the product of densities.
 */
template <bool propto, typename T_y, typename T_loc, typename T_prec>
return_type_t<T_y, T_loc, T_prec> beta_proportion_lpdf(const T_y& y,
                                                       const T_loc& mu,
                                                       const T_prec& kappa) {
  using T_partials_return = partials_return_t<T_y, T_loc, T_prec>;
  using T_partials_return_kappa = return_type_t<T_prec>;
  using T_partials_array = Eigen::Array<T_partials_return, Eigen::Dynamic, 1>;
  using std::log;
  using T_y_ref = ref_type_if_t<!is_constant<T_y>::value, T_y>;
  using T_mu_ref = ref_type_if_t<!is_constant<T_loc>::value, T_loc>;
  using T_kappa_ref = ref_type_if_t<!is_constant<T_prec>::value, T_prec>;
  static const char* function = "beta_proportion_lpdf";
  check_consistent_sizes(function, "Random variable", y, "Location parameter",
                         mu, "Precision parameter", kappa);
  if (size_zero(y, mu, kappa)) {
    return 0;
  }
<<<<<<< HEAD
  T_y_ref y_ref = y;
  T_mu_ref mu_ref = mu;
  T_kappa_ref kappa_ref = kappa;

  const auto& y_col = as_column_vector_or_scalar(y_ref);
  const auto& mu_col = as_column_vector_or_scalar(mu_ref);
  const auto& kappa_col = as_column_vector_or_scalar(kappa_ref);

  const auto& y_arr = as_array_or_scalar(y_col);
  const auto& mu_arr = as_array_or_scalar(mu_col);
  const auto& kappa_arr
      = promote_scalar<T_partials_return_kappa>(as_array_or_scalar(kappa_col));

  ref_type_t<decltype(value_of(y_arr))> y_val = value_of(y_arr);
  ref_type_t<decltype(value_of(mu_arr))> mu_val = value_of(mu_arr);
  ref_type_t<decltype(value_of(kappa_arr))> kappa_val = value_of(kappa_arr);

  check_positive(function, "Location parameter", mu_val);
  check_less(function, "Location parameter", mu_val, 1.0);
  check_positive_finite(function, "Precision parameter", kappa_val);
  check_bounded(function, "Random variable", y_val, 0, 1);

  if (!include_summand<propto, T_y, T_loc, T_prec>::value) {
    return 0;
  }

  T_partials_return logp(0);
  operands_and_partials<T_y_ref, T_mu_ref, T_kappa_ref> ops_partials(
      y_ref, mu_ref, kappa_ref);

  auto log_y = to_ref_if<!is_constant_all<T_loc, T_prec>::value>(log(y_val));
  auto log1m_y
      = to_ref_if<!is_constant_all<T_loc, T_prec>::value>(log1m(y_val));
  auto mukappa = to_ref(mu_val * kappa_val);

  size_t N = max_size(y, mu, kappa);
  if (include_summand<propto, T_prec>::value) {
    logp += sum(lgamma(kappa_val)) * N / size(kappa);
  }
  if (include_summand<propto, T_loc, T_prec>::value) {
    logp -= sum(lgamma(mukappa) + lgamma(kappa_val - mukappa)) * N
            / max_size(mu, kappa_val);
  }
  logp += sum((mukappa - 1) * log_y + (kappa_val - mukappa - 1) * log1m_y);

=======

  T_y_ref y_ref = y;
  T_mu_ref mu_ref = mu;
  T_kappa_ref kappa_ref = kappa;

  const auto& y_col = as_column_vector_or_scalar(y_ref);
  const auto& mu_col = as_column_vector_or_scalar(mu_ref);
  const auto& kappa_col = as_column_vector_or_scalar(kappa_ref);

  const auto& y_arr = as_array_or_scalar(y_col);
  const auto& mu_arr = as_array_or_scalar(mu_col);
  const auto& kappa_arr
      = promote_scalar<T_partials_return_kappa>(as_array_or_scalar(kappa_col));

  ref_type_t<decltype(value_of(y_arr))> y_val = value_of(y_arr);
  ref_type_t<decltype(value_of(mu_arr))> mu_val = value_of(mu_arr);
  ref_type_t<decltype(value_of(kappa_arr))> kappa_val = value_of(kappa_arr);

  check_positive(function, "Location parameter", mu_val);
  check_less(function, "Location parameter", mu_val, 1.0);
  check_positive_finite(function, "Precision parameter", kappa_val);
  check_bounded(function, "Random variable", y_val, 0, 1);

  if (!include_summand<propto, T_y, T_loc, T_prec>::value) {
    return 0;
  }

  const auto& log_y
      = to_ref_if<!is_constant_all<T_loc, T_prec>::value>(log(y_val));
  const auto& log1m_y
      = to_ref_if<!is_constant_all<T_loc, T_prec>::value>(log1m(y_val));
  const auto& mukappa = to_ref(mu_val * kappa_val);

  size_t N = max_size(y, mu, kappa);
  T_partials_return logp(0);
  if (include_summand<propto, T_prec>::value) {
    logp += sum(lgamma(kappa_val)) * N / size(kappa);
  }
  if (include_summand<propto, T_loc, T_prec>::value) {
    logp -= sum(lgamma(mukappa) + lgamma(kappa_val - mukappa)) * N
            / max_size(mu, kappa_val);
  }
  logp += sum((mukappa - 1) * log_y + (kappa_val - mukappa - 1) * log1m_y);

  operands_and_partials<T_y_ref, T_mu_ref, T_kappa_ref> ops_partials(
      y_ref, mu_ref, kappa_ref);
>>>>>>> 6d9e1a48
  if (!is_constant_all<T_y>::value) {
    if (is_vector<T_y>::value) {
      ops_partials.edge1_.partials_ = forward_as<T_partials_array>(
          (mukappa - 1) / y_val + (kappa_val - mukappa - 1) / (y_val - 1));
    } else {
      ops_partials.edge1_.partials_[0] = sum(
          (mukappa - 1) / y_val + (kappa_val - mukappa - 1) / (y_val - 1));
    }
  }
  if (!is_constant_all<T_loc, T_prec>::value) {
    auto digamma_mukappa
        = to_ref_if < !is_constant_all<T_loc>::value
          && !is_constant_all<T_prec>::value > (digamma(mukappa));
    auto digamma_kappa_mukappa
        = to_ref_if < !is_constant_all<T_loc>::value
          && !is_constant_all<T_prec>::value > (digamma(kappa_val - mukappa));
    if (!is_constant_all<T_loc>::value) {
      if (is_vector<T_loc>::value) {
        ops_partials.edge2_.partials_ = forward_as<T_partials_array>(
            kappa_val
            * (digamma_kappa_mukappa - digamma_mukappa + log_y - log1m_y));
      } else {
        ops_partials.edge2_.partials_[0] = sum(
            kappa_val
            * (digamma_kappa_mukappa - digamma_mukappa + log_y - log1m_y));
      }
    }
    if (!is_constant_all<T_prec>::value) {
      if (is_vector<T_prec>::value) {
        ops_partials.edge3_.partials_ = forward_as<T_partials_array>(
            digamma(kappa_val) + mu_val * (log_y - digamma_mukappa)
            + (1 - mu_val) * (log1m_y - digamma_kappa_mukappa));
      } else {
        ops_partials.edge3_.partials_[0]
            = sum(digamma(kappa_val) + mu_val * (log_y - digamma_mukappa)
                  + (1 - mu_val) * (log1m_y - digamma_kappa_mukappa));
      }
    }
  }
  return ops_partials.build(logp);
}

template <typename T_y, typename T_loc, typename T_prec>
inline return_type_t<T_y, T_loc, T_prec> beta_proportion_lpdf(
    const T_y& y, const T_loc& mu, const T_prec& kappa) {
  return beta_proportion_lpdf<false>(y, mu, kappa);
}

}  // namespace math
}  // namespace stan
#endif<|MERGE_RESOLUTION|>--- conflicted
+++ resolved
@@ -59,53 +59,6 @@
   if (size_zero(y, mu, kappa)) {
     return 0;
   }
-<<<<<<< HEAD
-  T_y_ref y_ref = y;
-  T_mu_ref mu_ref = mu;
-  T_kappa_ref kappa_ref = kappa;
-
-  const auto& y_col = as_column_vector_or_scalar(y_ref);
-  const auto& mu_col = as_column_vector_or_scalar(mu_ref);
-  const auto& kappa_col = as_column_vector_or_scalar(kappa_ref);
-
-  const auto& y_arr = as_array_or_scalar(y_col);
-  const auto& mu_arr = as_array_or_scalar(mu_col);
-  const auto& kappa_arr
-      = promote_scalar<T_partials_return_kappa>(as_array_or_scalar(kappa_col));
-
-  ref_type_t<decltype(value_of(y_arr))> y_val = value_of(y_arr);
-  ref_type_t<decltype(value_of(mu_arr))> mu_val = value_of(mu_arr);
-  ref_type_t<decltype(value_of(kappa_arr))> kappa_val = value_of(kappa_arr);
-
-  check_positive(function, "Location parameter", mu_val);
-  check_less(function, "Location parameter", mu_val, 1.0);
-  check_positive_finite(function, "Precision parameter", kappa_val);
-  check_bounded(function, "Random variable", y_val, 0, 1);
-
-  if (!include_summand<propto, T_y, T_loc, T_prec>::value) {
-    return 0;
-  }
-
-  T_partials_return logp(0);
-  operands_and_partials<T_y_ref, T_mu_ref, T_kappa_ref> ops_partials(
-      y_ref, mu_ref, kappa_ref);
-
-  auto log_y = to_ref_if<!is_constant_all<T_loc, T_prec>::value>(log(y_val));
-  auto log1m_y
-      = to_ref_if<!is_constant_all<T_loc, T_prec>::value>(log1m(y_val));
-  auto mukappa = to_ref(mu_val * kappa_val);
-
-  size_t N = max_size(y, mu, kappa);
-  if (include_summand<propto, T_prec>::value) {
-    logp += sum(lgamma(kappa_val)) * N / size(kappa);
-  }
-  if (include_summand<propto, T_loc, T_prec>::value) {
-    logp -= sum(lgamma(mukappa) + lgamma(kappa_val - mukappa)) * N
-            / max_size(mu, kappa_val);
-  }
-  logp += sum((mukappa - 1) * log_y + (kappa_val - mukappa - 1) * log1m_y);
-
-=======
 
   T_y_ref y_ref = y;
   T_mu_ref mu_ref = mu;
@@ -152,7 +105,6 @@
 
   operands_and_partials<T_y_ref, T_mu_ref, T_kappa_ref> ops_partials(
       y_ref, mu_ref, kappa_ref);
->>>>>>> 6d9e1a48
   if (!is_constant_all<T_y>::value) {
     if (is_vector<T_y>::value) {
       ops_partials.edge1_.partials_ = forward_as<T_partials_array>(
