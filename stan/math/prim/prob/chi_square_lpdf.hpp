--- conflicted
+++ resolved
@@ -40,10 +40,7 @@
 template <bool propto, typename T_y, typename T_dof>
 return_type_t<T_y, T_dof> chi_square_lpdf(const T_y& y, const T_dof& nu) {
   using T_partials_return = partials_return_t<T_y, T_dof>;
-<<<<<<< HEAD
-=======
   using std::log;
->>>>>>> b7ff6d2e
   static const char* function = "chi_square_lpdf";
   check_not_nan(function, "Random variable", y);
   check_nonnegative(function, "Random variable", y);
@@ -55,11 +52,7 @@
     return 0;
   }
   if (!include_summand<propto, T_y, T_dof>::value) {
-<<<<<<< HEAD
-    return 0.0;
-=======
     return 0;
->>>>>>> b7ff6d2e
   }
 
   using std::log;
@@ -78,17 +71,7 @@
     }
   }
 
-<<<<<<< HEAD
   VectorBuilder<true, T_partials_return, T_y> log_y(size_y);
-=======
-  VectorBuilder<include_summand<propto, T_y, T_dof>::value, T_partials_return,
-                T_y>
-      log_y(size(y));
-  for (size_t i = 0; i < stan::math::size(y); i++) {
-    log_y[i] = log(value_of(y_vec[i]));
-  }
-
->>>>>>> b7ff6d2e
   VectorBuilder<include_summand<propto, T_y>::value, T_partials_return, T_y>
       inv_y(size_y);
   for (size_t i = 0; i < size_y; i++) {
