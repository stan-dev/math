#ifndef STAN_MATH_PRIM_PROB_DIRICHLET_LPDF_HPP
#define STAN_MATH_PRIM_PROB_DIRICHLET_LPDF_HPP

#include <stan/math/prim/meta.hpp>
#include <stan/math/prim/err.hpp>
#include <stan/math/prim/fun/digamma.hpp>
#include <stan/math/prim/fun/lgamma.hpp>
#include <stan/math/prim/fun/max_size_mvt.hpp>
#include <stan/math/prim/fun/to_ref.hpp>
#include <stan/math/prim/fun/value_of.hpp>
#include <stan/math/prim/fun/vector_seq_view.hpp>
#include <stan/math/prim/functor/operands_and_partials.hpp>

namespace stan {
namespace math {

/** \ingroup multivar_dists
 * The log of the Dirichlet density for the given theta and
 * a vector of prior sample sizes, alpha.
 * Each element of alpha must be greater than 0.
 * Each element of theta must be greater than or 0.
 * Theta sums to 1.
 *
 * \f[
 * \theta\sim\mbox{Dirichlet}(\alpha_1,\ldots,\alpha_k)\\
 * \log(p(\theta\,|\,\alpha_1,\ldots,\alpha_k))=\log\left(
 * \frac{\Gamma(\alpha_1+\cdots+\alpha_k)}{\Gamma(\alpha_1)+
 * \cdots+\Gamma(\alpha_k)}* \left(\theta_1^{\alpha_1-1}+
 * \cdots+\theta_k^{\alpha_k-1}\right)\right)\\
 * =\log(\Gamma(\alpha_1+\cdots+\alpha_k))-\left(
 * \log(\Gamma(\alpha_1))+\cdots+\log(\Gamma(\alpha_k))\right)+
 * (\alpha_1-1)\log(\theta_1)+\cdots+(\alpha_k-1)\log(\theta_k)
 * \f]
 *
 * \f[
 * \frac{\partial }{\partial
 * \theta_x}\log(p(\theta\,|\,\alpha_1,\ldots,\alpha_k))=
 * \frac{\alpha_x-1}{\theta_x}
 * \f]
 *
 * \f[
 * \frac{\partial}{\partial\alpha_x}\log(p(\theta\,|\,\alpha_1,\ldots,\alpha_k))
 * =\psi_{(0)}(\sum\alpha)-\psi_{(0)}(\alpha_x)+\log\theta_x
 * \f]
 *
 * @tparam T_prob type of scalar
 * @tparam T_prior_size type of prior sample sizes
 * @param theta A scalar vector.
 * @param alpha Prior sample sizes.
 * @return The log of the Dirichlet density.
 * @throw std::domain_error if any element of alpha is less than
 * or equal to 0.
 * @throw std::domain_error if any element of theta is less than 0.
 * @throw std::domain_error if the sum of theta is not 1.
 */
template <bool propto, typename T_prob, typename T_prior_size,
          require_all_not_nonscalar_prim_or_rev_kernel_expression_t<
              T_prob, T_prior_size>* = nullptr>
return_type_t<T_prob, T_prior_size> dirichlet_lpdf(const T_prob& theta,
                                                   const T_prior_size& alpha) {
  using T_partials_return = partials_return_t<T_prob, T_prior_size>;
  using T_partials_vec = typename Eigen::Matrix<T_partials_return, -1, 1>;
  using T_partials_array = typename Eigen::Array<T_partials_return, -1, -1>;
  using T_theta_ref = ref_type_t<T_prob>;
  using T_alpha_ref = ref_type_t<T_prior_size>;
  static const char* function = "dirichlet_lpdf";

  T_theta_ref theta_ref = theta;
  T_alpha_ref alpha_ref = alpha;
  vector_seq_view<T_theta_ref> theta_vec(theta_ref);
  vector_seq_view<T_alpha_ref> alpha_vec(alpha_ref);
  const size_t t_length = max_size_mvt(theta, alpha);

  check_consistent_sizes(function, "probabilities", theta_vec[0],
                         "prior sample sizes", alpha_vec[0]);

  for (size_t t = 0; t < t_length; t++) {
    check_positive(function, "prior sample sizes", alpha_vec[t]);
    check_simplex(function, "probabilities", theta_vec[t]);
  }

  const size_t t_size = theta_vec[0].size();

  T_partials_array theta_dbl(t_size, t_length);
  for (size_t t = 0; t < t_length; t++) {
    theta_dbl.col(t) = theta_vec.val(t);
  }
  T_partials_array alpha_dbl(t_size, t_length);
  for (size_t t = 0; t < t_length; t++) {
    alpha_dbl.col(t) = alpha_vec.val(t);
  }

  T_partials_return lp(0.0);

  if (include_summand<propto, T_prior_size>::value) {
    lp += (lgamma(alpha_dbl.colwise().sum())
           - lgamma(alpha_dbl).colwise().sum())
              .sum();
  }

  const auto& alpha_m_1
      = to_ref_if<!is_constant_all<T_prob>::value>(alpha_dbl - 1.0);
  const auto& theta_log
      = to_ref_if<!is_constant_all<T_prior_size>::value>(theta_dbl.log());

  if (include_summand<propto, T_prob, T_prior_size>::value) {
    lp += (theta_log * alpha_m_1).sum();
  }

  auto ops_partials = operands_and_partials(theta_ref,
                                                               alpha_ref);
  if (!is_constant_all<T_prob>::value) {
    for (size_t t = 0; t < t_length; t++) {
<<<<<<< HEAD
      edge<0>(ops_partials).partials_vec_[t]
          = alpha_m_1.col(t) / theta_dbl.col(t);
=======
      ops_partials.edge1_.partials_vec_[t]
          += (alpha_m_1.col(t) / theta_dbl.col(t)).matrix();
>>>>>>> cf54b6cb
    }
  }

  if (!is_constant_all<T_prior_size>::value) {
    for (size_t t = 0; t < t_length; t++) {
<<<<<<< HEAD
      edge<1>(ops_partials).partials_vec_[t] = digamma(alpha_dbl.col(t).sum())
                                             - digamma(alpha_dbl.col(t))
                                             + theta_log.col(t);
=======
      ops_partials.edge2_.partials_vec_[t]
          += (digamma(alpha_dbl.col(t).sum()) - digamma(alpha_dbl.col(t))
              + theta_log.col(t))
                 .matrix();
>>>>>>> cf54b6cb
    }
  }
  return ops_partials.build(lp);
}

template <typename T_prob, typename T_prior_size>
return_type_t<T_prob, T_prior_size> dirichlet_lpdf(const T_prob& theta,
                                                   const T_prior_size& alpha) {
  return dirichlet_lpdf<false>(theta, alpha);
}

}  // namespace math
}  // namespace stan
#endif<|MERGE_RESOLUTION|>--- conflicted
+++ resolved
@@ -111,28 +111,17 @@
                                                                alpha_ref);
   if (!is_constant_all<T_prob>::value) {
     for (size_t t = 0; t < t_length; t++) {
-<<<<<<< HEAD
       edge<0>(ops_partials).partials_vec_[t]
-          = alpha_m_1.col(t) / theta_dbl.col(t);
-=======
-      ops_partials.edge1_.partials_vec_[t]
           += (alpha_m_1.col(t) / theta_dbl.col(t)).matrix();
->>>>>>> cf54b6cb
     }
   }
 
   if (!is_constant_all<T_prior_size>::value) {
     for (size_t t = 0; t < t_length; t++) {
-<<<<<<< HEAD
-      edge<1>(ops_partials).partials_vec_[t] = digamma(alpha_dbl.col(t).sum())
-                                             - digamma(alpha_dbl.col(t))
-                                             + theta_log.col(t);
-=======
-      ops_partials.edge2_.partials_vec_[t]
+      edge<1>(ops_partials).partials_vec_[t]
           += (digamma(alpha_dbl.col(t).sum()) - digamma(alpha_dbl.col(t))
               + theta_log.col(t))
                  .matrix();
->>>>>>> cf54b6cb
     }
   }
   return ops_partials.build(lp);
