--- conflicted
+++ resolved
@@ -24,12 +24,9 @@
                                                     const T_shape& alpha,
                                                     const T_inv_scale& beta) {
   using T_partials_return = partials_return_t<T_y, T_shape, T_inv_scale>;
-<<<<<<< HEAD
-=======
   using std::exp;
   using std::log;
   using std::pow;
->>>>>>> b7ff6d2e
   static const char* function = "gamma_lcdf";
   check_positive_finite(function, "Shape parameter", alpha);
   check_positive_finite(function, "Inverse scale parameter", beta);
@@ -39,18 +36,9 @@
                          alpha, "Inverse scale parameter", beta);
 
   if (size_zero(y, alpha, beta)) {
-<<<<<<< HEAD
-    return 0.0;
-  }
-
-  using std::exp;
-  using std::log;
-  using std::pow;
-=======
     return 0;
   }
 
->>>>>>> b7ff6d2e
   T_partials_return P(0.0);
   operands_and_partials<T_y, T_shape, T_inv_scale> ops_partials(y, alpha, beta);
 
@@ -68,14 +56,9 @@
     }
   }
 
-<<<<<<< HEAD
   VectorBuilder<!is_constant_all<T_y, T_shape, T_inv_scale>::value,
                 T_partials_return, T_shape>
       tgamma_vec(size_alpha);
-=======
-  VectorBuilder<!is_constant_all<T_shape>::value, T_partials_return, T_shape>
-      gamma_vec(size(alpha));
->>>>>>> b7ff6d2e
   VectorBuilder<!is_constant_all<T_shape>::value, T_partials_return, T_shape>
       digamma_vec(size_alpha);
   if (!is_constant_all<T_y, T_shape, T_inv_scale>::value) {
