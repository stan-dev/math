#ifndef STAN_MATH_PRIM_PROB_LKJ_CORR_CHOLESKY_LPDF_HPP
#define STAN_MATH_PRIM_PROB_LKJ_CORR_CHOLESKY_LPDF_HPP

#include <stan/math/prim/meta.hpp>
#include <stan/math/prim/err.hpp>
#include <stan/math/prim/fun/log.hpp>
#include <stan/math/prim/fun/make_nu.hpp>
#include <stan/math/prim/fun/multiply.hpp>
#include <stan/math/prim/fun/to_ref.hpp>
#include <stan/math/prim/prob/lkj_corr_log.hpp>

namespace stan {
namespace math {

// LKJ_Corr(L|eta) [ L Cholesky factor of correlation matrix
//                  eta > 0; eta == 1 <-> uniform]
template <bool propto, typename T_covar, typename T_shape>
return_type_t<T_covar, T_shape> lkj_corr_cholesky_lpdf(const T_covar& L,
                                                       const T_shape& eta) {
  using lp_ret = return_type_t<T_covar, T_shape>;
<<<<<<< HEAD
  static constexpr const char* function = "lkj_corr_cholesky_lpdf";
  const auto& L_ref = to_ref(L);
=======
  static const char* function = "lkj_corr_cholesky_lpdf";
>>>>>>> c6254fbd
  check_positive(function, "Shape parameter", eta);

  const auto& L_ref = to_ref(L);
  check_cholesky_factor(function, "Random variable", L_ref);

  const unsigned int K = L.rows();
  if (K == 0) {
    return 0.0;
  }

  lp_ret lp(0.0);

  if (include_summand<propto, T_shape>::value) {
    lp += do_lkj_constant(eta, K);
  }
  if (include_summand<propto, T_covar, T_shape>::value) {
    const int Km1 = K - 1;
    Eigen::Matrix<value_type_t<T_covar>, Eigen::Dynamic, 1> log_diagonals
        = log(L_ref.diagonal().tail(Km1).array());
    Eigen::Matrix<lp_ret, Eigen::Dynamic, 1> values(Km1);
    for (int k = 0; k < Km1; k++) {
      values(k) = (Km1 - k - 1) * log_diagonals(k);
    }
    if (eta == 1.0 && is_constant_all<scalar_type<T_shape>>::value) {
      lp += sum(values);
      return (lp);
    }
    values += multiply(2.0 * eta - 2.0, log_diagonals);
    lp += sum(values);
  }

  return lp;
}

template <typename T_covar, typename T_shape>
inline return_type_t<T_covar, T_shape> lkj_corr_cholesky_lpdf(
    const T_covar& L, const T_shape& eta) {
  return lkj_corr_cholesky_lpdf<false>(L, eta);
}

}  // namespace math
}  // namespace stan
#endif<|MERGE_RESOLUTION|>--- conflicted
+++ resolved
@@ -18,12 +18,7 @@
 return_type_t<T_covar, T_shape> lkj_corr_cholesky_lpdf(const T_covar& L,
                                                        const T_shape& eta) {
   using lp_ret = return_type_t<T_covar, T_shape>;
-<<<<<<< HEAD
   static constexpr const char* function = "lkj_corr_cholesky_lpdf";
-  const auto& L_ref = to_ref(L);
-=======
-  static const char* function = "lkj_corr_cholesky_lpdf";
->>>>>>> c6254fbd
   check_positive(function, "Shape parameter", eta);
 
   const auto& L_ref = to_ref(L);
