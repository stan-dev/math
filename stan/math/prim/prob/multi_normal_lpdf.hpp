#ifndef STAN_MATH_PRIM_PROB_MULTI_NORMAL_LPDF_HPP
#define STAN_MATH_PRIM_PROB_MULTI_NORMAL_LPDF_HPP

#include <stan/math/prim/meta.hpp>
#include <stan/math/prim/err.hpp>
#include <stan/math/prim/fun/as_column_vector_or_scalar.hpp>
#include <stan/math/prim/fun/constants.hpp>
#include <stan/math/prim/fun/dot_product.hpp>
#include <stan/math/prim/fun/identity_matrix.hpp>
#include <stan/math/prim/fun/log.hpp>
#include <stan/math/prim/fun/max_size_mvt.hpp>
#include <stan/math/prim/fun/mdivide_left_ldlt.hpp>
#include <stan/math/prim/fun/size_mvt.hpp>
#include <stan/math/prim/fun/sum.hpp>
#include <stan/math/prim/fun/to_ref.hpp>
#include <stan/math/prim/fun/transpose.hpp>
#include <stan/math/prim/fun/vector_seq_view.hpp>
#include <stan/math/prim/functor/partials_propagator.hpp>

namespace stan {
namespace math {

template <bool propto, typename T_y, typename T_loc, typename T_covar,
          require_any_not_vector_vt<is_stan_scalar, T_y, T_loc>* = nullptr,
          require_all_not_nonscalar_prim_or_rev_kernel_expression_t<
              T_y, T_loc, T_covar>* = nullptr>
return_type_t<T_y, T_loc, T_covar> multi_normal_lpdf(const T_y& y,
                                                     const T_loc& mu,
                                                     const T_covar& Sigma) {
  using T_covar_elem = typename scalar_type<T_covar>::type;
  using T_return = return_type_t<T_y, T_loc, T_covar>;
  using T_partials_return = partials_return_t<T_y, T_loc, T_covar>;
  using matrix_partials_t
      = Eigen::Matrix<T_partials_return, Eigen::Dynamic, Eigen::Dynamic>;
  using vector_partials_t = Eigen::Matrix<T_partials_return, Eigen::Dynamic, 1>;
  using T_y_ref = ref_type_t<T_y>;
  using T_mu_ref = ref_type_t<T_loc>;
  using T_Sigma_ref = ref_type_t<T_covar>;

  static const char* function = "multi_normal_lpdf";
  check_positive(function, "Covariance matrix rows", Sigma.rows());

  check_consistent_sizes_mvt(function, "y", y, "mu", mu);
  size_t number_of_y = size_mvt(y);
  size_t number_of_mu = size_mvt(mu);
  if (number_of_y == 0 || number_of_mu == 0) {
    return 0.0;
  }

  T_y_ref y_ref = y;
  T_mu_ref mu_ref = mu;
  T_Sigma_ref Sigma_ref = Sigma;
  vector_seq_view<T_y_ref> y_vec(y_ref);
  vector_seq_view<T_mu_ref> mu_vec(mu_ref);
  const size_t size_vec = max_size_mvt(y, mu);
  const unsigned int K = Sigma.rows();

  int size_y = y_vec[0].size();
  int size_mu = mu_vec[0].size();

  // check size consistency of all random variables y
  for (size_t i = 1, size_mvt_y = size_mvt(y); i < size_mvt_y; i++) {
    check_size_match(function,
                     "Size of one of the vectors of "
                     "the random variable",
                     y_vec[i].size(),
                     "Size of the first vector of the "
                     "random variable",
                     size_y);
  }
  // check size consistency of all means mu
  for (size_t i = 1, size_mvt_mu = size_mvt(mu); i < size_mvt_mu; i++) {
    check_size_match(function,
                     "Size of one of the vectors of "
                     "the location variable",
                     mu_vec[i].size(),
                     "Size of the first vector of the "
                     "location variable",
                     size_mu);
  }

  check_size_match(function, "Size of random variable", size_y,
                   "size of location parameter", size_mu);
  check_size_match(function, "Size of random variable", size_y,
                   "rows of covariance parameter", Sigma.rows());
  check_size_match(function, "Size of random variable", size_y,
                   "columns of covariance parameter", Sigma.cols());

  for (size_t i = 0; i < size_vec; i++) {
    check_finite(function, "Location parameter", mu_vec[i]);
    check_not_nan(function, "Random variable", y_vec[i]);
  }
  check_symmetric(function, "Covariance matrix", Sigma_ref);

  auto ldlt_Sigma = make_ldlt_factor(Sigma_ref);
  check_ldlt_factor(function, "LDLT_Factor of covariance parameter",
                    ldlt_Sigma);

  if (unlikely(size_y == 0)) {
    return T_return(0);
  }

  auto ops_partials = make_partials_propagator(y_ref, mu_ref, Sigma_ref);

  T_partials_return logp(0);

  if (include_summand<propto>::value) {
    logp += NEG_LOG_SQRT_TWO_PI * size_y * size_vec;
  }

  if (include_summand<propto, T_y, T_loc, T_covar_elem>::value) {
    Eigen::Matrix<T_partials_return, Eigen::Dynamic, Eigen::Dynamic>
        y_val_minus_mu_val(size_y, size_vec);
    T_return sum_lp_vec(0.0);
    for (size_t i = 0; i < size_vec; i++) {
      decltype(auto) y_val = as_value_column_vector_or_scalar(y_vec[i]);
      decltype(auto) mu_val = as_value_column_vector_or_scalar(mu_vec[i]);
      y_val_minus_mu_val.col(i) = y_val - mu_val;
    }

    matrix_partials_t half;
    vector_partials_t D_inv
        = 1.0 / value_of(ldlt_Sigma.ldlt().vectorD().array());

    // If the covariance is not autodiff, we can avoid computing a matrix
    // inverse
    if (is_constant<T_covar_elem>::value) {
      half = mdivide_left_ldlt(ldlt_Sigma, y_val_minus_mu_val);

      if (include_summand<propto>::value) {
        logp += 0.5 * sum(log(D_inv)) * size_vec;
      }
    } else {
      matrix_partials_t inv_Sigma
          = mdivide_left_ldlt(ldlt_Sigma, Eigen::MatrixXd::Identity(K, K));

      half = (inv_Sigma * y_val_minus_mu_val);

      logp += 0.5 * sum(log(D_inv)) * size_vec;

      partials<2>(ops_partials) += -0.5 * size_vec * inv_Sigma;

      for (size_t i = 0; i < size_vec; i++) {
        partials_vec<2>(ops_partials)[i] += 0.5 * half.col(i) * half.row(i);
      }
    }

    logp += -0.5 * y_val_minus_mu_val.cwiseProduct(half).sum();

    for (size_t i = 0; i < size_vec; i++) {
      if (!is_constant_all<T_y>::value) {
        partials_vec<0>(ops_partials)[i] -= half.col(i);
      }
      if (!is_constant_all<T_loc>::value) {
        partials_vec<1>(ops_partials)[i] += half.col(i);
      }
    }
  }

  return ops_partials.build(logp);
}
template <bool propto, typename T_y, typename T_loc, typename T_covar,
          require_all_vector_vt<is_stan_scalar, T_y, T_loc>* = nullptr,
          require_all_not_nonscalar_prim_or_rev_kernel_expression_t<
              T_y, T_loc, T_covar>* = nullptr>
return_type_t<T_y, T_loc, T_covar> multi_normal_lpdf(const T_y& y,
                                                     const T_loc& mu,
                                                     const T_covar& Sigma) {
  using T_covar_elem = typename scalar_type<T_covar>::type;
  using T_return = return_type_t<T_y, T_loc, T_covar>;
  using T_partials_return = partials_return_t<T_y, T_loc, T_covar>;
  using matrix_partials_t
      = Eigen::Matrix<T_partials_return, Eigen::Dynamic, Eigen::Dynamic>;
  using vector_partials_t = Eigen::Matrix<T_partials_return, Eigen::Dynamic, 1>;
  using row_vector_partials_t
      = Eigen::Matrix<T_partials_return, 1, Eigen::Dynamic>;
  using T_y_ref = ref_type_t<T_y>;
  using T_mu_ref = ref_type_t<T_loc>;
  using T_Sigma_ref = ref_type_t<T_covar>;

  static const char* function = "multi_normal_lpdf";
  check_positive(function, "Covariance matrix rows", Sigma.rows());

  T_y_ref y_ref = y;
  T_mu_ref mu_ref = mu;
  T_Sigma_ref Sigma_ref = Sigma;

  decltype(auto) y_val = as_value_column_vector_or_scalar(y_ref);
  decltype(auto) mu_val = as_value_column_vector_or_scalar(mu_ref);

  const int size_y = y_ref.size();
  const int size_mu = mu_ref.size();
  const unsigned int K = Sigma.rows();

  check_finite(function, "Location parameter", mu_val);
  check_not_nan(function, "Random variable", y_val);

  check_size_match(function, "Size of random variable", size_y,
                   "size of location parameter", size_mu);
  check_size_match(function, "Size of random variable", size_y,
                   "rows of covariance parameter", Sigma.rows());
  check_size_match(function, "Size of random variable", size_y,
                   "columns of covariance parameter", Sigma.cols());

  check_symmetric(function, "Covariance matrix", Sigma_ref);

  auto ldlt_Sigma = make_ldlt_factor(Sigma_ref);
  check_ldlt_factor(function, "LDLT_Factor of covariance parameter",
                    ldlt_Sigma);

  if (unlikely(size_y == 0)) {
    return T_return(0);
  }

  auto ops_partials = make_partials_propagator(y_ref, mu_ref, Sigma_ref);

  T_partials_return logp(0);

  if (include_summand<propto>::value) {
    logp += NEG_LOG_SQRT_TWO_PI * size_y;
  }

  if (include_summand<propto, T_y, T_loc, T_covar_elem>::value) {
    vector_partials_t half;
    vector_partials_t y_val_minus_mu_val = y_val - mu_val;
    vector_partials_t D_inv
        = 1.0 / value_of(ldlt_Sigma.ldlt().vectorD().array());

    // If the covariance is not autodiff, we can avoid computing a matrix
    // inverse
    if (is_constant<T_covar_elem>::value) {
      half = mdivide_left_ldlt(ldlt_Sigma, y_val_minus_mu_val);

      if (include_summand<propto>::value) {
        logp += 0.5 * sum(log(D_inv));
      }
    } else {
<<<<<<< HEAD
     matrix_partials_t inv_Sigma
          = mdivide_left_ldlt(ldlt_Sigma, Eigen::MatrixXd::Identity(K,K));
       half = (inv_Sigma * y_val_minus_mu_val);
 
     logp += 0.5 * sum(log(D_inv));
      edge<2>(ops_partials).partials_ += 0.5 * (half * half.transpose() - inv_Sigma) ;
=======
      matrix_partials_t inv_Sigma
          = mdivide_left_ldlt(ldlt_Sigma, Eigen::MatrixXd::Identity(K, K));
      half = (inv_Sigma * y_val_minus_mu_val);

      logp += 0.5 * sum(log(D_inv));
      edge<2>(ops_partials).partials_
          += 0.5 * (half * half.transpose() - inv_Sigma);
>>>>>>> 208658ab
    }

    // logp = sum(half.cwiseAbs2());
    // std::cout << " * \n\t" << half << std::endl;
    logp += -0.5 * dot_product(y_val_minus_mu_val.transpose(), half);

    if (!is_constant_all<T_y>::value) {
      partials<0>(ops_partials) -= half;
    }
    if (!is_constant_all<T_loc>::value) {
      partials<1>(ops_partials) += half;
    }
  }

  return ops_partials.build(logp);
}

template <typename T_y, typename T_loc, typename T_covar>
inline return_type_t<T_y, T_loc, T_covar> multi_normal_lpdf(
    const T_y& y, const T_loc& mu, const T_covar& Sigma) {
  return multi_normal_lpdf<false>(y, mu, Sigma);
}

}  // namespace math
}  // namespace stan
#endif<|MERGE_RESOLUTION|>--- conflicted
+++ resolved
@@ -235,14 +235,6 @@
         logp += 0.5 * sum(log(D_inv));
       }
     } else {
-<<<<<<< HEAD
-     matrix_partials_t inv_Sigma
-          = mdivide_left_ldlt(ldlt_Sigma, Eigen::MatrixXd::Identity(K,K));
-       half = (inv_Sigma * y_val_minus_mu_val);
- 
-     logp += 0.5 * sum(log(D_inv));
-      edge<2>(ops_partials).partials_ += 0.5 * (half * half.transpose() - inv_Sigma) ;
-=======
       matrix_partials_t inv_Sigma
           = mdivide_left_ldlt(ldlt_Sigma, Eigen::MatrixXd::Identity(K, K));
       half = (inv_Sigma * y_val_minus_mu_val);
@@ -250,7 +242,6 @@
       logp += 0.5 * sum(log(D_inv));
       edge<2>(ops_partials).partials_
           += 0.5 * (half * half.transpose() - inv_Sigma);
->>>>>>> 208658ab
     }
 
     // logp = sum(half.cwiseAbs2());
