--- conflicted
+++ resolved
@@ -55,21 +55,12 @@
     const T_y& y_bar, const T_s& s_squared, const T_n& n_obs, const T_loc& mu,
     const T_scale& sigma) {
   using T_partials_return = partials_return_t<T_y, T_s, T_n, T_loc, T_scale>;
-<<<<<<< HEAD
-  using T_y_ref = ref_type_if_t<!is_constant<T_y>::value, T_y>;
-  using T_s_ref = ref_type_if_t<!is_constant<T_s>::value, T_s>;
-  using T_n_ref = ref_type_if_t<!is_constant<T_n>::value, T_n>;
-  using T_mu_ref = ref_type_if_t<!is_constant<T_loc>::value, T_loc>;
-  using T_sigma_ref = ref_type_if_t<!is_constant<T_scale>::value, T_scale>;
-  static constexpr const char* function = "normal_sufficient_lpdf";
-=======
   using T_y_ref = ref_type_if_not_constant_t<T_y>;
   using T_s_ref = ref_type_if_not_constant_t<T_s>;
   using T_n_ref = ref_type_if_not_constant_t<T_n>;
   using T_mu_ref = ref_type_if_not_constant_t<T_loc>;
   using T_sigma_ref = ref_type_if_not_constant_t<T_scale>;
-  static const char* function = "normal_sufficient_lpdf";
->>>>>>> c6254fbd
+  static constexpr const char* function = "normal_sufficient_lpdf";
   check_consistent_sizes(function, "Location parameter sufficient statistic",
                          y_bar, "Scale parameter sufficient statistic",
                          s_squared, "Number of observations", n_obs,
