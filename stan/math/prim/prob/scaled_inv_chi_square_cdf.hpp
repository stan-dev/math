#ifndef STAN_MATH_PRIM_PROB_SCALED_INV_CHI_SQUARE_CDF_HPP
#define STAN_MATH_PRIM_PROB_SCALED_INV_CHI_SQUARE_CDF_HPP

#include <stan/math/prim/meta.hpp>
#include <stan/math/prim/err.hpp>
#include <stan/math/prim/fun/constants.hpp>
#include <stan/math/prim/fun/digamma.hpp>
#include <stan/math/prim/fun/exp.hpp>
#include <stan/math/prim/fun/gamma_q.hpp>
#include <stan/math/prim/fun/grad_reg_inc_gamma.hpp>
#include <stan/math/prim/fun/inv.hpp>
#include <stan/math/prim/fun/max_size.hpp>
#include <stan/math/prim/fun/size.hpp>
#include <stan/math/prim/fun/size_zero.hpp>
#include <stan/math/prim/fun/square.hpp>
#include <stan/math/prim/fun/tgamma.hpp>
#include <stan/math/prim/fun/value_of.hpp>
#include <cmath>

namespace stan {
namespace math {

/** \ingroup prob_dists
 * The CDF of a scaled inverse chi-squared density for y with the
 * specified degrees of freedom parameter and scale parameter.
 *
 * @tparam T_y type of scalar
 * @tparam T_dof type of degrees of freedom
<<<<<<< HEAD
 * @tparam T_scale type of scale
=======
>>>>>>> b7ff6d2e
 * @param y A scalar variable.
 * @param nu Degrees of freedom.
 * @param s Scale parameter.
 * @throw std::domain_error if nu is not greater than 0
 * @throw std::domain_error if s is not greater than 0.
 * @throw std::domain_error if y is not greater than 0.
 */
template <typename T_y, typename T_dof, typename T_scale>
return_type_t<T_y, T_dof, T_scale> scaled_inv_chi_square_cdf(const T_y& y,
                                                             const T_dof& nu,
                                                             const T_scale& s) {
  using T_partials_return = partials_return_t<T_y, T_dof, T_scale>;
<<<<<<< HEAD
=======
  using std::exp;
  using std::pow;
>>>>>>> b7ff6d2e
  static const char* function = "scaled_inv_chi_square_cdf";
  check_not_nan(function, "Random variable", y);
  check_nonnegative(function, "Random variable", y);
  check_positive_finite(function, "Degrees of freedom parameter", nu);
  check_positive_finite(function, "Scale parameter", s);
  check_consistent_sizes(function, "Random variable", y,
                         "Degrees of freedom parameter", nu, "Scale parameter",
                         s);

  if (size_zero(y, nu, s)) {
    return 1.0;
  }

<<<<<<< HEAD
  using std::exp;
  using std::pow;
=======
>>>>>>> b7ff6d2e
  T_partials_return P(1.0);
  operands_and_partials<T_y, T_dof, T_scale> ops_partials(y, nu, s);

  scalar_seq_view<T_y> y_vec(y);
  scalar_seq_view<T_dof> nu_vec(nu);
  scalar_seq_view<T_scale> s_vec(s);
  size_t size_y = stan::math::size(y);
  size_t size_nu = stan::math::size(nu);
  size_t N = max_size(y, nu, s);

  // Explicit return for extreme values
  // The gradients are technically ill-defined, but treated as zero
  for (size_t i = 0; i < size_y; i++) {
    if (value_of(y_vec[i]) == 0) {
      return ops_partials.build(0.0);
    }
  }

<<<<<<< HEAD
  VectorBuilder<true, T_partials_return, T_y> inv_y(size_y);
  for (size_t i = 0; i < size_y; i++) {
    inv_y[i] = inv(value_of(y_vec[i]));
  }

  VectorBuilder<true, T_partials_return, T_dof> tgamma_vec(size_nu);
=======
>>>>>>> b7ff6d2e
  VectorBuilder<!is_constant_all<T_dof>::value, T_partials_return, T_dof>
      digamma_vec(size_nu);
  for (size_t i = 0; i < size_nu; i++) {
    const T_partials_return half_nu_dbl = 0.5 * value_of(nu_vec[i]);
    tgamma_vec[i] = tgamma(half_nu_dbl);
    if (!is_constant_all<T_dof>::value) {
      digamma_vec[i] = digamma(half_nu_dbl);
    }
  }

  for (size_t n = 0; n < N; n++) {
    // Explicit results for extreme values
    // The gradients are technically ill-defined, but treated as zero
    if (value_of(y_vec[n]) == INFTY) {
      continue;
    }

    const T_partials_return half_nu_dbl = 0.5 * value_of(nu_vec[n]);
    const T_partials_return s_dbl = value_of(s_vec[n]);
    const T_partials_return s2_over_y = square(s_dbl) * inv_y[n];
    const T_partials_return half_nu_s2_over_y = half_nu_dbl * s2_over_y;
    const T_partials_return Pn = gamma_q(half_nu_dbl, half_nu_s2_over_y);
    const T_partials_return gamma_p_deriv
        = exp(-half_nu_s2_over_y) * pow(half_nu_s2_over_y, half_nu_dbl - 1)
          / tgamma_vec[n];

    P *= Pn;

    if (!is_constant_all<T_y>::value) {
      ops_partials.edge1_.partials_[n]
          += half_nu_s2_over_y * inv_y[n] * gamma_p_deriv / Pn;
    }

    if (!is_constant_all<T_dof>::value) {
      ops_partials.edge2_.partials_[n]
          += 0.5
             * (grad_reg_inc_gamma(half_nu_dbl, half_nu_s2_over_y,
                                   tgamma_vec[n], digamma_vec[n])
                - s2_over_y * gamma_p_deriv)
             / Pn;
    }

    if (!is_constant_all<T_scale>::value) {
      ops_partials.edge3_.partials_[n]
          += -2.0 * half_nu_dbl * s_dbl * inv_y[n] * gamma_p_deriv / Pn;
    }
  }

  if (!is_constant_all<T_y>::value) {
    for (size_t n = 0; n < stan::math::size(y); ++n) {
      ops_partials.edge1_.partials_[n] *= P;
    }
  }
  if (!is_constant_all<T_dof>::value) {
    for (size_t n = 0; n < stan::math::size(nu); ++n) {
      ops_partials.edge2_.partials_[n] *= P;
    }
  }
  if (!is_constant_all<T_scale>::value) {
    for (size_t n = 0; n < stan::math::size(s); ++n) {
      ops_partials.edge3_.partials_[n] *= P;
    }
  }
  return ops_partials.build(P);
}

}  // namespace math
}  // namespace stan
#endif<|MERGE_RESOLUTION|>--- conflicted
+++ resolved
@@ -26,10 +26,7 @@
  *
  * @tparam T_y type of scalar
  * @tparam T_dof type of degrees of freedom
-<<<<<<< HEAD
  * @tparam T_scale type of scale
-=======
->>>>>>> b7ff6d2e
  * @param y A scalar variable.
  * @param nu Degrees of freedom.
  * @param s Scale parameter.
@@ -42,11 +39,8 @@
                                                              const T_dof& nu,
                                                              const T_scale& s) {
   using T_partials_return = partials_return_t<T_y, T_dof, T_scale>;
-<<<<<<< HEAD
-=======
   using std::exp;
   using std::pow;
->>>>>>> b7ff6d2e
   static const char* function = "scaled_inv_chi_square_cdf";
   check_not_nan(function, "Random variable", y);
   check_nonnegative(function, "Random variable", y);
@@ -60,11 +54,8 @@
     return 1.0;
   }
 
-<<<<<<< HEAD
   using std::exp;
   using std::pow;
-=======
->>>>>>> b7ff6d2e
   T_partials_return P(1.0);
   operands_and_partials<T_y, T_dof, T_scale> ops_partials(y, nu, s);
 
@@ -83,15 +74,12 @@
     }
   }
 
-<<<<<<< HEAD
   VectorBuilder<true, T_partials_return, T_y> inv_y(size_y);
   for (size_t i = 0; i < size_y; i++) {
     inv_y[i] = inv(value_of(y_vec[i]));
   }
 
   VectorBuilder<true, T_partials_return, T_dof> tgamma_vec(size_nu);
-=======
->>>>>>> b7ff6d2e
   VectorBuilder<!is_constant_all<T_dof>::value, T_partials_return, T_dof>
       digamma_vec(size_nu);
   for (size_t i = 0; i < size_nu; i++) {
