#ifndef STAN_MATH_PRIM_PROB_VON_MISES_LCCDF_HPP
#define STAN_MATH_PRIM_PROB_VON_MISES_LCCDF_HPP

#include <stan/math/prim/fun/constants.hpp>
#include <stan/math/prim/prob.hpp>
#include <stan/math/prim/fun/modified_bessel_first_kind.hpp>
#include <cmath>

namespace stan {
namespace math {

/** \ingroup prob_dists
 * Calculates the log of the complement of the cumulative distribution
 * function of the von Mises distribution:
 *
 * \f$VonMisesLCCDF(x, \mu, \kappa) = \log ( 1.0 - \frac{1}{2\pi I_0(\kappa)}
 * \int_{-\pi}^x\f$ \f$e^{\kappa cos(t - \mu)} dt )\f$
 *
 * where
 *
 * \f$x \in [-\pi, \pi]\f$, \f$\mu \in \mathbb{R}\f$,
 * and \f$\kappa \in \mathbb{R}^+\f$.
 *
 * @param x Variate on the interval \f$[-pi, pi]\f$
 * @param mu The mean of the distribution
 * @param k The inverse scale of the distriubtion
 * @return The log of the von Mises cdf evaluated at the specified arguments
 * @tparam T_x Type of x
 * @tparam T_mu Type of mean parameter
 * @tparam T_k Type of inverse scale parameter
 */
template <typename T_x, typename T_mu, typename T_k>
<<<<<<< HEAD
inline return_type_t<T_x, T_mu, T_k> von_mises_lccdf(const T_x& x, const T_mu& mu,
						    const T_k& k) {
  if (size_zero(x, mu, k)) {
    return 0.0;
  }

=======
inline return_type_t<T_x, T_mu, T_k> von_mises_lccdf(const T_x& x,
                                                     const T_mu& mu,
                                                     const T_k& k) {
>>>>>>> 42c0f9e2
  return log1m(von_mises_cdf(x, mu, k));
}

}  // namespace math
}  // namespace stan

#endif<|MERGE_RESOLUTION|>--- conflicted
+++ resolved
@@ -30,18 +30,13 @@
  * @tparam T_k Type of inverse scale parameter
  */
 template <typename T_x, typename T_mu, typename T_k>
-<<<<<<< HEAD
-inline return_type_t<T_x, T_mu, T_k> von_mises_lccdf(const T_x& x, const T_mu& mu,
-						    const T_k& k) {
+inline return_type_t<T_x, T_mu, T_k> von_mises_lccdf(const T_x& x,
+						     const T_mu& mu,
+						     const T_k& k) {
   if (size_zero(x, mu, k)) {
     return 0.0;
   }
 
-=======
-inline return_type_t<T_x, T_mu, T_k> von_mises_lccdf(const T_x& x,
-                                                     const T_mu& mu,
-                                                     const T_k& k) {
->>>>>>> 42c0f9e2
   return log1m(von_mises_cdf(x, mu, k));
 }
 
