#ifndef STAN_MATH_PRIM_PROB_VON_MISES_LPDF_HPP
#define STAN_MATH_PRIM_PROB_VON_MISES_LPDF_HPP

#include <stan/math/prim/meta.hpp>
#include <stan/math/prim/err.hpp>
#include <stan/math/prim/fun/as_column_vector_or_scalar.hpp>
#include <stan/math/prim/fun/as_array_or_scalar.hpp>
#include <stan/math/prim/fun/constants.hpp>
#include <stan/math/prim/fun/cos.hpp>
#include <stan/math/prim/fun/floor.hpp>
#include <stan/math/prim/fun/log_modified_bessel_first_kind.hpp>
#include <stan/math/prim/fun/max_size.hpp>
#include <stan/math/prim/fun/modified_bessel_first_kind.hpp>
#include <stan/math/prim/fun/size.hpp>
#include <stan/math/prim/fun/size_zero.hpp>
#include <stan/math/prim/fun/to_ref.hpp>
#include <stan/math/prim/fun/value_of.hpp>
#include <stan/math/prim/functor/operands_and_partials.hpp>
#include <cmath>

namespace stan {
namespace math {

template <bool propto, typename T_y, typename T_loc, typename T_scale>
return_type_t<T_y, T_loc, T_scale> von_mises_lpdf(T_y const& y, T_loc const& mu,
                                                  T_scale const& kappa) {
  using T_partials_return = partials_return_t<T_y, T_loc, T_scale>;
  using T_y_ref = ref_type_if_t<!is_constant<T_y>::value, T_y>;
  using T_mu_ref = ref_type_if_t<!is_constant<T_loc>::value, T_loc>;
  using T_kappa_ref = ref_type_if_t<!is_constant<T_scale>::value, T_scale>;
  static char const* const function = "von_mises_lpdf";
  check_consistent_sizes(function, "Random variable", y, "Location parameter",
                         mu, "Scale parameter", kappa);
  T_y_ref y_ref = y;
  T_mu_ref mu_ref = mu;
  T_kappa_ref kappa_ref = kappa;

  const auto& y_col = as_column_vector_or_scalar(y_ref);
  const auto& mu_col = as_column_vector_or_scalar(mu_ref);
  const auto& kappa_col = as_column_vector_or_scalar(kappa_ref);

  const auto& y_arr = as_array_or_scalar(y_col);
  const auto& mu_arr = as_array_or_scalar(mu_col);
  const auto& kappa_arr = as_array_or_scalar(kappa_col);

  ref_type_t<decltype(value_of(y_arr))> y_val = value_of(y_arr);
  ref_type_t<decltype(value_of(mu_arr))> mu_val = value_of(mu_arr);
  ref_type_t<decltype(value_of(kappa_arr))> kappa_val = value_of(kappa_arr);
  check_finite(function, "Random variable", y_val);
  check_finite(function, "Location parameter", mu_val);
  check_nonnegative(function, "Scale parameter", kappa_val);
  check_finite(function, "Scale parameter", kappa_val);

  if (size_zero(y, mu, kappa)) {
    return 0;
  }
  if (!include_summand<propto, T_y, T_loc, T_scale>::value) {
    return 0;
  }

  auto ops_partials = operands_and_partials(y_ref, mu_ref, kappa_ref);

  const auto& cos_mu_minus_y
      = to_ref_if<!is_constant_all<T_scale>::value>(cos(mu_val - y_val));

  size_t N = max_size(y, mu, kappa);
  T_partials_return logp = sum(kappa_val * cos_mu_minus_y);
  if (include_summand<propto>::value) {
    logp -= LOG_TWO_PI * N;
  }
  if (include_summand<propto, T_scale>::value) {
    logp -= sum(log_modified_bessel_first_kind(0, kappa_val)) * N / size(kappa);
  }

  if (!is_constant_all<T_y, T_loc>::value) {
    const auto& sin_diff = sin(y_val - mu_val);
    const auto& kappa_sin
        = to_ref_if<(!is_constant_all<T_y>::value
                     && !is_constant_all<T_loc>::value)>(kappa_val * sin_diff);
    if (!is_constant_all<T_y>::value) {
      edge<0>(ops_partials).partials_ = -kappa_sin;
    }
    if (!is_constant_all<T_loc>::value) {
      edge<1>(ops_partials).partials_ = std::move(kappa_sin);
    }
  }
  if (!is_constant_all<T_scale>::value) {
<<<<<<< HEAD
    const auto& bessel0 = modified_bessel_first_kind(0, kappa_val);
    const auto& bessel1 = modified_bessel_first_kind(-1, kappa_val);
    edge<2>(ops_partials).partials_ = cos_mu_minus_y - bessel1 / bessel0;
=======
    ops_partials.edge3_.partials_
        = cos_mu_minus_y
          - modified_bessel_first_kind(-1, kappa_val)
                / modified_bessel_first_kind(0, kappa_val);
>>>>>>> 24eeaada
  }

  return ops_partials.build(logp);
}

template <typename T_y, typename T_loc, typename T_scale>
inline return_type_t<T_y, T_loc, T_scale> von_mises_lpdf(T_y const& y,
                                                         T_loc const& mu,
                                                         T_scale const& kappa) {
  return von_mises_lpdf<false>(y, mu, kappa);
}

}  // namespace math
}  // namespace stan
#endif<|MERGE_RESOLUTION|>--- conflicted
+++ resolved
@@ -85,16 +85,10 @@
     }
   }
   if (!is_constant_all<T_scale>::value) {
-<<<<<<< HEAD
-    const auto& bessel0 = modified_bessel_first_kind(0, kappa_val);
-    const auto& bessel1 = modified_bessel_first_kind(-1, kappa_val);
-    edge<2>(ops_partials).partials_ = cos_mu_minus_y - bessel1 / bessel0;
-=======
-    ops_partials.edge3_.partials_
+    edge<2>(ops_partials).partials_
         = cos_mu_minus_y
           - modified_bessel_first_kind(-1, kappa_val)
                 / modified_bessel_first_kind(0, kappa_val);
->>>>>>> 24eeaada
   }
 
   return ops_partials.build(logp);
