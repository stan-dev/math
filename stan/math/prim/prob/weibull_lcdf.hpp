#ifndef STAN_MATH_PRIM_PROB_WEIBULL_LCDF_HPP
#define STAN_MATH_PRIM_PROB_WEIBULL_LCDF_HPP

#include <stan/math/prim/meta.hpp>
#include <stan/math/prim/err.hpp>
#include <stan/math/prim/fun/constants.hpp>
#include <stan/math/prim/fun/as_column_vector_or_scalar.hpp>
#include <stan/math/prim/fun/as_array_or_scalar.hpp>
#include <stan/math/prim/fun/as_value_column_array_or_scalar.hpp>
#include <stan/math/prim/fun/exp.hpp>
#include <stan/math/prim/fun/log.hpp>
<<<<<<< HEAD
=======
#include <stan/math/prim/fun/log1m.hpp>
#include <stan/math/prim/fun/size_zero.hpp>
>>>>>>> 33b9a828
#include <stan/math/prim/fun/max_size.hpp>
#include <stan/math/prim/fun/size.hpp>
#include <stan/math/prim/fun/size_zero.hpp>
#include <stan/math/prim/fun/to_ref.hpp>
#include <stan/math/prim/fun/value_of.hpp>
#include <stan/math/prim/functor/partials_propagator.hpp>
#include <cmath>

namespace stan {
namespace math {

/** \ingroup prob_dists
 * Returns the Weibull log cumulative distribution function for the given
 * location and scale. Given containers of matching sizes, returns the
 * log sum of probabilities.
 *
 * @tparam T_y type of real parameter
 * @tparam T_shape type of shape parameter
 * @tparam T_scale type of scale parameter
 * @param y real parameter
 * @param alpha shape parameter
 * @param sigma scale parameter
 * @return log probability or log sum of probabilities
 * @throw std::domain_error if y is negative, alpha sigma is nonpositive
 */
template <typename T_y, typename T_shape, typename T_scale,
          require_all_not_nonscalar_prim_or_rev_kernel_expression_t<
              T_y, T_shape, T_scale>* = nullptr>
return_type_t<T_y, T_shape, T_scale> weibull_lcdf(const T_y& y,
                                                  const T_shape& alpha,
                                                  const T_scale& sigma) {
  using T_partials_return = partials_return_t<T_y, T_shape, T_scale>;
<<<<<<< HEAD
  using T_y_ref = ref_type_t<T_y>;
  using T_alpha_ref = ref_type_t<T_shape>;
  using T_sigma_ref = ref_type_t<T_scale>;
=======
  using T_y_ref = ref_type_if_not_constant_t<T_y>;
  using T_alpha_ref = ref_type_if_not_constant_t<T_shape>;
  using T_sigma_ref = ref_type_if_not_constant_t<T_scale>;
>>>>>>> 33b9a828
  using std::pow;
  static constexpr const char* function = "weibull_lcdf";

  T_y_ref y_ref = y;
  T_alpha_ref alpha_ref = alpha;
  T_sigma_ref sigma_ref = sigma;

  check_nonnegative(function, "Random variable", y_ref);
  check_positive_finite(function, "Shape parameter", alpha_ref);
  check_positive_finite(function, "Scale parameter", sigma_ref);

  if (size_zero(y, alpha, sigma)) {
    return 0.0;
  }

<<<<<<< HEAD
  T_partials_return cdf_log(0);
  operands_and_partials<T_y_ref, T_alpha_ref, T_sigma_ref> ops_partials(
      y_ref, alpha_ref, sigma_ref);
=======
  auto ops_partials = make_partials_propagator(y_ref, alpha_ref, sigma_ref);
>>>>>>> 33b9a828

  scalar_seq_view<T_y_ref> y_vec(y_ref);
  scalar_seq_view<T_alpha_ref> alpha_vec(alpha_ref);
  scalar_seq_view<T_sigma_ref> sigma_vec(sigma_ref);

  size_t max_size_seq_view = max_size(y, alpha, sigma);
  size_t size_y = stan::math::size(y);

  for (size_t i = 0; i < size_y; i++) {
    if (y_vec[i] == 0) {
      return LOG_ZERO;
    }
  }

  for (size_t i = 0; i < max_size_seq_view; i++) {
    const T_partials_return pow_n
        = pow(y_vec.val(i) / sigma_vec.val(i), alpha_vec.val(i));
    const T_partials_return exp_n = exp(-pow_n);
    const T_partials_return log1m_exp_n = log1m_exp(-pow_n);
    const T_partials_return rep_deriv = exp_n * pow_n / exp(log1m_exp_n);

<<<<<<< HEAD
    cdf_log += log1m_exp_n;

    if (!is_constant_all<T_y, T_scale, T_shape>::value) {
      const T_partials_return deriv_y_sigma = rep_deriv * alpha_vec.val(i);
=======
  // TODO(Andrew) Further simplify derivatives and log1m_exp below
  T_partials_return cdf_log = sum(log1m(exp_n));
>>>>>>> 33b9a828

      if (!is_constant_all<T_y>::value) {
<<<<<<< HEAD
        ops_partials.edge1_.partials_[i] += deriv_y_sigma / y_vec.val(i);
      }
      if (!is_constant_all<T_scale>::value) {
        ops_partials.edge3_.partials_[i] += -deriv_y_sigma / sigma_vec.val(i);
      }
    }
    if (!is_constant_all<T_shape>::value) {
      ops_partials.edge2_.partials_[i]
          += rep_deriv * log(y_vec.val(i) / sigma_vec.val(i));
=======
        partials<0>(ops_partials) = deriv_y_sigma / y_val;
      }
      if (!is_constant_all<T_scale>::value) {
        partials<2>(ops_partials) = -deriv_y_sigma / sigma_val;
      }
    }
    if (!is_constant_all<T_shape>::value) {
      partials<1>(ops_partials) = rep_deriv * log(y_val / sigma_val);
>>>>>>> 33b9a828
    }
  }
  return ops_partials.build(cdf_log);
}
}  // namespace math
}  // namespace stan
#endif<|MERGE_RESOLUTION|>--- conflicted
+++ resolved
@@ -9,11 +9,8 @@
 #include <stan/math/prim/fun/as_value_column_array_or_scalar.hpp>
 #include <stan/math/prim/fun/exp.hpp>
 #include <stan/math/prim/fun/log.hpp>
-<<<<<<< HEAD
-=======
 #include <stan/math/prim/fun/log1m.hpp>
 #include <stan/math/prim/fun/size_zero.hpp>
->>>>>>> 33b9a828
 #include <stan/math/prim/fun/max_size.hpp>
 #include <stan/math/prim/fun/size.hpp>
 #include <stan/math/prim/fun/size_zero.hpp>
@@ -46,15 +43,9 @@
                                                   const T_shape& alpha,
                                                   const T_scale& sigma) {
   using T_partials_return = partials_return_t<T_y, T_shape, T_scale>;
-<<<<<<< HEAD
   using T_y_ref = ref_type_t<T_y>;
   using T_alpha_ref = ref_type_t<T_shape>;
   using T_sigma_ref = ref_type_t<T_scale>;
-=======
-  using T_y_ref = ref_type_if_not_constant_t<T_y>;
-  using T_alpha_ref = ref_type_if_not_constant_t<T_shape>;
-  using T_sigma_ref = ref_type_if_not_constant_t<T_scale>;
->>>>>>> 33b9a828
   using std::pow;
   static constexpr const char* function = "weibull_lcdf";
 
@@ -70,13 +61,9 @@
     return 0.0;
   }
 
-<<<<<<< HEAD
   T_partials_return cdf_log(0);
   operands_and_partials<T_y_ref, T_alpha_ref, T_sigma_ref> ops_partials(
       y_ref, alpha_ref, sigma_ref);
-=======
-  auto ops_partials = make_partials_propagator(y_ref, alpha_ref, sigma_ref);
->>>>>>> 33b9a828
 
   scalar_seq_view<T_y_ref> y_vec(y_ref);
   scalar_seq_view<T_alpha_ref> alpha_vec(alpha_ref);
@@ -98,18 +85,12 @@
     const T_partials_return log1m_exp_n = log1m_exp(-pow_n);
     const T_partials_return rep_deriv = exp_n * pow_n / exp(log1m_exp_n);
 
-<<<<<<< HEAD
     cdf_log += log1m_exp_n;
 
     if (!is_constant_all<T_y, T_scale, T_shape>::value) {
       const T_partials_return deriv_y_sigma = rep_deriv * alpha_vec.val(i);
-=======
-  // TODO(Andrew) Further simplify derivatives and log1m_exp below
-  T_partials_return cdf_log = sum(log1m(exp_n));
->>>>>>> 33b9a828
 
       if (!is_constant_all<T_y>::value) {
-<<<<<<< HEAD
         ops_partials.edge1_.partials_[i] += deriv_y_sigma / y_vec.val(i);
       }
       if (!is_constant_all<T_scale>::value) {
@@ -119,16 +100,6 @@
     if (!is_constant_all<T_shape>::value) {
       ops_partials.edge2_.partials_[i]
           += rep_deriv * log(y_vec.val(i) / sigma_vec.val(i));
-=======
-        partials<0>(ops_partials) = deriv_y_sigma / y_val;
-      }
-      if (!is_constant_all<T_scale>::value) {
-        partials<2>(ops_partials) = -deriv_y_sigma / sigma_val;
-      }
-    }
-    if (!is_constant_all<T_shape>::value) {
-      partials<1>(ops_partials) = rep_deriv * log(y_val / sigma_val);
->>>>>>> 33b9a828
     }
   }
   return ops_partials.build(cdf_log);
