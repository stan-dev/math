#ifndef STAN_MATH_PRIM_PROB_WISHART_LPDF_HPP
#define STAN_MATH_PRIM_PROB_WISHART_LPDF_HPP

#include <stan/math/prim/meta.hpp>
#include <stan/math/prim/err.hpp>
#include <stan/math/prim/fun/lmgamma.hpp>
#include <stan/math/prim/fun/trace.hpp>
#include <stan/math/prim/fun/log_determinant_ldlt.hpp>
#include <stan/math/prim/fun/mdivide_left_ldlt.hpp>
#include <stan/math/prim/fun/constants.hpp>

namespace stan {
namespace math {

/** \ingroup multivar_dists
 * The log of the Wishart density for the given W, degrees of freedom,
 * and scale matrix.
 *
 * The scale matrix, S, must be k x k, symmetric, and semi-positive definite.
 * Dimension, k, is implicit.
 * nu must be greater than k-1
 *
 * \f{eqnarray*}{
 W &\sim& \mbox{\sf{Wishart}}_{\nu} (S) \\
 \log (p (W \, |\, \nu, S) ) &=& \log \left( \left(2^{\nu k/2} \pi^{k (k-1) /4}
 \prod_{i=1}^k{\Gamma (\frac{\nu + 1 - i}{2})} \right)^{-1} \times \left| S
 \right|^{-\nu/2} \left| W \right|^{(\nu - k - 1) / 2}
 \times \exp (-\frac{1}{2} \mbox{tr} (S^{-1} W)) \right) \\
 &=& -\frac{\nu k}{2}\log(2) - \frac{k (k-1)}{4} \log(\pi) - \sum_{i=1}^{k}{\log
 (\Gamma (\frac{\nu+1-i}{2}))}
 -\frac{\nu}{2} \log(\det(S)) + \frac{\nu-k-1}{2}\log (\det(W)) - \frac{1}{2}
 \mbox{tr} (S^{-1}W) \f}
 *
 * @tparam T_y type of matrix
 * @tparam T_dof type of degrees of freedom
 * @tparam T_scale type of scale
 * @param W A scalar matrix
 * @param nu Degrees of freedom
 * @param S The scale matrix
 * @return The log of the Wishart density at W given nu and S.
 * @throw std::domain_error if nu is not greater than k-1
 * @throw std::domain_error if S is not square, not symmetric, or not
 * semi-positive definite.
 */
template <bool propto, typename T_y, typename T_dof, typename T_scale,
          require_all_eigen_matrix_base_t<T_y, T_scale>* = nullptr>
return_type_t<T_y, T_dof, T_scale> wishart_lpdf(const T_y& W, const T_dof& nu,
                                                const T_scale& S) {
  using Eigen::Dynamic;
  using Eigen::Lower;
  using Eigen::Matrix;
  using T_W_ref = ref_type_t<T_y>;
  using T_nu_ref = ref_type_t<T_dof>;
  using T_S_ref = ref_type_t<T_scale>;
  static const char* function = "wishart_lpdf";
  Eigen::Index k = W.rows();
  check_size_match(function, "Rows of random variable", W.rows(),
                   "columns of scale parameter", S.rows());

  T_W_ref W_ref = W;
  T_nu_ref nu_ref = nu;
  T_S_ref S_ref = S;

  check_greater(function, "Degrees of freedom parameter", nu_ref, k - 1);
  check_square(function, "random variable", W_ref);
  check_square(function, "scale parameter", S_ref);
  check_symmetric(function, "random variable", W_ref);
  check_symmetric(function, "scale parameter", S_ref);

<<<<<<< HEAD
  const auto& ldlt_W = make_ldlt_factor<T_y, T_dof, T_scale>(W_ref);
  check_ldlt_factor(function, "LDLT_Factor of random variable", ldlt_W);

  const auto& ldlt_S = make_ldlt_factor<T_scale, T_y, T_dof>(S_ref);
=======
  LDLT_factor<scalar_type_t<T_y>, Dynamic, Dynamic> ldlt_W(W_ref);
  check_ldlt_factor(function, "LDLT_Factor of random variable", ldlt_W);
  LDLT_factor<scalar_type_t<T_scale>, Dynamic, Dynamic> ldlt_S(S_ref);
>>>>>>> 51ff9f2b
  check_ldlt_factor(function, "LDLT_Factor of scale parameter", ldlt_S);

  return_type_t<T_y, T_dof, T_scale> lp(0.0);

  if (include_summand<propto, T_dof>::value) {
    lp -= nu_ref * k * HALF_LOG_TWO;
  }

  if (include_summand<propto, T_dof>::value) {
    lp -= lmgamma(k, 0.5 * nu_ref);
  }

  if (include_summand<propto, T_dof, T_scale>::value) {
    lp -= 0.5 * nu_ref * log_determinant_ldlt(ldlt_S);
  }

  if (include_summand<propto, T_scale, T_y>::value) {
    Matrix<return_type_t<T_y, T_scale>, Dynamic, Dynamic>
      Sinv_W(mdivide_left_ldlt(ldlt_S, W_ref));
    lp -= 0.5 * trace(Sinv_W);
  }

  if (include_summand<propto, T_y, T_dof>::value && nu_ref != (k + 1)) {
    lp += 0.5 * (nu_ref - k - 1.0) * log_determinant_ldlt(ldlt_W);
  }
  return lp;
}

template <typename T_y, typename T_dof, typename T_scale>
inline return_type_t<T_y, T_dof, T_scale> wishart_lpdf(const T_y& W,
                                                       const T_dof& nu,
                                                       const T_scale& S) {
  return wishart_lpdf<false>(W, nu, S);
}

}  // namespace math
}  // namespace stan
#endif<|MERGE_RESOLUTION|>--- conflicted
+++ resolved
@@ -67,16 +67,9 @@
   check_symmetric(function, "random variable", W_ref);
   check_symmetric(function, "scale parameter", S_ref);
 
-<<<<<<< HEAD
   const auto& ldlt_W = make_ldlt_factor<T_y, T_dof, T_scale>(W_ref);
   check_ldlt_factor(function, "LDLT_Factor of random variable", ldlt_W);
-
   const auto& ldlt_S = make_ldlt_factor<T_scale, T_y, T_dof>(S_ref);
-=======
-  LDLT_factor<scalar_type_t<T_y>, Dynamic, Dynamic> ldlt_W(W_ref);
-  check_ldlt_factor(function, "LDLT_Factor of random variable", ldlt_W);
-  LDLT_factor<scalar_type_t<T_scale>, Dynamic, Dynamic> ldlt_S(S_ref);
->>>>>>> 51ff9f2b
   check_ldlt_factor(function, "LDLT_Factor of scale parameter", ldlt_S);
 
   return_type_t<T_y, T_dof, T_scale> lp(0.0);
