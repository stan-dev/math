--- conflicted
+++ resolved
@@ -6,13 +6,10 @@
 #include <stan/math/prim/scal/fun/gamma_p.hpp>
 #include <stan/math/prim/scal/fun/gamma_q.hpp>
 #include <stan/math/prim/scal/fun/is_inf.hpp>
-<<<<<<< HEAD
-#include <stan/math/prim/scal/fun/is_any_nan.hpp>
-=======
 #include <stan/math/prim/scal/fun/is_nan.hpp>
 #include <stan/math/prim/scal/fun/constants.hpp>
 #include <stan/math/prim/scal/fun/multiply_log.hpp>
->>>>>>> 37ea6baa
+#include <stan/math/prim/scal/fun/is_any_nan.hpp>
 #include <cmath>
 #include <limits>
 
@@ -57,13 +54,8 @@
   using std::log;
   typedef typename return_type<T1, T2>::type TP;
 
-<<<<<<< HEAD
   if (is_any_nan(a, z, g, dig))
     return std::numeric_limits<TP>::quiet_NaN();
-=======
-  if (is_nan(a) || is_nan(z) || is_nan(g) || is_nan(dig))
-    return NOT_A_NUMBER;
->>>>>>> 37ea6baa
 
   T2 l = log(z);
   if (z >= a && z >= 8) {
