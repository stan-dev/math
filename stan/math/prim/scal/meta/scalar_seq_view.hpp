#ifndef STAN_MATH_PRIM_SCAL_META_SCALAR_SEQ_VIEW_HPP
#define STAN_MATH_PRIM_SCAL_META_SCALAR_SEQ_VIEW_HPP

#include <stan/math/prim/scal/meta/scalar_type.hpp>
#include <utility>
#include <type_traits>

namespace stan {
/**
 * scalar_seq_view provides a uniform sequence-like wrapper around either a
 * scalar or a sequence of scalars.
 *
 * @tparam C the container type; will be the scalar type if wrapping a scalar
 * @tparam T the scalar type
 */
template <typename C, typename = void>
class scalar_seq_view {
 public:
  template <typename K, typename = std::enable_if_t<std::is_same<
                            std::decay_t<C>, std::decay_t<K>>::value>>
  explicit scalar_seq_view(K&& c) : c_(std::forward<K>(c)) {}
  /**
   * Segfaults if out of bounds.
   * @param i index
   * @return the element at the specified position in the container
   */
  auto&& operator[](int i) { return c_[i]; }

  int size() const { return c_.size(); }

 private:
  C c_;
};

/**
 * This specialization handles wrapping a scalar as if it were a sequence.
 *
 * @tparam C the storage type
 */
template <typename C>
<<<<<<< HEAD
class scalar_seq_view<C, std::enable_if_t<std::is_same<std::decay_t<C>, scalar_type_t<std::decay_t<C>>>::value>> {
=======
class scalar_seq_view<
    C, std::enable_if_t<std::is_same<C, scalar_type_t<C>>::value>> {
>>>>>>> acb3bf34
 public:
  explicit scalar_seq_view(const C& t) : t_(t) {}

  const auto& operator[](int /* i */) const { return t_; }
  auto& operator[](int /* i */) { return t_; }

  int size() const { return 1; }

 private:
  C t_;
};
}  // namespace stan
#endif<|MERGE_RESOLUTION|>--- conflicted
+++ resolved
@@ -38,12 +38,7 @@
  * @tparam C the storage type
  */
 template <typename C>
-<<<<<<< HEAD
 class scalar_seq_view<C, std::enable_if_t<std::is_same<std::decay_t<C>, scalar_type_t<std::decay_t<C>>>::value>> {
-=======
-class scalar_seq_view<
-    C, std::enable_if_t<std::is_same<C, scalar_type_t<C>>::value>> {
->>>>>>> acb3bf34
  public:
   explicit scalar_seq_view(const C& t) : t_(t) {}
 
