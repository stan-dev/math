#ifndef STAN_MATH_PRIM_SCAL_META_SCALAR_SEQ_VIEW_HPP
#define STAN_MATH_PRIM_SCAL_META_SCALAR_SEQ_VIEW_HPP

#include <stan/math/prim/scal/meta/scalar_type.hpp>
#include <utility>
#include <type_traits>

namespace stan {
/**
 * scalar_seq_view provides a uniform sequence-like wrapper around either a
 * scalar or a sequence of scalars.
 *
 * @tparam C the container type; will be the scalar type if wrapping a scalar
 * @tparam T the scalar type
 */
template <typename C, typename = void>
class scalar_seq_view {
 public:
<<<<<<< HEAD
  /* The template K is here because perfect forwarding
   * depends on the constructors template.
   */
  template <typename K, typename = std::enable_if_t<std::is_same<std::decay_t<C>, std::decay_t<K>>::value>>
=======
  // The template K is here because perfect forwarding
  // depends on the constructors template.
  template <typename K, typename = std::enable_if_t<std::is_same<
                            std::decay_t<C>, std::decay_t<K>>::value>>
>>>>>>> 48172d61
  explicit scalar_seq_view(K&& c) : c_(std::forward<K>(c)) {}
  template <typename K, typename = std::enable_if_t<std::is_same<
                            std::decay_t<C>, std::decay_t<K>>::value>>
  explicit scalar_seq_view(const K& c)
      : c_(c) {
  } /**
   * Segfaults if out of bounds.
   * @param i index
   * @return the element at the specified position in the container
   */
  auto&& operator[](int i) { return c_[i]; }
  const auto&& operator[](int i) const { return c_[i]; }

  int size() const { return c_.size(); }

 private:
  C c_;
};

/**
 * This specialization handles wrapping a scalar as if it were a sequence.
 *
 * @tparam C the storage type
 */
template <typename C>
class scalar_seq_view<C, std::enable_if_t<std::is_same<C, scalar_type_t<C>>::value>> {
 public:
  explicit scalar_seq_view(const C& t) : t_(t) {}

  const auto& operator[](int /* i */) const { return t_; }
  auto& operator[](int /* i */) { return t_; }

  int size() const { return 1; }

 private:
  C t_;
};
}  // namespace stan
#endif<|MERGE_RESOLUTION|>--- conflicted
+++ resolved
@@ -16,29 +16,16 @@
 template <typename C, typename = void>
 class scalar_seq_view {
  public:
-<<<<<<< HEAD
-  /* The template K is here because perfect forwarding
-   * depends on the constructors template.
-   */
-  template <typename K, typename = std::enable_if_t<std::is_same<std::decay_t<C>, std::decay_t<K>>::value>>
-=======
-  // The template K is here because perfect forwarding
-  // depends on the constructors template.
+
   template <typename K, typename = std::enable_if_t<std::is_same<
                             std::decay_t<C>, std::decay_t<K>>::value>>
->>>>>>> 48172d61
   explicit scalar_seq_view(K&& c) : c_(std::forward<K>(c)) {}
-  template <typename K, typename = std::enable_if_t<std::is_same<
-                            std::decay_t<C>, std::decay_t<K>>::value>>
-  explicit scalar_seq_view(const K& c)
-      : c_(c) {
-  } /**
+  /**
    * Segfaults if out of bounds.
    * @param i index
    * @return the element at the specified position in the container
    */
   auto&& operator[](int i) { return c_[i]; }
-  const auto&& operator[](int i) const { return c_[i]; }
 
   int size() const { return c_.size(); }
 
