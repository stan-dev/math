--- conflicted
+++ resolved
@@ -6,15 +6,9 @@
 #include <stan/math/prim/scal/err/check_consistent_sizes.hpp>
 #include <stan/math/prim/scal/err/check_positive_finite.hpp>
 #include <stan/math/prim/scal/meta/VectorBuilder.hpp>
-<<<<<<< HEAD
 #include <stan/math/prim/scal/meta/scalar_seq_view.hpp>
 #include <stan/math/prim/scal/meta/max_size.hpp>
-=======
-#include <stan/math/prim/scal/meta/return_type.hpp>
-#include <stan/math/prim/scal/meta/include_summand.hpp>
-#include <stan/math/prim/scal/fun/grad_reg_inc_gamma.hpp>
 #include <string>
->>>>>>> 6fc8e2a5
 
 namespace stan {
   namespace math {
@@ -43,15 +37,11 @@
       using boost::variate_generator;
       using boost::gamma_distribution;
 
-<<<<<<< HEAD
-      static const char* function("gamma_rng");
+      static const std::string function = "gamma_rng";
 
       scalar_seq_view<T_shape> alpha_vec(alpha);
       scalar_seq_view<T_inv_scale> beta_vec(beta);
 
-=======
-      static const std::string function = "gamma_rng";
->>>>>>> 6fc8e2a5
       check_positive_finite(function, "Shape parameter", alpha);
       check_positive_finite(function, "Inverse scale parameter", beta);
       check_consistent_sizes(function,
