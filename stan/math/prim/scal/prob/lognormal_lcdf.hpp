#ifndef STAN_MATH_PRIM_SCAL_PROB_LOGNORMAL_LCDF_HPP
#define STAN_MATH_PRIM_SCAL_PROB_LOGNORMAL_LCDF_HPP

#include <stan/math/prim/meta.hpp>
#include <stan/math/prim/err.hpp>
#include <stan/math/prim/scal/fun/constants.hpp>
#include <stan/math/prim/scal/fun/erfc.hpp>
#include <stan/math/prim/scal/fun/size_zero.hpp>
#include <stan/math/prim/scal/fun/value_of.hpp>
#include <cmath>

namespace stan {
namespace math {

template <typename T_y, typename T_loc, typename T_scale>
return_type_t<T_y, T_loc, T_scale> lognormal_lcdf(const T_y& y, const T_loc& mu,
                                                  const T_scale& sigma) {
  static const char* function = "lognormal_lcdf";
  using T_partials_return = partials_return_t<T_y, T_loc, T_scale>;

  T_partials_return cdf_log = 0.0;

  using std::exp;
  using std::log;

  if (size_zero(y, mu, sigma)) {
    return cdf_log;
  }

  check_not_nan(function, "Random variable", y);
  check_nonnegative(function, "Random variable", y);
  check_finite(function, "Location parameter", mu);
  check_positive_finite(function, "Scale parameter", sigma);

  operands_and_partials<T_y, T_loc, T_scale> ops_partials(y, mu, sigma);

  scalar_seq_view<T_y> y_vec(y);
  scalar_seq_view<T_loc> mu_vec(mu);
  scalar_seq_view<T_scale> sigma_vec(sigma);
  size_t N = max_size(y, mu, sigma);

<<<<<<< HEAD
  for (size_t i = 0; i < stan::length(y); i++) {
=======
  const double sqrt_pi = std::sqrt(pi());

  for (size_t i = 0; i < size(y); i++) {
>>>>>>> 65aec14f
    if (value_of(y_vec[i]) == 0.0) {
      return ops_partials.build(negative_infinity());
    }
  }

  const double log_half = std::log(0.5);

  for (size_t n = 0; n < N; n++) {
    const T_partials_return y_dbl = value_of(y_vec[n]);
    const T_partials_return mu_dbl = value_of(mu_vec[n]);
    const T_partials_return sigma_dbl = value_of(sigma_vec[n]);
    const T_partials_return scaled_diff
        = (log(y_dbl) - mu_dbl) / (sigma_dbl * SQRT_TWO);
    const T_partials_return rep_deriv
        = SQRT_TWO_OVER_SQRT_PI * exp(-scaled_diff * scaled_diff) / sigma_dbl;

    const T_partials_return erfc_calc = erfc(-scaled_diff);
    cdf_log += log_half + log(erfc_calc);

    if (!is_constant_all<T_y>::value) {
      ops_partials.edge1_.partials_[n] += rep_deriv / erfc_calc / y_dbl;
    }
    if (!is_constant_all<T_loc>::value) {
      ops_partials.edge2_.partials_[n] -= rep_deriv / erfc_calc;
    }
    if (!is_constant_all<T_scale>::value) {
      ops_partials.edge3_.partials_[n]
          -= rep_deriv * scaled_diff * SQRT_TWO / erfc_calc;
    }
  }
  return ops_partials.build(cdf_log);
}

}  // namespace math
}  // namespace stan
#endif<|MERGE_RESOLUTION|>--- conflicted
+++ resolved
@@ -39,13 +39,7 @@
   scalar_seq_view<T_scale> sigma_vec(sigma);
   size_t N = max_size(y, mu, sigma);
 
-<<<<<<< HEAD
-  for (size_t i = 0; i < stan::length(y); i++) {
-=======
-  const double sqrt_pi = std::sqrt(pi());
-
   for (size_t i = 0; i < size(y); i++) {
->>>>>>> 65aec14f
     if (value_of(y_vec[i]) == 0.0) {
       return ops_partials.build(negative_infinity());
     }
