#ifndef STAN_MATH_PRIM_SCAL_PROB_RAYLEIGH_RNG_HPP
#define STAN_MATH_PRIM_SCAL_PROB_RAYLEIGH_RNG_HPP

#include <stan/math/prim/scal/err/check_positive_finite.hpp>
#include <stan/math/prim/scal/meta/length.hpp>
#include <stan/math/prim/scal/meta/scalar_seq_view.hpp>
#include <stan/math/prim/scal/meta/VectorBuilder.hpp>
#include <boost/random/uniform_real_distribution.hpp>
#include <boost/random/variate_generator.hpp>

namespace stan {
namespace math {

<<<<<<< HEAD
/**
 * Return a Rayleigh random variate with scale parameter sigma
 * using the specified random number generator.
 *
 * sigma can be a scalar or a one-dimensional container.
 *
 * @tparam T_scale Type of scale parameter
 * @tparam RNG class of random number generator
 * @param sigma (Sequence of) positive scale parameter(s)
 * @param rng random number generator
 * @return (Sequence of) Rayleigh random variate(s)
 * @throw std::domain_error if sigma is nonpositive
 */
template <typename T_scale, class RNG>
inline typename VectorBuilder<true, double, T_scale>::type rayleigh_rng(
    const T_scale& sigma, RNG& rng) {
  using boost::random::uniform_real_distribution;
  using boost::variate_generator;
=======
template <class RNG>
inline double rayleigh_rng(double sigma, RNG& rng) {
  using boost::random::uniform_real_distribution;
  using boost::variate_generator;

>>>>>>> bdc75011
  static const char* function = "rayleigh_rng";

  check_positive_finite(function, "Scale parameter", sigma);

  scalar_seq_view<T_scale> sigma_vec(sigma);
  size_t N = length(sigma);
  VectorBuilder<true, double, T_scale> output(N);

  variate_generator<RNG&, uniform_real_distribution<> > uniform_rng(
      rng, uniform_real_distribution<>(0.0, 1.0));
  for (size_t n = 0; n < N; ++n) {
    output[n] = sigma_vec[n] * std::sqrt(-2.0 * std::log(uniform_rng()));
  }

  return output.data();
}

}  // namespace math
}  // namespace stan
#endif<|MERGE_RESOLUTION|>--- conflicted
+++ resolved
@@ -11,7 +11,6 @@
 namespace stan {
 namespace math {
 
-<<<<<<< HEAD
 /**
  * Return a Rayleigh random variate with scale parameter sigma
  * using the specified random number generator.
@@ -30,13 +29,7 @@
     const T_scale& sigma, RNG& rng) {
   using boost::random::uniform_real_distribution;
   using boost::variate_generator;
-=======
-template <class RNG>
-inline double rayleigh_rng(double sigma, RNG& rng) {
-  using boost::random::uniform_real_distribution;
-  using boost::variate_generator;
 
->>>>>>> bdc75011
   static const char* function = "rayleigh_rng";
 
   check_positive_finite(function, "Scale parameter", sigma);
