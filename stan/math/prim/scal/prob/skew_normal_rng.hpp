#ifndef STAN_MATH_PRIM_SCAL_PROB_SKEW_NORMAL_RNG_HPP
#define STAN_MATH_PRIM_SCAL_PROB_SKEW_NORMAL_RNG_HPP

#include <boost/random/variate_generator.hpp>
#include <boost/math/distributions.hpp>
#include <stan/math/prim/scal/err/check_finite.hpp>
#include <stan/math/prim/scal/err/check_positive.hpp>
#include <stan/math/prim/scal/err/check_consistent_sizes.hpp>
#include <stan/math/prim/scal/meta/VectorBuilder.hpp>
#include <stan/math/prim/scal/meta/scalar_seq_view.hpp>
#include <stan/math/prim/scal/prob/uniform_rng.hpp>
<<<<<<< HEAD
=======
#include <stan/math/prim/scal/meta/include_summand.hpp>
#include <string>
>>>>>>> 6fc8e2a5

namespace stan {
  namespace math {
    /**
     * Return a pseudorandom Skew-normal variate for the given location, scale,
     * and shape using the specified random number generator.
     *
     * mu, alpha, and sigma can each be either scalars or vectors. All vector
     * inputs must be the same length.
     *
     * @tparam T_loc Type of location parameter
     * @tparam T_scale Type of scale parameter
     * @tparam T_shape Type of shape parameter
     * @tparam RNG type of random number generator
     * @param mu (Sequence of) location parameter(s)
     * @param sigma (Sequence of) scale parameter(s)
     * @param alpha (Sequence of) shape parameter(s)
     * @param rng random number generator
     * @return Skew-normal random variate
     * @throw std::domain_error if mu is infinite, alpha is infinite, or sigma
     * is nonpositive
     * @throw std::invalid_argument if vector arguments are not the same length
     */
    template <typename T_loc, typename T_scale, typename T_shape, class RNG>
    inline typename VectorBuilder<true, double, T_loc, T_scale, T_shape>::type
    skew_normal_rng(const T_loc& mu,
                    const T_scale& sigma,
                    const T_shape& alpha,
                    RNG& rng) {
<<<<<<< HEAD
      static const char* function("skew_normal_rng");
=======
      boost::math::skew_normal_distribution<> dist(mu, sigma, alpha);

      static const std::string function = "skew_normal_rng";
>>>>>>> 6fc8e2a5

      scalar_seq_view<T_loc> mu_vec(mu);
      scalar_seq_view<T_scale> sigma_vec(sigma);
      scalar_seq_view<T_shape> alpha_vec(alpha);

      check_finite(function, "Location parameter", mu);
      check_finite(function, "Shape parameter", alpha);
      check_positive_finite(function, "Scale parameter", sigma);
      check_consistent_sizes(function,
                             "Location parameter", mu,
                             "Scale Parameter", sigma,
                             "Shape Parameter", alpha);

      size_t N = max_size(mu, sigma, alpha);

      VectorBuilder<true, double, T_loc, T_scale, T_shape> output(N);

      for (size_t n = 0; n < N; n++) {
        boost::math::skew_normal_distribution<> dist(mu_vec[n], sigma_vec[n],
                                                     alpha_vec[n]);
        output[n] = quantile(dist, uniform_rng(0.0, 1.0, rng));
      }

      return output.data();
    }
  }
}
#endif<|MERGE_RESOLUTION|>--- conflicted
+++ resolved
@@ -9,11 +9,7 @@
 #include <stan/math/prim/scal/meta/VectorBuilder.hpp>
 #include <stan/math/prim/scal/meta/scalar_seq_view.hpp>
 #include <stan/math/prim/scal/prob/uniform_rng.hpp>
-<<<<<<< HEAD
-=======
-#include <stan/math/prim/scal/meta/include_summand.hpp>
 #include <string>
->>>>>>> 6fc8e2a5
 
 namespace stan {
   namespace math {
@@ -43,13 +39,8 @@
                     const T_scale& sigma,
                     const T_shape& alpha,
                     RNG& rng) {
-<<<<<<< HEAD
-      static const char* function("skew_normal_rng");
-=======
+      static const std::string function = "skew_normal_rng";
       boost::math::skew_normal_distribution<> dist(mu, sigma, alpha);
-
-      static const std::string function = "skew_normal_rng";
->>>>>>> 6fc8e2a5
 
       scalar_seq_view<T_loc> mu_vec(mu);
       scalar_seq_view<T_scale> sigma_vec(sigma);
