--- conflicted
+++ resolved
@@ -136,50 +136,6 @@
   }
 
   /**
-   * Constructs `arena_matrix` from an expression, then send it to either the
-   * object stack or memory arena.
-   * @tparam T A type that inherits from Eigen::DenseBase that is not an
-   * `arena_matrix`.
-   * @param other expression
-   * @note When T is both an rvalue and a plain type, the expression is moved to
-   * the object stack. However when T is an lvalue, or an rvalue that is not a
-   * plain type, the expression is copied to the memory arena.
-   */
-  template <typename T, require_eigen_t<T>* = nullptr,
-            require_not_arena_matrix_t<T>* = nullptr>
-  arena_matrix(T&& other)  // NOLINT
-      : Base::Map([](auto&& x) {
-          using base_map_t =
-              typename stan::math::arena_matrix<MatrixType>::Base;
-          using T_t = std::decay_t<T>;
-          if (std::is_rvalue_reference<decltype(x)>::value
-              && is_plain_type<T_t>::value) {
-            // Note: plain_type_t here does nothing since T_t is plain type
-            auto other
-                = make_chainable_ptr(plain_type_t<MatrixType>(std::move(x)));
-            // other has it's rows and cols swapped already if it needed that
-            return base_map_t(&(other->coeffRef(0)), other->rows(),
-                              other->cols());
-          } else {
-            base_map_t map(
-                ChainableStack::instance_->memalloc_.alloc_array<Scalar>(
-                    x.size()),
-                (RowsAtCompileTime == 1 && T_t::ColsAtCompileTime == 1)
-                        || (ColsAtCompileTime == 1
-                            && T_t::RowsAtCompileTime == 1)
-                    ? x.cols()
-                    : x.rows(),
-                (RowsAtCompileTime == 1 && T_t::ColsAtCompileTime == 1)
-                        || (ColsAtCompileTime == 1
-                            && T_t::RowsAtCompileTime == 1)
-                    ? x.rows()
-                    : x.cols());
-            map = x;
-            return map;
-          }
-        }(std::forward<T>(other))) {}
-
-  /**
    * Constructs `arena_matrix` from an expression. This makes an assumption that
    * any other `Eigen::Map` also contains memory allocated in the arena.
    * @param other expression
@@ -212,41 +168,6 @@
   }
 
   /**
-<<<<<<< HEAD
-   * Assignment operator for assigning an expression.
-   * @param a expression to evaluate into this
-   * @return `*this`
-   */
-  template <typename T, require_not_arena_matrix_t<T>* = nullptr>
-  arena_matrix& operator=(T&& a) {
-    using T_t = std::decay_t<T>;
-    if (std::is_rvalue_reference<T&&>::value && is_plain_type<T_t>::value) {
-      // Note: plain_type_t here does nothing since T_t is plain type
-      auto other = make_chainable_ptr(plain_type_t<MatrixType>(std::move(a)));
-      new (this) Base(&(other->coeffRef(0)), other->rows(), other->cols());
-      return *this;
-    } else {
-      // do we need to transpose?
-      if ((RowsAtCompileTime == 1 && T_t::ColsAtCompileTime == 1)
-          || (ColsAtCompileTime == 1 && T_t::RowsAtCompileTime == 1)) {
-        // placement new changes what data map points to - there is no
-        // allocation
-        new (this) Base(
-            ChainableStack::instance_->memalloc_.alloc_array<Scalar>(a.size()),
-            a.cols(), a.rows());
-
-      } else {
-        new (this) Base(
-            ChainableStack::instance_->memalloc_.alloc_array<Scalar>(a.size()),
-            a.rows(), a.cols());
-      }
-      Base::operator=(a);
-      return *this;
-    }
-  }
-  /**
-=======
->>>>>>> 9c7c3ff2
    * Forces hard copying matrices into an arena matrix
    * @tparam T Any type assignable to `Base`
    * @param x the values to write to `this`
