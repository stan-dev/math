--- conflicted
+++ resolved
@@ -42,23 +42,12 @@
     const std::thread::id thread_id = std::this_thread::get_id();
     if (thread_tape_map_.find(thread_id) == thread_tape_map_.end()) {
 #ifndef STAN_THREADS
-<<<<<<< HEAD
       // in case STAN_THREADS is not defined, then we must never have
       // more than 1 AD tape in use at the same time. Any attempt to use
       // more is a program error.
-      if(thread_tape_map_.size() == 1) {
+      if(!thread_tape_map_.empty()) {
         system_error("Chainablestack", "[Thread]", 1, "STAN_THREADS not defined during compilation");
       }
-=======
-    // in case STAN_THREADS is not defined, then we must never have
-    // more than 1 AD tape in use at the same time. Any attempt to use
-    // more is a program error.
-    if (thread_tape_map_.size() == 1
-        && thread_tape_map_.find(thread_id) == thread_tape_map_.end()) {
-      system_error("Chainablestack", "[Thread]", 1,
-                   "STAN_THREADS not defined during compilation");
-    }
->>>>>>> c20fa796
 #endif
       ad_map::iterator insert_elem;
       bool status = false;
