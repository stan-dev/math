--- conflicted
+++ resolved
@@ -404,13 +404,8 @@
    *
    * @return The value of this variable.
    */
-<<<<<<< HEAD
-  inline const auto& val() const { return vi_->val(); }
-  inline auto& val() { return vi_->val(); }
-=======
   inline const auto& val() const noexcept { return vi_->val(); }
-  inline auto& val_op() noexcept { return vi_->val_op(); }
->>>>>>> 9c12790d
+  inline auto& val() noexcept { return vi_->val(); }
 
   /**
    * Return a reference to the derivative of the root expression with
@@ -420,14 +415,8 @@
    *
    * @return Adjoint for this variable.
    */
-<<<<<<< HEAD
-  inline auto& adj() { return vi_->adj(); }
-  inline auto& adj() const { return vi_->adj(); }
-=======
   inline auto& adj() noexcept { return vi_->adj(); }
   inline auto& adj() const noexcept { return vi_->adj(); }
-  inline auto& adj_op() noexcept { return vi_->adj(); }
->>>>>>> 9c12790d
 
   inline Eigen::Index rows() const noexcept { return vi_->rows(); }
   inline Eigen::Index cols() const noexcept { return vi_->cols(); }
