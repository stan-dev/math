--- conflicted
+++ resolved
@@ -14,12 +14,8 @@
 namespace math {
 
 // forward declare
-<<<<<<< HEAD
-static void grad(vari_base* vi);
-=======
 template <typename Vari>
 static void grad(Vari* vi);
->>>>>>> 8ce09f4b
 
 /**
  * Independent (input) and dependent (output) variables for gradients.
@@ -35,19 +31,11 @@
  * var values objects.
  * @tparam T An Arithmetic type.
  */
-<<<<<<< HEAD
-template <typename T>
-class var_value {
-  template <typename Val>
-  using floating_point_promoter
-      = std::conditional_t<std::is_integral<std::decay_t<Val>>::value, double,
-                           std::decay_t<Val>>;
-=======
 template <typename T, typename = void>
 class var_value {};
 
 template <typename T>
-class var_value<T, require_floating_point_t<T>> {
+class var_value<T, require_vt_floating_point<T>> {
  public:
   // The internal value_type is always a floating point type
   using value_type = std::decay_t<T>;
@@ -59,17 +47,7 @@
   template <typename K>
   using require_not_vari_convertible_t = require_t<
       bool_constant<!std::is_convertible<vari_value<K>*, vari_type*>::value>>;
->>>>>>> 8ce09f4b
-
  public:
-  /** FIXME: This changes integral (int etc) types to double and leaves the type
-   * untouched otherwise. Since this can be an Eigen matrix it's a pretty
-   * dumb name. Just for the purposes of readability it may be better to
-   * use SFINAE on var_value and have a scalar and eigen representation.
-   * that would also get rid of some of the weirder requires here.
-   */
-  using Scalar = floating_point_promoter<T>;
-  using vari_type = vari_value<Scalar>;
   /**
    * Pointer to the implementation of this variable.
    *
@@ -77,11 +55,7 @@
    * <code>var</code> operators to construct `vari_value<T>`
    * instances.
    */
-<<<<<<< HEAD
-  vari_value<Scalar>* vi_;
-=======
   vari_type* vi_;
->>>>>>> 8ce09f4b
 
   /**
    * Return `true` if this variable has been
@@ -92,13 +66,7 @@
    * @return <code>true</code> if this variable does not yet have
    * a defined variable.
    */
-<<<<<<< HEAD
-  bool is_uninitialized() {
-    return (vi_ == static_cast<vari_value<Scalar>*>(nullptr));
-  }
-=======
   bool is_uninitialized() { return (vi_ == static_cast<vari_type*>(nullptr)); }
->>>>>>> 8ce09f4b
 
   /**
    * Construct a variable for later assignment.
@@ -107,45 +75,6 @@
    * dangling.  Before an assignment, the behavior is thus undefined just
    * as for a basic double.
    */
-<<<<<<< HEAD
-  var_value() : vi_(static_cast<vari_value<Scalar>*>(nullptr)) {}
-
-  /**
-   * Construct a variable from a pointer to a variable implementation.
-   *
-   * @param vi Variable implementation.
-   */
-  template <typename VariValue, require_vari_t<VariValue>* = nullptr>
-  var_value(VariValue* vi) : vi_(vi) {}  // NOLINT
-
-  /**
-   * Construct a variable from the specified integral type argument
-   * by constructing a new `vari_value<T>`. For integral types the
-   * `vari_value<T>` will hold doubles. This constructor is only valid when `T`
-   * is arithmetic.
-   *
-   * @param x Value of the variable.
-   */
-  template <typename IntegralT, typename T1 = T,
-            require_not_same_t<T1, IntegralT>* = nullptr,
-            require_integral_t<IntegralT>* = nullptr,
-            require_arithmetic_t<T1>* = nullptr>
-  var_value(IntegralT x) : vi_(new vari_value<Scalar>(x, false)) {}  // NOLINT
-
-  var_value(T x) : vi_(new vari_value<Scalar>(x, false)) {}  // NOLINT
-
-  template <typename EigenT, typename T1 = T,
-            require_not_same_t<T1, EigenT>* = nullptr,
-            require_all_eigen_t<EigenT, T1>* = nullptr,
-            require_eigen_vt<std::is_arithmetic, EigenT>* = nullptr>
-  var_value(EigenT x) : vi_(new vari_value<Scalar>(x, false)) {}  // NOLINT
-
-  template <typename EigenT, typename T1 = T,
-            require_not_same_t<T1, EigenT>* = nullptr,
-            require_all_eigen_t<EigenT, T1>* = nullptr,
-            require_eigen_vt<is_var, EigenT>* = nullptr>
-  var_value(EigenT x);  // NOLINT
-=======
   var_value() : vi_(static_cast<vari_type*>(nullptr)) {}
 
   /**
@@ -166,34 +95,8 @@
    * same as `vari_value<double>` so can be `reinterpret_cast` without a copy.
    * @param vi A vari_value pointer.
    */
-  template <typename S, typename K = promote_args_t<S>,
-            require_vari_convertible_t<K>* = nullptr>
-  var_value(vari_value<S>* vi)  // NOLINT
+  var_value(vari_value<T>* vi)  // NOLINT
       : vi_(vi) {}
-
-  /**
-   * Construct a variable from a pointer to a variable implementation when.
-   *  the `value_type`s differ. This forces a copy of the vari
-   * @tparam S the type in the vari_value* that does not have the same type
-   *  as the `value_type` of this `var_value`.
-   * @param vi A `vari_value`.
-   */
-  template <typename S, typename K = promote_args_t<S>,
-            require_not_vari_convertible_t<K>* = nullptr>
-  var_value(vari_value<S>* vi) : vi_(new vari_type(*vi)) {}  // NOLINT
-
-  /**
-   * Construct from a var_value whose underlying value_type differs in type
-   * to this class's value_type. This is for cases such as
-   * `var_value<double> a(5.0); var_value<long double> b(a);`
-   * @tparam S A type that is not the same as the underlying value type.
-   *  same as the underlying value_type.
-   * param x a `var_value` whose underlying vari_type can be dynamically cast
-   * to `this::vari_value<value_type>``.
-   */
-  template <typename S, typename K = promote_args_t<S>,
-            require_not_vari_convertible_t<K>* = nullptr>
-  var_value(const var_value<S>& x) : vi_(new vari_type(*x.vi_)) {}  // NOLINT
 
   /**
    * Constructor from `var_value` whose value_type is the same as this class's
@@ -201,10 +104,16 @@
    * `var_value<double> a(4.0); var_value<int> b(a)` since the `value_type` for
    *  a `var_value` with an integral type is a double.
    */
-  template <typename S, typename K = promote_args_t<S>,
-            require_vari_convertible_t<K>* = nullptr>
-  var_value(const var_value<S>& x) : vi_(x.vi_) {}  // NOLINT
->>>>>>> 8ce09f4b
+  var_value(const var_value<T>& x) : vi_(x.vi_) {}  // NOLINT
+
+  /*template <typename EigenT, typename T1 = T,
+            require_not_same_t<T1, EigenT>* = nullptr,
+            require_all_eigen_t<EigenT, T1>* = nullptr,
+            require_eigen_vt<std::is_arithmetic, EigenT>* = nullptr>
+	    var_value(EigenT x) : vi_(new vari_type(x, false)) {}  // NOLINT*/
+
+  template <int R, int C>
+  var_value(const Eigen::Matrix<var_value<double>, R, C>& x);
 
   /**
    * Return the value of this variable.
@@ -235,11 +144,7 @@
    * @param g Gradient vector of partial derivatives of this
    * variable with respect to x.
    */
-<<<<<<< HEAD
-  inline void grad(std::vector<var_value<T>>& x, std::vector<Scalar>& g) {
-=======
   inline void grad(std::vector<var_value<T>>& x, std::vector<value_type>& g) {
->>>>>>> 8ce09f4b
     stan::math::grad(vi_);
     g.resize(x.size());
     for (size_t i = 0; i < x.size(); ++i) {
@@ -269,11 +174,7 @@
    *
    * @return variable
    */
-<<<<<<< HEAD
-  inline vari_value<T>& operator*() { return *vi_; }
-=======
   inline vari_type& operator*() { return *vi_; }
->>>>>>> 8ce09f4b
 
   /**
    * Return a pointer to the underlying implementation of this variable.
@@ -285,11 +186,7 @@
    * <i>Warning</i>: The returned result does not track changes to
    * this variable.
    */
-<<<<<<< HEAD
-  inline vari_value<T>* operator->() { return vi_; }
-=======
   inline vari_type* operator->() { return vi_; }
->>>>>>> 8ce09f4b
 
   // COMPOUND ASSIGNMENT OPERATORS
 
@@ -304,13 +201,8 @@
    * @param b The variable to add to this variable.
    * @return The result of adding the specified variable to this variable.
    */
-<<<<<<< HEAD
-  inline var_value<T>& operator+=(const var_value<T>& b);
-=======
-  template <typename S, require_convertible_t<S&, promote_args_t<T>>* = nullptr>
-  inline var_value<T, require_floating_point_t<T>>& operator+=(
-      const var_value<S>& b);
->>>>>>> 8ce09f4b
+  inline var_value<T>& operator+=(
+      const var_value<T>& b);
 
   /**
    * The compound add/assignment operator for scalars (C++).
@@ -323,13 +215,8 @@
    * @param b The scalar to add to this variable.
    * @return The result of adding the specified variable to this variable.
    */
-<<<<<<< HEAD
-  template <typename Arith, require_arithmetic_t<Arith>...>
+  template <typename Arith, require_vt_arithmetic<Arith>...>
   inline var_value<T>& operator+=(const Arith& b);
-=======
-  template <typename Arith, require_arithmetic_t<Arith>* = nullptr>
-  inline var_value<T, require_floating_point_t<T>>& operator+=(Arith b);
->>>>>>> 8ce09f4b
 
   /**
    * The compound subtract/assignment operator for variables (C++).
@@ -343,13 +230,8 @@
    * @return The result of subtracting the specified variable from
    * this variable.
    */
-<<<<<<< HEAD
-  inline var_value<T>& operator-=(const var_value<T>& b);
-=======
-  template <typename S, require_convertible_t<S&, promote_args_t<T>>* = nullptr>
-  inline var_value<T, require_floating_point_t<T>>& operator-=(
-      const var_value<S>& b);
->>>>>>> 8ce09f4b
+  inline var_value<T>& operator-=(
+      const var_value<T>& b);
 
   /**
    * The compound subtract/assignment operator for scalars (C++).
@@ -363,13 +245,8 @@
    * @return The result of subtracting the specified variable from this
    * variable.
    */
-<<<<<<< HEAD
-  template <typename Arith, require_arithmetic_t<Arith>...>
+  template <typename Arith, require_vt_arithmetic<Arith>...>
   inline var_value<T>& operator-=(const Arith& b);
-=======
-  template <typename Arith, require_arithmetic_t<Arith>* = nullptr>
-  inline var_value<T, require_floating_point_t<T>>& operator-=(Arith b);
->>>>>>> 8ce09f4b
 
   /**
    * The compound multiply/assignment operator for variables (C++).
@@ -378,18 +255,12 @@
    * then (a *= b) behaves exactly the same way as (a = a * b).
    * Note that the result is an assignable lvalue.
    *
-   * @tparam S a type that is convertible to `value_type`
    * @param b The variable to multiply this variable by.
    * @return The result of multiplying this variable by the
    * specified variable.
    */
-<<<<<<< HEAD
-  inline var_value<T>& operator*=(const var_value<T>& b);
-=======
-  template <typename S, require_convertible_t<S&, promote_args_t<T>>* = nullptr>
-  inline var_value<T, require_floating_point_t<T>>& operator*=(
-      const var_value<S>& b);
->>>>>>> 8ce09f4b
+  inline var_value<T>& operator*=(
+      const var_value<T>& b);
 
   /**
    * The compound multiply/assignment operator for scalars (C++).
@@ -403,13 +274,8 @@
    * @return The result of multiplying this variable by the specified
    * variable.
    */
-<<<<<<< HEAD
   template <typename Arith, require_vt_arithmetic<Arith>...>
   inline var_value<T>& operator*=(const Arith& b);
-=======
-  template <typename Arith, require_arithmetic_t<Arith>* = nullptr>
-  inline var_value<T, require_floating_point_t<T>>& operator*=(Arith b);
->>>>>>> 8ce09f4b
 
   /**
    * The compound divide/assignment operator for variables (C++).  If this
@@ -422,13 +288,8 @@
    * @return The result of dividing this variable by the
    * specified variable.
    */
-<<<<<<< HEAD
-  inline var_value<T>& operator/=(const var_value<T>& b);
-=======
-  template <typename S, require_convertible_t<S&, promote_args_t<T>>* = nullptr>
-  inline var_value<T, require_floating_point_t<T>>& operator/=(
-      const var_value<S>& b);
->>>>>>> 8ce09f4b
+  inline var_value<T>& operator/=(
+      const var_value<T>& b);
 
   /**
    * The compound divide/assignment operator for scalars (C++).
@@ -442,13 +303,8 @@
    * @return The result of dividing this variable by the specified
    * variable.
    */
-<<<<<<< HEAD
-  template <typename Arith, require_arithmetic_t<Arith>...>
+  template <typename Arith, require_vt_arithmetic<Arith>...>
   inline var_value<T>& operator/=(const Arith& b);
-=======
-  template <typename Arith, require_arithmetic_t<Arith>* = nullptr>
-  inline var_value<T, require_floating_point_t<T>>& operator/=(Arith b);
->>>>>>> 8ce09f4b
 
   /**
    * Write the value of this autodiff variable and its adjoint to
@@ -469,29 +325,34 @@
   operator Eigen::Matrix<var_value<double>, R, C>();
 };
 
-<<<<<<< HEAD
-template <typename T>
-template <typename EigenT, typename T1, require_not_same_t<T1, EigenT>*,
-          require_all_eigen_t<EigenT, T1>*, require_eigen_vt<is_var, EigenT>*>
-var_value<T>::var_value(EigenT x)
-    : vi_(new vari_value<T>(x.val(), false)) {  // NOLINT
-  ChainableStack::instance_->var_stack_.push_back(
-      new static_to_dynamic_vari<T>(x, this->vi_, x.size()));
-}
+// For backwards compatability the default value is double
+using var = var_value<double>;
 
 template <typename T>
 template <int R, int C>
-var_value<T>::operator Eigen::Matrix<var_value<double>, R, C>() {
-  Eigen::Matrix<var_value<double>, R, C> x(this->val());
-  ChainableStack::instance_->var_stack_.push_back(
-      new dynamic_to_static_vari<T>(this->vi_, x, x.size()));
+var_value<T, require_vt_floating_point<T>>::var_value(const Eigen::Matrix<var, R, C>& x)
+  : vi_(new vari_value<T>(x.val(), false)) {  // NOLINT
+
+  vari** x_vis_ = ChainableStack::instance_->memalloc_.alloc_array<vari*>(x.size());
+  Eigen::Map<Eigen::Matrix<vari*, R, C>>(x_vis_, x.rows(), x.cols()) = x.vi();
+
+  ChainableStack::instance_->var_stack_.
+    push_back(new to_static_vari<R, C>(x.size(), x_vis_, this->vi_));
+}
+
+template <typename T>
+template <int R, int C>
+var_value<T, require_vt_floating_point<T>>::operator Eigen::Matrix<var, R, C>() {
+  Eigen::Matrix<var, R, C> x(this->val());
+
+  vari** x_vis_ = ChainableStack::instance_->memalloc_.alloc_array<vari*>(x.size());
+  Eigen::Map<Eigen::Matrix<vari*, R, C>>(x_vis_, x.rows(), x.cols()) = x.vi();
+  
+  ChainableStack::instance_->var_stack_.
+    push_back(new from_static_vari<R, C>(x.size(), this->vi_, x_vis_));
+
   return x;
 }
-
-=======
-// For backwards compatability the default value is double
->>>>>>> 8ce09f4b
-using var = var_value<double>;
 
 }  // namespace math
 }  // namespace stan
