--- conflicted
+++ resolved
@@ -611,13 +611,8 @@
    *
    * @return The value of this vari.
    */
-<<<<<<< HEAD
-  inline const auto& val() const { return val_; }
-  inline auto& val() { return val_; }
-=======
   inline const auto& val() const noexcept { return val_; }
-  inline auto& val_op() noexcept { return val_; }
->>>>>>> 9c12790d
+  inline auto& val() noexcept { return val_; }
 
   /**
    * Return a reference to the derivative of the root expression with
@@ -627,14 +622,8 @@
    *
    * @return Adjoint for this vari.
    */
-<<<<<<< HEAD
-  inline auto& adj() { return adj_; }
-  inline auto& adj() const { return adj_; }
-=======
   inline auto& adj() noexcept { return adj_; }
   inline auto& adj() const noexcept { return adj_; }
-  inline auto& adj_op() noexcept { return adj_; }
->>>>>>> 9c12790d
 
   void set_zero_adjoint() {}
   void chain() {}
@@ -751,13 +740,8 @@
    *
    * @return The value of this vari.
    */
-<<<<<<< HEAD
-  inline const auto& val() const { return val_; }
-  inline auto& val() { return val_; }
-=======
   inline const auto& val() const noexcept { return val_; }
-  inline auto& val_op() noexcept { return val_; }
->>>>>>> 9c12790d
+  inline auto& val() noexcept { return val_; }
 
   /**
    * Return a reference to the derivative of the root expression with
@@ -767,14 +751,8 @@
    *
    * @return Adjoint for this vari.
    */
-<<<<<<< HEAD
-  inline auto& adj() { return adj_; }
-  inline auto& adj() const { return adj_; }
-=======
   inline auto& adj() noexcept { return adj_; }
   inline auto& adj() const noexcept { return adj_; }
-  inline auto& adj_op() noexcept { return adj_; }
->>>>>>> 9c12790d
 
   virtual void chain() {}
   /**
