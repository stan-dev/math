--- conflicted
+++ resolved
@@ -285,11 +285,7 @@
   /**
    * Return the number of columns for this class's `val_` member
    */
-<<<<<<< HEAD
-  const Eigen::Index cols() const { return val_.cols(); }
-=======
   const Eigen::Index cols() const { return val_.rows(); }
->>>>>>> 988a44ac
   /**
    * Return the size of this class's `val_` member
    */
@@ -538,18 +534,5 @@
 using vari = vari_value<double>;
 
 }  // namespace math
-
-/**
- * Template specialization defining the scalar type of
- * values stored in vari_value.
- *
- * @tparam T type to check.
- * @ingroup type_trait
- */
-template <typename T>
-struct scalar_type<math::vari_value<T>> {
-  using type = math::vari_value<scalar_type_t<T>>;
-};
-
 }  // namespace stan
 #endif