--- conflicted
+++ resolved
@@ -18,15 +18,11 @@
  */
 class vari_base {
  public:
-<<<<<<< HEAD
  /**
   * Apply the chain rule to this variable based on the variables
   * on which it depends.
   */
   virtual void chain(){}
-=======
-  virtual void chain() {}
->>>>>>> b952d58c
 };
 /**
  * The variable implementation base class.
@@ -128,17 +124,7 @@
         .emplace_back(this);
     ChainableStack::instance_->var_stack_.emplace_back(this);
   }
-  /**
-   * Constructor from vari_value
-   * @tparam S An arithmetic type
-   * @param x A vari_value
-   */
-  vari_value(vari_value<T>&& x) noexcept : val_(x.val_), adj_(x.adj_) {
-    std::get<std::vector<vari_value<T>*>>(
-        ChainableStack::instance_->var_zeroing_stacks_)
-        .emplace_back(this);
-    ChainableStack::instance_->var_stack_.emplace_back(this);
-  }
+
 
   /**
    * Initialize the adjoint for this (dependent) variable to 1.
