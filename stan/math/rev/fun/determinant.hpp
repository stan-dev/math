#ifndef STAN_MATH_REV_FUN_DETERMINANT_HPP
#define STAN_MATH_REV_FUN_DETERMINANT_HPP

#include <stan/math/rev/core.hpp>
#include <stan/math/rev/meta.hpp>
#include <stan/math/rev/fun/typedefs.hpp>
#include <stan/math/prim/err.hpp>
#include <stan/math/prim/fun/Eigen.hpp>

namespace stan {
namespace math {

template <typename T, require_eigen_vt<is_var, T>* = nullptr>
inline var determinant(const T& m) {
  check_square("determinant", "m", m);
  if (m.size() == 0) {
    return 1;
  }

  arena_matrix<Eigen::MatrixXd> m_val = m.val();
  double det_val = m_val.determinant();
  arena_matrix<Eigen::Matrix<var, Eigen::Dynamic, Eigen::Dynamic>> arena_m = m;
<<<<<<< HEAD
  arena_matrix<Eigen::MatrixXd> arena_m_inv_t = m_val.inverse().transpose();
  
=======
  arena_matrix<Eigen::MatrixXd> arena_m_inv_t = m.val().inverse().transpose();

>>>>>>> a1a73e7a
  var det = det_val;

  reverse_pass_callback([=]() mutable {
    arena_m.adj() += (det.adj() * det_val) * arena_m_inv_t;
  });

  return det;
}

}  // namespace math
}  // namespace stan
#endif<|MERGE_RESOLUTION|>--- conflicted
+++ resolved
@@ -20,13 +20,8 @@
   arena_matrix<Eigen::MatrixXd> m_val = m.val();
   double det_val = m_val.determinant();
   arena_matrix<Eigen::Matrix<var, Eigen::Dynamic, Eigen::Dynamic>> arena_m = m;
-<<<<<<< HEAD
   arena_matrix<Eigen::MatrixXd> arena_m_inv_t = m_val.inverse().transpose();
-  
-=======
-  arena_matrix<Eigen::MatrixXd> arena_m_inv_t = m.val().inverse().transpose();
 
->>>>>>> a1a73e7a
   var det = det_val;
 
   reverse_pass_callback([=]() mutable {
