--- conflicted
+++ resolved
@@ -58,7 +58,6 @@
     });
     return ret_type(ret);
   }
-<<<<<<< HEAD
 }
 
 /**
@@ -99,9 +98,6 @@
   return multiply(B, A);
 }
 
-=======
-}  // namespace math
->>>>>>> 7d5f626b
 }  // namespace math
 }  // namespace stan
 
