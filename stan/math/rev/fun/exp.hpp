#ifndef STAN_MATH_REV_FUN_EXP_HPP
#define STAN_MATH_REV_FUN_EXP_HPP

#include <stan/math/rev/meta.hpp>
#include <stan/math/rev/core.hpp>
#include <cmath>
#include <iostream>

namespace stan {
namespace math {

namespace internal {
class exp_vari : public op_v_vari {
 public:
  explicit exp_vari(vari* avi) : op_v_vari(std::exp(avi->val_), avi) {}
  void chain() { avi_->adj_ += adj_ * val_; }
};

template <typename T>
class exp_matrix_vari : public vari {
 public:
  int A_rows_;
  int A_cols_;
  int A_size_;
  double* Ad_;
  vari** variRefA_;
  vari** variRefExp_;

  /**
   * Constructor for exp_matrix_vari.
   *
   * All memory allocated in
   * ChainableStack's stack_alloc arena.
   *
   * It is critical for the efficiency of this object
   * that the constructor create new varis that aren't
   * popped onto the var_stack_, but rather are
   * popped onto the var_nochain_stack_. This is
   * controlled by the second argument to
   * vari's constructor.
   *
   * @param A matrix
   */
  explicit exp_matrix_vari(const T& A)
      : vari(0.0),
        A_rows_(A.rows()),
        A_cols_(A.cols()),
        A_size_(A.size()),
        Ad_(ChainableStack::instance_->memalloc_.alloc_array<double>(A_size_)),
        variRefA_(
            ChainableStack::instance_->memalloc_.alloc_array<vari*>(A_size_)),
        variRefExp_(ChainableStack::instance_->memalloc_.alloc_array<vari*>(
            A_size_)) {
    using Eigen::Map;
    Map<matrix_vi>(variRefA_, A_rows_, A_cols_) = A.vi();
    Map<matrix_d> Ad(Ad_, A_rows_, A_cols_);
    Ad = A.val();
    Map<matrix_vi>(variRefExp_, A_rows_, A_cols_).array()
        = Ad.array().exp().unaryExpr([](double x) { return new vari(x, false); });
  }

  virtual void chain() {
    using Eigen::Map;
    Map<matrix_vi> RefExp(variRefExp_, A_rows_, A_cols_);
    Map<matrix_vi>(variRefA_, A_rows_, A_cols_).adj()
<<<<<<< HEAD
          += RefExp.val().cwiseProduct(RefExp.adj());
  }
};
=======
          += RefExp.adj().cwiseProduct(RefExp.val());
  }
};

>>>>>>> 179ffef7
}  // namespace internal

/**
 * Return the exponentiation of the specified variable (cmath).
 *
   \f[
   \mbox{exp}(x) =
   \begin{cases}
     e^x & \mbox{if } -\infty\leq x \leq \infty \\[6pt]
     \textrm{NaN} & \mbox{if } x = \textrm{NaN}
   \end{cases}
   \f]

   \f[
   \frac{\partial\, \mbox{exp}(x)}{\partial x} =
   \begin{cases}
     e^x & \mbox{if } -\infty\leq x\leq \infty \\[6pt]
     \textrm{NaN} & \mbox{if } x = \textrm{NaN}
   \end{cases}
   \f]
 *
 * @param a Variable to exponentiate.
 * @return Exponentiated variable.
 */
inline var exp(const var& a) { return var(new internal::exp_vari(a.vi_)); }

template <typename Container,
          require_container_st<is_container, is_var, Container>...>
inline auto exp(const Container& x) {
  return apply_vector_unary<Container>::apply(
      x, [](const auto& v) {
<<<<<<< HEAD
        using T_vec = decltype(v);
        // Memory managed with the arena allocator.
        auto* baseVari = new internal::exp_matrix_vari<T_vec>(v);
        plain_type_t<T_vec> AB_v(v.rows(), v.cols());
        AB_v.vi() = Eigen::Map<matrix_vi>(baseVari->variRefExp_, v.rows(), v.cols());
=======
        using T_plain = plain_type_t<decltype(v)>;
        using T_ref = Eigen::Ref<const T_plain>;

        const T_ref& v_ref = v;
        auto* baseVari = new internal::exp_matrix_vari<T_ref>(v_ref);
        T_plain AB_v(v_ref.rows(), v_ref.cols());
        AB_v.vi() = Eigen::Map<matrix_vi>(baseVari->variRefExp_, v_ref.rows(), v_ref.cols());
>>>>>>> 179ffef7

        return AB_v;
});
}

<<<<<<< HEAD
=======

>>>>>>> 179ffef7
}  // namespace math
}  // namespace stan
#endif<|MERGE_RESOLUTION|>--- conflicted
+++ resolved
@@ -63,16 +63,10 @@
     using Eigen::Map;
     Map<matrix_vi> RefExp(variRefExp_, A_rows_, A_cols_);
     Map<matrix_vi>(variRefA_, A_rows_, A_cols_).adj()
-<<<<<<< HEAD
-          += RefExp.val().cwiseProduct(RefExp.adj());
-  }
-};
-=======
           += RefExp.adj().cwiseProduct(RefExp.val());
   }
 };
 
->>>>>>> 179ffef7
 }  // namespace internal
 
 /**
@@ -104,13 +98,6 @@
 inline auto exp(const Container& x) {
   return apply_vector_unary<Container>::apply(
       x, [](const auto& v) {
-<<<<<<< HEAD
-        using T_vec = decltype(v);
-        // Memory managed with the arena allocator.
-        auto* baseVari = new internal::exp_matrix_vari<T_vec>(v);
-        plain_type_t<T_vec> AB_v(v.rows(), v.cols());
-        AB_v.vi() = Eigen::Map<matrix_vi>(baseVari->variRefExp_, v.rows(), v.cols());
-=======
         using T_plain = plain_type_t<decltype(v)>;
         using T_ref = Eigen::Ref<const T_plain>;
 
@@ -118,16 +105,11 @@
         auto* baseVari = new internal::exp_matrix_vari<T_ref>(v_ref);
         T_plain AB_v(v_ref.rows(), v_ref.cols());
         AB_v.vi() = Eigen::Map<matrix_vi>(baseVari->variRefExp_, v_ref.rows(), v_ref.cols());
->>>>>>> 179ffef7
 
         return AB_v;
 });
 }
 
-<<<<<<< HEAD
-=======
-
->>>>>>> 179ffef7
 }  // namespace math
 }  // namespace stan
 #endif