#ifndef STAN_MATH_REV_FUN_GP_PERIODIC_COV_HPP
#define STAN_MATH_REV_FUN_GP_PERIODIC_COV_HPP

#include <stan/math/rev/meta.hpp>
#include <stan/math/rev/core.hpp>
#include <stan/math/rev/fun/value_of.hpp>
#include <stan/math/rev/functor/reverse_pass_callback.hpp>
#include <stan/math/rev/functor/arena_matrix.hpp>
#include <stan/math/prim/err.hpp>
#include <stan/math/prim/fun/Eigen.hpp>
#include <stan/math/prim/fun/constants.hpp>
#include <stan/math/prim/fun/square.hpp>
#include <stan/math/prim/fun/squared_distance.hpp>
#include <cmath>
#include <type_traits>
#include <vector>

namespace stan {
namespace math {

/**
 * Returns a periodic covariance matrix \f$ \mathbf{K} \f$ using the input \f$
 * \mathbf{X} \f$. The elements of \f$ \mathbf{K} \f$ are defined as \f$
 * \mathbf{K}_{ij} = k(\mathbf{X}_i,\mathbf{X}_j), \f$ where \f$ \mathbf{X}_i
 * \f$ is the \f$i\f$-th row of \f$ \mathbf{X} \f$ and \n \f$
 * k(\mathbf{x},\mathbf{x}^\prime) = \sigma^2 \exp\left(-\frac{2\sin^2(\pi
 * |\mathbf{x}-\mathbf{x}^\prime|/p)}{\ell^2}\right), \f$ \n where \f$ \sigma^2
 * \f$, \f$ \ell \f$ and \f$ p \f$ are the signal variance, length-scale and
 * period.
 *
 * @tparam T_x type of elements in the std::vector
 * @param x std::vector of input elements.
 *   Assumes that all elements of x have the same size.
 * @param sigma standard deviation of the signal
 * @param l length-scale
 * @param p period
 * @return periodic covariance matrix
 * @throw std::domain_error if sigma <= 0, l <= 0, p <= 0, or
 *   x is nan or infinite
 */
template <typename T_x, typename T_sigma, typename T_l, typename T_p,
          require_all_stan_scalar_t<T_sigma, T_l, T_p>* = nullptr,
          require_any_st_var<T_x, T_sigma, T_l, T_p>* = nullptr>
Eigen::Matrix<var, Eigen::Dynamic, Eigen::Dynamic> gp_periodic_cov(
    const std::vector<T_x>& x, T_sigma sigma, T_l l, T_p p) {
  const char* fun = "gp_periodic_cov";

  check_positive(fun, "signal standard deviation", sigma);
  check_positive(fun, "length-scale", l);
  check_positive(fun, "period", p);

  size_t x_size = x.size();
  for (size_t i = 0; i < x_size; ++i) {
    check_not_nan(fun, "element of x", x[i]);
  }

  if (x_size == 0) {
    return Eigen::Matrix<var, Eigen::Dynamic, Eigen::Dynamic>();
  }

  double l_d = value_of(l);
  double p_d = value_of(p);
  double sigma_d = value_of(sigma);
  double sigma_squared = sigma_d * sigma_d;
  double pi_over_p = pi() / p_d;
  double negative_two_over_l_squared = -2.0 / (l_d * l_d);

  size_t P = (x.size() * x.size() - x.size()) / 2 + x.size();
  arena_matrix<Eigen::VectorXd> arena_dist(P);
  arena_matrix<Eigen::VectorXd> arena_sin_squared(P);
  arena_matrix<Eigen::VectorXd> arena_sin_squared_derivative(P);
  arena_matrix<Eigen::VectorXd> res_val(P);

  auto arena_x = to_arena_if<!is_constant<T_x>::value>(x);

  size_t pos = 0;
  double inv_half_sq_l_d = 0.5 / (value_of(l) * value_of(l));
  for (size_t j = 0; j < x.size(); ++j) {
    for (size_t i = 0; i <= j; ++i) {
      if(i != j) {
	arena_dist.coeffRef(pos)
          = distance(value_of(x[i]), value_of(x[j]));
	
	double sine = sin(pi_over_p * arena_dist.coeff(pos));
	double cosine = cos(pi_over_p * arena_dist.coeff(pos));
	double sine_squared = sine * sine;
	
	arena_sin_squared.coeffRef(pos) = sine_squared;
	
	arena_sin_squared_derivative.coeffRef(pos)
	  = 2.0 * sine * cosine;
	
	res_val.coeffRef(pos) = sigma_squared *
	  std::exp(sine_squared * negative_two_over_l_squared);
      } else {
	arena_dist(pos) = 0.0;
	arena_sin_squared(pos) = 0.0;
	arena_sin_squared_derivative(pos) = 0.0;
	res_val(pos) = sigma_squared;
      }

<<<<<<< HEAD
      pos++;
=======
      double sine = sin(pi_over_p * arena_dist.coeff(i, j));
      double cosine = cos(pi_over_p * arena_dist.coeff(i, j));
      double sine_squared = sine * sine;

      arena_sin_squared.coeffRef(i, j) = arena_sin_squared.coeffRef(j, i)
          = sine_squared;

      arena_sin_squared_derivative.coeffRef(i, j)
          = arena_sin_squared_derivative.coeffRef(j, i) = 2.0 * sine * cosine;

      res_val.coeffRef(i, j) = res_val.coeffRef(j, i)
          = sigma_squared
            * std::exp(sine_squared * negative_two_over_l_squared);
>>>>>>> 9704fa70
    }
  }

  arena_matrix<Eigen::Matrix<var, Eigen::Dynamic, Eigen::Dynamic>> res(x.size(), x.size());

  pos = 0;
  for(size_t j = 0; j < res.cols(); ++j)
    for(size_t i = 0; i <= j; ++i) {
      res.coeffRef(j, i) = res.coeffRef(i, j) = res_val.coeff(pos);
      pos++;
    }

  reverse_pass_callback([res, res_val, arena_x, sigma, l, p, sigma_d, l_d, p_d,
                         pi_over_p, arena_dist, arena_sin_squared,
                         arena_sin_squared_derivative]() mutable {
    Eigen::ArrayXd adj_times_val = res_val;

    size_t pos = 0;
    for(size_t j = 0; j < res.cols(); ++j)
      for(size_t i = 0; i <= j; ++i) {
	adj_times_val.coeffRef(pos) *= res.adj().coeff(i, j);
	pos++;
      }

    pos = 0;
    if (!is_constant<T_x>::value)
      for (size_t i = 0; i < arena_x.size(); ++i) {
        for (size_t j = 0; j <= i; ++j) {
          if (i != j && arena_dist.coeff(pos) != 0.0) {
            auto adj = eval(
                -2 * pi_over_p * (value_of(arena_x[i]) - value_of(arena_x[j]))
<<<<<<< HEAD
                * arena_sin_squared_derivative(pos) * adj_times_val(pos) /
                (arena_dist.coeff(pos) * l_d * l_d));
	    forward_as<promote_scalar_t<var, T_x>>(arena_x[i]).adj() += adj;
	    forward_as<promote_scalar_t<var, T_x>>(arena_x[j]).adj() -= adj;
=======
                * arena_sin_squared_derivative(i, j) * adj_times_val(i, j)
                / (arena_dist.coeff(i, j) * l_d * l_d));
            forward_as<promote_scalar_t<var, T_x>>(arena_x[i]).adj() += adj;
            forward_as<promote_scalar_t<var, T_x>>(arena_x[j]).adj() -= adj;
>>>>>>> 9704fa70
          }
	  pos++;
        }
      }

    if (!is_constant<T_sigma>::value)
      forward_as<var>(sigma).adj() += 2.0 * adj_times_val.sum() / sigma_d;

    if (!is_constant<T_l>::value)
      forward_as<var>(l).adj()
          += 4 * (arena_sin_squared.array() * adj_times_val).sum()
             / (l_d * l_d * l_d);

    if (!is_constant<T_p>::value)
      forward_as<var>(p).adj()
          += 2 * pi()
             * (arena_dist.array() * arena_sin_squared_derivative.array()
                * adj_times_val)
                   .sum()
             / (p_d * p_d * l_d * l_d);
  });

  return res;
}

}  // namespace math
}  // namespace stan
#endif<|MERGE_RESOLUTION|>--- conflicted
+++ resolved
@@ -99,23 +99,7 @@
 	res_val(pos) = sigma_squared;
       }
 
-<<<<<<< HEAD
       pos++;
-=======
-      double sine = sin(pi_over_p * arena_dist.coeff(i, j));
-      double cosine = cos(pi_over_p * arena_dist.coeff(i, j));
-      double sine_squared = sine * sine;
-
-      arena_sin_squared.coeffRef(i, j) = arena_sin_squared.coeffRef(j, i)
-          = sine_squared;
-
-      arena_sin_squared_derivative.coeffRef(i, j)
-          = arena_sin_squared_derivative.coeffRef(j, i) = 2.0 * sine * cosine;
-
-      res_val.coeffRef(i, j) = res_val.coeffRef(j, i)
-          = sigma_squared
-            * std::exp(sine_squared * negative_two_over_l_squared);
->>>>>>> 9704fa70
     }
   }
 
@@ -131,53 +115,45 @@
   reverse_pass_callback([res, res_val, arena_x, sigma, l, p, sigma_d, l_d, p_d,
                          pi_over_p, arena_dist, arena_sin_squared,
                          arena_sin_squared_derivative]() mutable {
-    Eigen::ArrayXd adj_times_val = res_val;
+    double sigma_adj = 0.0;
+    double l_adj = 0.0;
+    double p_adj = 0.0;
 
     size_t pos = 0;
-    for(size_t j = 0; j < res.cols(); ++j)
-      for(size_t i = 0; i <= j; ++i) {
-	adj_times_val.coeffRef(pos) *= res.adj().coeff(i, j);
+    for (size_t i = 0; i < arena_x.size(); ++i) {
+      for (size_t j = 0; j <= i; ++j) {
+	double adj_times_val = res_val.coeffRef(pos) * res.adj().coeff(i, j);
+
+	if (!is_constant<T_sigma>::value)
+	  sigma_adj += adj_times_val;
+
+	if (!is_constant<T_l>::value)
+	  l_adj += arena_sin_squared.coeff(pos) * adj_times_val;
+
+	if (!is_constant<T_p>::value)
+	  p_adj += arena_dist.coeff(pos) * arena_sin_squared_derivative.coeff(pos) * adj_times_val;
+
+	if (!is_constant<T_x>::value && i != j && arena_dist.coeff(pos) != 0.0) {
+	  auto adj = eval(-2 * pi_over_p * (value_of(arena_x[i]) - value_of(arena_x[j]))
+			  * arena_sin_squared_derivative(pos) * adj_times_val /
+			  (arena_dist.coeff(pos) * l_d * l_d));
+	  forward_as<promote_scalar_t<var, T_x>>(arena_x[i]).adj() += adj;
+	  forward_as<promote_scalar_t<var, T_x>>(arena_x[j]).adj() -= adj;
+	}
 	pos++;
       }
-
-    pos = 0;
-    if (!is_constant<T_x>::value)
-      for (size_t i = 0; i < arena_x.size(); ++i) {
-        for (size_t j = 0; j <= i; ++j) {
-          if (i != j && arena_dist.coeff(pos) != 0.0) {
-            auto adj = eval(
-                -2 * pi_over_p * (value_of(arena_x[i]) - value_of(arena_x[j]))
-<<<<<<< HEAD
-                * arena_sin_squared_derivative(pos) * adj_times_val(pos) /
-                (arena_dist.coeff(pos) * l_d * l_d));
-	    forward_as<promote_scalar_t<var, T_x>>(arena_x[i]).adj() += adj;
-	    forward_as<promote_scalar_t<var, T_x>>(arena_x[j]).adj() -= adj;
-=======
-                * arena_sin_squared_derivative(i, j) * adj_times_val(i, j)
-                / (arena_dist.coeff(i, j) * l_d * l_d));
-            forward_as<promote_scalar_t<var, T_x>>(arena_x[i]).adj() += adj;
-            forward_as<promote_scalar_t<var, T_x>>(arena_x[j]).adj() -= adj;
->>>>>>> 9704fa70
-          }
-	  pos++;
-        }
-      }
+    }
 
     if (!is_constant<T_sigma>::value)
-      forward_as<var>(sigma).adj() += 2.0 * adj_times_val.sum() / sigma_d;
+      forward_as<var>(sigma).adj() += 2.0 * sigma_adj / sigma_d;
 
     if (!is_constant<T_l>::value)
       forward_as<var>(l).adj()
-          += 4 * (arena_sin_squared.array() * adj_times_val).sum()
-             / (l_d * l_d * l_d);
+          += 4 * l_adj / (l_d * l_d * l_d);
 
     if (!is_constant<T_p>::value)
       forward_as<var>(p).adj()
-          += 2 * pi()
-             * (arena_dist.array() * arena_sin_squared_derivative.array()
-                * adj_times_val)
-                   .sum()
-             / (p_d * p_d * l_d * l_d);
+          += 2 * pi() * p_adj / (p_d * p_d * l_d * l_d);
   });
 
   return res;
