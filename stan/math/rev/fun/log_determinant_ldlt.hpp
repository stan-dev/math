--- conflicted
+++ resolved
@@ -18,11 +18,7 @@
  * @return ln(det(A))
  */
 template <typename T, require_rev_matrix_t<T>* = nullptr>
-<<<<<<< HEAD
-var log_determinant_ldlt(const LDLT_factor<T>& A) {
-=======
 var log_determinant_ldlt(LDLT_factor<T>& A) {
->>>>>>> 76733bd9
   if (A.matrix().size() == 0) {
     return 0;
   }
