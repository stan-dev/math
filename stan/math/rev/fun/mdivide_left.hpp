#ifndef STAN_MATH_REV_FUN_MDIVIDE_LEFT_HPP
#define STAN_MATH_REV_FUN_MDIVIDE_LEFT_HPP

#include <stan/math/rev/meta.hpp>
#include <stan/math/rev/core.hpp>
#include <stan/math/rev/core/typedefs.hpp>
#include <stan/math/rev/core/chainable_object.hpp>
#include <stan/math/prim/err.hpp>
#include <stan/math/prim/fun/Eigen.hpp>
#include <stan/math/prim/fun/typedefs.hpp>
#include <vector>

namespace stan {
namespace math {

<<<<<<< HEAD
=======
template <typename T>
class chainable_object : public chainable_alloc {
 private:
  T obj_;

 public:
  template <typename S>
  chainable_object(S&& obj) : obj_(std::forward<S>(obj)) {}

  T& get() { return obj_; }
};

template <typename T>
auto make_chainable_ptr(T&& obj) {
  auto ptr = new chainable_object<plain_type_t<T>>(std::forward<T>(obj));
  return ptr;
}

>>>>>>> bbfc1d5e
template <typename T1, typename T2, require_all_matrix_t<T1, T2>* = nullptr,
          require_any_st_var<T1, T2>* = nullptr>
inline auto mdivide_left(const T1& A, const T2& B) {
  using ret_val_type = plain_type_t<decltype(value_of(A) * value_of(B))>;
  using ret_type = promote_var_matrix_t<ret_val_type, T1, T2>;

  check_square("mdivide_left", "A", A);
  check_multiplicable("mdivide_left", "A", A, "B", B);

  if (A.size() == 0) {
    return ret_type(ret_val_type(0, B.cols()));
  }

  if (!is_constant<T1>::value && !is_constant<T2>::value) {
    arena_t<promote_scalar_t<var, T1>> arena_A = A;
    arena_t<promote_scalar_t<var, T2>> arena_B = B;

    auto hqr_A_ptr = make_chainable_ptr(arena_A.val().householderQr());
    arena_t<ret_type> res = hqr_A_ptr->get().solve(arena_B.val());
    reverse_pass_callback([arena_A, arena_B, hqr_A_ptr, res]() mutable {
      promote_scalar_t<double, T2> adjB
          = hqr_A_ptr->get().householderQ()
            * hqr_A_ptr->get()
                  .matrixQR()
                  .template triangularView<Eigen::Upper>()
                  .transpose()
                  .solve(res.adj());
      arena_A.adj() -= adjB * res.val_op().transpose();
      arena_B.adj() += adjB;
    });

    return ret_type(res);
  } else if (!is_constant<T2>::value) {
    arena_t<promote_scalar_t<var, T2>> arena_B = B;

    auto hqr_A_ptr = make_chainable_ptr(value_of(A).householderQr());
    arena_t<ret_type> res = hqr_A_ptr->get().solve(arena_B.val());
    reverse_pass_callback([arena_B, hqr_A_ptr, res]() mutable {
      arena_B.adj() += hqr_A_ptr->get().householderQ()
                       * hqr_A_ptr->get()
                             .matrixQR()
                             .template triangularView<Eigen::Upper>()
                             .transpose()
                             .solve(res.adj());
    });
    return ret_type(res);
  } else {
    arena_t<promote_scalar_t<var, T1>> arena_A = A;

    auto hqr_A_ptr = make_chainable_ptr(arena_A.val().householderQr());
    arena_t<ret_type> res = hqr_A_ptr->get().solve(value_of(B));
    reverse_pass_callback([arena_A, hqr_A_ptr, res]() mutable {
      arena_A.adj() -= hqr_A_ptr->get().householderQ()
                       * hqr_A_ptr->get()
                             .matrixQR()
                             .template triangularView<Eigen::Upper>()
                             .transpose()
                             .solve(res.adj())
                       * res.val_op().transpose();
    });
    return ret_type(res);
  }
}

}  // namespace math
}  // namespace stan
#endif<|MERGE_RESOLUTION|>--- conflicted
+++ resolved
@@ -13,27 +13,6 @@
 namespace stan {
 namespace math {
 
-<<<<<<< HEAD
-=======
-template <typename T>
-class chainable_object : public chainable_alloc {
- private:
-  T obj_;
-
- public:
-  template <typename S>
-  chainable_object(S&& obj) : obj_(std::forward<S>(obj)) {}
-
-  T& get() { return obj_; }
-};
-
-template <typename T>
-auto make_chainable_ptr(T&& obj) {
-  auto ptr = new chainable_object<plain_type_t<T>>(std::forward<T>(obj));
-  return ptr;
-}
-
->>>>>>> bbfc1d5e
 template <typename T1, typename T2, require_all_matrix_t<T1, T2>* = nullptr,
           require_any_st_var<T1, T2>* = nullptr>
 inline auto mdivide_left(const T1& A, const T2& B) {
