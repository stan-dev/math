#ifndef STAN_MATH_REV_FUN_QUAD_FORM_HPP
#define STAN_MATH_REV_FUN_QUAD_FORM_HPP

#include <stan/math/rev/meta.hpp>
#include <stan/math/rev/core.hpp>
#include <stan/math/prim/err.hpp>
#include <stan/math/prim/fun/Eigen.hpp>
#include <stan/math/prim/fun/quad_form.hpp>
#include <stan/math/prim/fun/typedefs.hpp>
#include <stan/math/prim/fun/value_of.hpp>
#include <type_traits>

namespace stan {
namespace math {

namespace internal {
<<<<<<< HEAD
/**
 * Return the quadratic form \f$ B^T A B \f$.
 *
 * Symmetry of the resulting matrix is not guaranteed due to numerical
 * precision.
 *
 * @tparam T1 type of the first (square) matrix
 * @tparam T2 type of the second matrix
 *
 * @param A square matrix
 * @param B second matrix
 * @return The quadratic form, which is a symmetric matrix.
 * @throws std::invalid_argument if A is not square, or if A cannot be
 * multiplied by B
 */
template <typename T1, typename T2, require_all_eigen_t<T1, T2>* = nullptr,
          require_any_vt_var<T1, T2>* = nullptr>
inline Eigen::Matrix<var, T2::ColsAtCompileTime, T2::ColsAtCompileTime>
quad_form_impl(const T1& A, const T2& B) {
  check_square("quad_form", "A", A);
  check_multiplicable("quad_form", "A", A, "B", B);
=======
template <typename Ta, int Ra, int Ca, typename Tb, int Rb, int Cb>
class quad_form_vari_alloc : public chainable_alloc {
 private:
  inline void compute(const Eigen::Matrix<double, Ra, Ca>& A,
                      const Eigen::Matrix<double, Rb, Cb>& B) {
    matrix_d Cd = B.transpose() * A * B;
    if (sym_) {
      matrix_d M = 0.5 * (Cd + Cd.transpose());
      Cd = M;
    }
    for (int j = 0; j < C_.cols(); j++) {
      for (int i = 0; i < C_.rows(); i++) {
        C_(i, j) = var(new vari(Cd(i, j), false));
      }
    }
  }
>>>>>>> 66591fba

  using A_ref_t = ref_type_t<T1>;
  using B_ref_t = ref_type_t<T2>;

  A_ref_t A_ref = A;
  B_ref_t B_ref = B;

  check_not_nan("multiply", "A", A_ref);
  check_not_nan("multiply", "B", B_ref);

  arena_matrix<promote_scalar_t<double, T1>> arena_A_val;
  arena_matrix<promote_scalar_t<double, T2>> arena_B_val = value_of(B_ref);

  arena_matrix<promote_scalar_t<var, T1>> arena_A;
  arena_matrix<promote_scalar_t<var, T2>> arena_B;

  if (!is_constant<T1>::value) {
    arena_A = A_ref;
  }

  if (!is_constant<T2>::value) {
    arena_B = B_ref;
    arena_A_val = value_of(A_ref);
  }

  arena_matrix<Eigen::Matrix<var, T2::ColsAtCompileTime, T2::ColsAtCompileTime>>
      res;

  if (is_constant<T2>::value) {
    res = arena_B_val.transpose() * value_of(A_ref) * arena_B_val;
  } else {
    res = arena_B_val.transpose() * arena_A_val * arena_B_val;
  }

  reverse_pass_callback(
      [arena_A, arena_B, arena_A_val, arena_B_val, res]() mutable {
        auto C_adj = res.adj().eval();
        auto C_adj_B_t = (C_adj * arena_B_val.transpose()).eval();

        if (!is_constant<T1>::value)
          arena_A.adj() += arena_B_val * C_adj_B_t;

        if (!is_constant<T2>::value)
          arena_B.adj() += arena_A_val * C_adj_B_t.transpose()
                           + arena_A_val.transpose() * arena_B_val * C_adj;
      });

  return res;
}

}  // namespace internal

/**
 * Return the quadratic form \f$ B^T A B \f$.
 *
 * Symmetry of the resulting matrix is not guaranteed due to numerical
 * precision.
 *
 * @tparam EigMat1 type of the first (square) matrix
 * @tparam EigMat2 type of the second matrix
 *
 * @param A square matrix
 * @param B second matrix
 * @param symmetric indicates whether the output should be made symmetric
 * @return The quadratic form, which is a symmetric matrix.
 * @throws std::invalid_argument if A is not square, or if A cannot be
 * multiplied by B
 */
template <typename EigMat1, typename EigMat2,
          require_all_eigen_t<EigMat1, EigMat2>* = nullptr,
          require_not_eigen_col_vector_t<EigMat2>* = nullptr,
          require_any_vt_var<EigMat1, EigMat2>* = nullptr>
<<<<<<< HEAD
inline auto quad_form(const EigMat1& A, const EigMat2& B) {
  return internal::quad_form_impl(A, B);
=======
inline promote_scalar_t<var, EigMat2> quad_form(const EigMat1& A,
                                                const EigMat2& B,
                                                bool symmetric = false) {
  check_square("quad_form", "A", A);
  check_multiplicable("quad_form", "A", A, "B", B);

  auto* baseVari = new internal::quad_form_vari<
      value_type_t<EigMat1>, EigMat1::RowsAtCompileTime,
      EigMat1::ColsAtCompileTime, value_type_t<EigMat2>,
      EigMat2::RowsAtCompileTime, EigMat2::ColsAtCompileTime>(A, B, symmetric);

  return baseVari->impl_->C_;
>>>>>>> 66591fba
}

/**
 * Return the quadratic form \f$ B^T A B \f$.
 *
 * @tparam EigMat type of the matrix
 * @tparam ColVec type of the vector
 *
 * @param A square matrix
 * @param B vector
 * @param symmetric indicates whether the output should be made symmetric
 * @return The quadratic form (a scalar).
 * @throws std::invalid_argument if A is not square, or if A cannot be
 * multiplied by B
 */
template <typename EigMat, typename ColVec, require_eigen_t<EigMat>* = nullptr,
          require_eigen_col_vector_t<ColVec>* = nullptr,
          require_any_vt_var<EigMat, ColVec>* = nullptr>
<<<<<<< HEAD
inline var quad_form(const EigMat& A, const ColVec& B) {
  return internal::quad_form_impl(A, B)(0, 0);
=======
inline var quad_form(const EigMat& A, const ColVec& B, bool symmetric = false) {
  check_square("quad_form", "A", A);
  check_multiplicable("quad_form", "A", A, "B", B);

  auto* baseVari = new internal::quad_form_vari<
      value_type_t<EigMat>, EigMat::RowsAtCompileTime,
      EigMat::ColsAtCompileTime, value_type_t<ColVec>,
      ColVec::RowsAtCompileTime, 1>(A, B, symmetric);

  return baseVari->impl_->C_(0, 0);
>>>>>>> 66591fba
}

}  // namespace math
}  // namespace stan
#endif<|MERGE_RESOLUTION|>--- conflicted
+++ resolved
@@ -14,7 +14,6 @@
 namespace math {
 
 namespace internal {
-<<<<<<< HEAD
 /**
  * Return the quadratic form \f$ B^T A B \f$.
  *
@@ -30,33 +29,15 @@
  * @throws std::invalid_argument if A is not square, or if A cannot be
  * multiplied by B
  */
-template <typename T1, typename T2, require_all_eigen_t<T1, T2>* = nullptr,
-          require_any_vt_var<T1, T2>* = nullptr>
-inline Eigen::Matrix<var, T2::ColsAtCompileTime, T2::ColsAtCompileTime>
-quad_form_impl(const T1& A, const T2& B) {
+template <typename EigMat1, typename EigMat2, require_all_eigen_t<EigMat1, EigMat2>* = nullptr,
+          require_any_vt_var<EigMat1, EigMat2>* = nullptr>
+inline Eigen::Matrix<var, EigMat2::ColsAtCompileTime, EigMat2::ColsAtCompileTime>
+quad_form_impl(const EigMat1& A, const EigMat2& B) {
   check_square("quad_form", "A", A);
   check_multiplicable("quad_form", "A", A, "B", B);
-=======
-template <typename Ta, int Ra, int Ca, typename Tb, int Rb, int Cb>
-class quad_form_vari_alloc : public chainable_alloc {
- private:
-  inline void compute(const Eigen::Matrix<double, Ra, Ca>& A,
-                      const Eigen::Matrix<double, Rb, Cb>& B) {
-    matrix_d Cd = B.transpose() * A * B;
-    if (sym_) {
-      matrix_d M = 0.5 * (Cd + Cd.transpose());
-      Cd = M;
-    }
-    for (int j = 0; j < C_.cols(); j++) {
-      for (int i = 0; i < C_.rows(); i++) {
-        C_(i, j) = var(new vari(Cd(i, j), false));
-      }
-    }
-  }
->>>>>>> 66591fba
 
-  using A_ref_t = ref_type_t<T1>;
-  using B_ref_t = ref_type_t<T2>;
+  using A_ref_t = ref_type_t<EigMat1>;
+  using B_ref_t = ref_type_t<EigMat2>;
 
   A_ref_t A_ref = A;
   B_ref_t B_ref = B;
@@ -64,25 +45,25 @@
   check_not_nan("multiply", "A", A_ref);
   check_not_nan("multiply", "B", B_ref);
 
-  arena_matrix<promote_scalar_t<double, T1>> arena_A_val;
-  arena_matrix<promote_scalar_t<double, T2>> arena_B_val = value_of(B_ref);
+  arena_matrix<promote_scalar_t<double, EigMat1>> arena_A_val;
+  arena_matrix<promote_scalar_t<double, EigMat2>> arena_B_val = value_of(B_ref);
 
-  arena_matrix<promote_scalar_t<var, T1>> arena_A;
-  arena_matrix<promote_scalar_t<var, T2>> arena_B;
+  arena_matrix<promote_scalar_t<var, EigMat1>> arena_A;
+  arena_matrix<promote_scalar_t<var, EigMat2>> arena_B;
 
-  if (!is_constant<T1>::value) {
+  if (!is_constant<EigMat1>::value) {
     arena_A = A_ref;
   }
 
-  if (!is_constant<T2>::value) {
+  if (!is_constant<EigMat2>::value) {
     arena_B = B_ref;
     arena_A_val = value_of(A_ref);
   }
 
-  arena_matrix<Eigen::Matrix<var, T2::ColsAtCompileTime, T2::ColsAtCompileTime>>
+  arena_matrix<Eigen::Matrix<var, EigMat2::ColsAtCompileTime, EigMat2::ColsAtCompileTime>>
       res;
 
-  if (is_constant<T2>::value) {
+  if (is_constant<EigMat2>::value) {
     res = arena_B_val.transpose() * value_of(A_ref) * arena_B_val;
   } else {
     res = arena_B_val.transpose() * arena_A_val * arena_B_val;
@@ -93,10 +74,10 @@
         auto C_adj = res.adj().eval();
         auto C_adj_B_t = (C_adj * arena_B_val.transpose()).eval();
 
-        if (!is_constant<T1>::value)
+        if (!is_constant<EigMat1>::value)
           arena_A.adj() += arena_B_val * C_adj_B_t;
 
-        if (!is_constant<T2>::value)
+        if (!is_constant<EigMat2>::value)
           arena_B.adj() += arena_A_val * C_adj_B_t.transpose()
                            + arena_A_val.transpose() * arena_B_val * C_adj;
       });
@@ -126,23 +107,8 @@
           require_all_eigen_t<EigMat1, EigMat2>* = nullptr,
           require_not_eigen_col_vector_t<EigMat2>* = nullptr,
           require_any_vt_var<EigMat1, EigMat2>* = nullptr>
-<<<<<<< HEAD
 inline auto quad_form(const EigMat1& A, const EigMat2& B) {
   return internal::quad_form_impl(A, B);
-=======
-inline promote_scalar_t<var, EigMat2> quad_form(const EigMat1& A,
-                                                const EigMat2& B,
-                                                bool symmetric = false) {
-  check_square("quad_form", "A", A);
-  check_multiplicable("quad_form", "A", A, "B", B);
-
-  auto* baseVari = new internal::quad_form_vari<
-      value_type_t<EigMat1>, EigMat1::RowsAtCompileTime,
-      EigMat1::ColsAtCompileTime, value_type_t<EigMat2>,
-      EigMat2::RowsAtCompileTime, EigMat2::ColsAtCompileTime>(A, B, symmetric);
-
-  return baseVari->impl_->C_;
->>>>>>> 66591fba
 }
 
 /**
@@ -161,21 +127,8 @@
 template <typename EigMat, typename ColVec, require_eigen_t<EigMat>* = nullptr,
           require_eigen_col_vector_t<ColVec>* = nullptr,
           require_any_vt_var<EigMat, ColVec>* = nullptr>
-<<<<<<< HEAD
 inline var quad_form(const EigMat& A, const ColVec& B) {
   return internal::quad_form_impl(A, B)(0, 0);
-=======
-inline var quad_form(const EigMat& A, const ColVec& B, bool symmetric = false) {
-  check_square("quad_form", "A", A);
-  check_multiplicable("quad_form", "A", A, "B", B);
-
-  auto* baseVari = new internal::quad_form_vari<
-      value_type_t<EigMat>, EigMat::RowsAtCompileTime,
-      EigMat::ColsAtCompileTime, value_type_t<ColVec>,
-      ColVec::RowsAtCompileTime, 1>(A, B, symmetric);
-
-  return baseVari->impl_->C_(0, 0);
->>>>>>> 66591fba
 }
 
 }  // namespace math
