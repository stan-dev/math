--- conflicted
+++ resolved
@@ -27,16 +27,10 @@
  * @return The trace of the inverse quadratic form.
  */
 template <typename Td, typename Ta, typename Tb,
-<<<<<<< HEAD
           require_not_col_vector_t<Td>* = nullptr,
           require_all_matrix_t<Td, Ta, Tb>* = nullptr,
           require_any_st_var<Td, Ta, Tb>* = nullptr>
-inline var trace_gen_inv_quad_form_ldlt(const Td& D, const LDLT_factor<Ta>& A,
-=======
-          require_all_matrix_t<Td, Ta, Tb>* = nullptr,
-          require_any_st_var<Td, Ta, Tb>* = nullptr>
 inline var trace_gen_inv_quad_form_ldlt(const Td& D, LDLT_factor<Ta>& A,
->>>>>>> 76733bd9
                                         const Tb& B) {
   check_square("trace_gen_inv_quad_form_ldlt", "D", D);
   check_multiplicable("trace_gen_inv_quad_form_ldlt", "A", A.matrix(), "B", B);
@@ -114,7 +108,6 @@
     auto AsolveB = to_arena(A.ldlt().solve(value_of(B_ref)));
 
     var res = (arena_D * value_of(B_ref).transpose() * AsolveB).trace();
-<<<<<<< HEAD
 
     reverse_pass_callback([arena_A, AsolveB, arena_D, res]() mutable {
       double C_adj = res.adj();
@@ -277,13 +270,6 @@
       double C_adj = res.adj();
 
       arena_A.adj() -= C_adj * AsolveB * arena_D.val_op().asDiagonal()
-=======
-
-    reverse_pass_callback([arena_A, AsolveB, arena_D, res]() mutable {
-      double C_adj = res.adj();
-
-      arena_A.adj() -= C_adj * AsolveB * arena_D.val_op().transpose()
->>>>>>> 76733bd9
                        * AsolveB.transpose();
     });
 
@@ -295,24 +281,14 @@
     auto AsolveB = to_arena(A.ldlt().solve(arena_B.val()));
     auto BTAsolveB = to_arena(arena_B.val_op().transpose() * AsolveB);
 
-<<<<<<< HEAD
     var res = (arena_D.val().asDiagonal() * BTAsolveB).trace();
-=======
-    var res = (arena_D.val() * BTAsolveB).trace();
->>>>>>> 76733bd9
 
     reverse_pass_callback(
         [BTAsolveB, AsolveB, arena_B, arena_D, res]() mutable {
           double C_adj = res.adj();
 
-<<<<<<< HEAD
           arena_B.adj() += C_adj * AsolveB * 2 * arena_D.val_op().asDiagonal();
           arena_D.adj() += C_adj * BTAsolveB.diagonal();
-=======
-          arena_B.adj() += C_adj * AsolveB
-                           * (arena_D.val_op() + arena_D.val_op().transpose());
-          arena_D.adj() += C_adj * BTAsolveB;
->>>>>>> 76733bd9
         });
 
     return res;
@@ -322,18 +298,11 @@
     arena_t<promote_scalar_t<double, Td>> arena_D = value_of(D);
     auto AsolveB = to_arena(A.ldlt().solve(arena_B.val()));
 
-<<<<<<< HEAD
     var res = (arena_D.asDiagonal() * arena_B.val_op().transpose() * AsolveB)
                   .trace();
 
     reverse_pass_callback([AsolveB, arena_B, arena_D, res]() mutable {
       arena_B.adj() += res.adj() * AsolveB * 2 * arena_D.asDiagonal();
-=======
-    var res = (arena_D * arena_B.val_op().transpose() * AsolveB).trace();
-
-    reverse_pass_callback([AsolveB, arena_B, arena_D, res]() mutable {
-      arena_B.adj() += res.adj() * AsolveB * (arena_D + arena_D.transpose());
->>>>>>> 76733bd9
     });
 
     return res;
@@ -344,17 +313,10 @@
     auto BTAsolveB = to_arena(value_of(B_ref).transpose()
                               * A.ldlt().solve(value_of(B_ref)));
 
-<<<<<<< HEAD
     var res = (arena_D.val().asDiagonal() * BTAsolveB).trace();
 
     reverse_pass_callback([BTAsolveB, arena_D, res]() mutable {
       arena_D.adj() += res.adj() * BTAsolveB.diagonal();
-=======
-    var res = (arena_D.val() * BTAsolveB).trace();
-
-    reverse_pass_callback([BTAsolveB, arena_D, res]() mutable {
-      arena_D.adj() += res.adj() * BTAsolveB;
->>>>>>> 76733bd9
     });
 
     return res;
