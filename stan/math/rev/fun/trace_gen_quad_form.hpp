--- conflicted
+++ resolved
@@ -148,26 +148,6 @@
     arena_t<promote_scalar_t<var, Ta>> arena_A = A;
     arena_t<promote_scalar_t<var, Tb>> arena_B = B;
 
-<<<<<<< HEAD
-    var res = (arena_D.val_op() * arena_B.val_op().transpose()
-               * arena_A.val_op() * arena_B.val_op())
-                  .trace();
-
-    reverse_pass_callback([arena_A, arena_B, arena_D, res]() mutable {
-      double C_adj = res.adj();
-
-      auto BDT = (arena_B.val_op() * arena_D.val_op().transpose()).eval();
-      auto AB = (arena_A.val_op() * arena_B.val_op()).eval();
-
-      arena_A.adj() += C_adj * BDT * arena_B.val_op().transpose();
-
-      arena_B.adj()
-          += C_adj
-             * (AB * arena_D.val_op() + arena_A.val_op().transpose() * BDT);
-
-      arena_D.adj() += C_adj * (AB.transpose() * arena_B.val_op());
-    });
-=======
     auto arena_BDT = to_arena(arena_B.val_op() * arena_D.val_op().transpose());
     auto arena_AB = to_arena(arena_A.val_op() * arena_B.val_op());
 
@@ -185,7 +165,6 @@
 
           arena_D.adj() += C_adj * (arena_AB.transpose() * arena_B.val_op());
         });
->>>>>>> 7d5f626b
 
     return res;
   } else if (!is_constant<Ta>::value && !is_constant<Tb>::value
@@ -194,22 +173,6 @@
     arena_t<promote_scalar_t<var, Ta>> arena_A = A;
     arena_t<promote_scalar_t<var, Tb>> arena_B = B;
 
-<<<<<<< HEAD
-    var res = (arena_D * arena_B.val_op().transpose() * arena_A.val_op()
-               * arena_B.val_op())
-                  .trace();
-
-    reverse_pass_callback([arena_A, arena_B, arena_D, res]() mutable {
-      double C_adj = res.adj();
-
-      auto BDT = (arena_B.val_op() * arena_D.transpose()).eval();
-
-      arena_A.adj() += C_adj * BDT * arena_B.val_op().transpose();
-
-      arena_B.adj() += C_adj
-                       * (arena_A.val_op() * arena_B.val_op() * arena_D
-                          + arena_A.val_op().transpose() * BDT);
-=======
     auto arena_BDT = to_arena(arena_B.val_op() * arena_D.transpose());
     auto arena_AB = to_arena(arena_A.val_op() * arena_B.val_op());
 
@@ -223,7 +186,6 @@
       arena_B.adj()
           += C_adj
              * (arena_AB * arena_D + arena_A.val_op().transpose() * arena_BDT);
->>>>>>> 7d5f626b
     });
 
     return res;
@@ -233,21 +195,6 @@
     arena_t<promote_scalar_t<var, Ta>> arena_A = A;
     arena_t<promote_scalar_t<double, Tb>> arena_B = value_of(B);
 
-<<<<<<< HEAD
-    var res
-        = (arena_D.val_op() * arena_B.transpose() * arena_A.val_op() * arena_B)
-              .trace();
-
-    reverse_pass_callback([arena_A, arena_B, arena_D, res]() mutable {
-      double C_adj = res.adj();
-
-      arena_A.adj() += C_adj * (arena_B * arena_D.val_op().transpose())
-                       * arena_B.transpose();
-
-      arena_D.adj()
-          += C_adj * ((arena_A.val_op() * arena_B).transpose() * arena_B);
-    });
-=======
     auto arena_BDT = to_arena(arena_B.val_op() * arena_D.val_op().transpose());
     auto arena_AB = to_arena(arena_A.val_op() * arena_B.val_op());
 
@@ -260,7 +207,6 @@
           arena_A.adj() += C_adj * arena_BDT * arena_B.transpose();
           arena_D.adj() += C_adj * arena_AB.transpose() * arena_B;
         });
->>>>>>> 7d5f626b
 
     return res;
   } else if (!is_constant<Ta>::value && is_constant<Tb>::value
@@ -269,22 +215,12 @@
     arena_t<promote_scalar_t<var, Ta>> arena_A = A;
     arena_t<promote_scalar_t<double, Tb>> arena_B = value_of(B);
 
-<<<<<<< HEAD
-    var res
-        = (arena_D * arena_B.transpose() * arena_A.val_op() * arena_B).trace();
-
-    reverse_pass_callback([arena_A, arena_B, arena_D, res]() mutable {
-      arena_A.adj() += res.adj() * arena_B.val_op()
-                       * arena_D.val_op().transpose()
-                       * arena_B.val_op().transpose();
-=======
     auto arena_BDT = to_arena(arena_B * arena_D);
 
     var res = (arena_BDT.transpose() * arena_A.val_op() * arena_B).trace();
 
     reverse_pass_callback([arena_A, arena_B, arena_BDT, res]() mutable {
       arena_A.adj() += res.adj() * arena_BDT * arena_B.val_op().transpose();
->>>>>>> 7d5f626b
     });
 
     return res;
@@ -294,23 +230,6 @@
     arena_t<promote_scalar_t<double, Ta>> arena_A = value_of(A);
     arena_t<promote_scalar_t<var, Tb>> arena_B = B;
 
-<<<<<<< HEAD
-    var res = (arena_D.val_op() * arena_B.val_op().transpose() * arena_A
-               * arena_B.val_op())
-                  .trace();
-
-    reverse_pass_callback([arena_A, arena_B, arena_D, res]() mutable {
-      double C_adj = res.adj();
-
-      auto AB = (arena_A * arena_B.val_op()).eval();
-
-      arena_B.adj() += C_adj
-                       * (AB * arena_D.val_op()
-                          + arena_A.transpose() * arena_B.val_op()
-                                * arena_D.val_op().transpose());
-
-      arena_D.adj() += C_adj * (AB.transpose() * arena_B.val_op());
-=======
     auto arena_AB = to_arena(arena_A * arena_B.val_op());
     auto arena_BDT = to_arena(arena_B.val_op() * arena_D.val_op());
 
@@ -325,7 +244,6 @@
              * (arena_AB * arena_D.val_op() + arena_A.transpose() * arena_BDT);
 
       arena_D.adj() += C_adj * (arena_AB.transpose() * arena_B.val_op());
->>>>>>> 7d5f626b
     });
 
     return res;
@@ -335,18 +253,6 @@
     arena_t<promote_scalar_t<double, Ta>> arena_A = value_of(A);
     arena_t<promote_scalar_t<var, Tb>> arena_B = B;
 
-<<<<<<< HEAD
-    var res
-        = (arena_D * arena_B.val_op().transpose() * arena_A * arena_B.val_op())
-              .trace();
-
-    reverse_pass_callback([arena_A, arena_B, arena_D, res]() mutable {
-      arena_B.adj() += res.adj()
-                       * (arena_A.val_op() * arena_B.val_op() * arena_D.val_op()
-                          + arena_A.val_op().transpose() * arena_B.val_op()
-                                * arena_D.val_op().transpose());
-    });
-=======
     auto arena_AB = to_arena(arena_A * arena_B.val_op());
     auto arena_BDT = to_arena(arena_B.val_op() * arena_D.val_op());
 
@@ -358,7 +264,6 @@
                            * (arena_AB * arena_D.val_op()
                               + arena_A.val_op().transpose() * arena_BDT);
         });
->>>>>>> 7d5f626b
 
     return res;
   } else if (is_constant<Ta>::value && is_constant<Tb>::value
@@ -367,20 +272,12 @@
     arena_t<promote_scalar_t<double, Ta>> arena_A = value_of(A);
     arena_t<promote_scalar_t<double, Tb>> arena_B = value_of(B);
 
-<<<<<<< HEAD
-    var res
-        = (arena_D.val_op() * arena_B.transpose() * arena_A * arena_B).trace();
-
-    reverse_pass_callback([arena_A, arena_B, arena_D, res]() mutable {
-      arena_D.adj() += res.adj() * ((arena_A * arena_B).transpose() * arena_B);
-=======
     auto arena_AB = to_arena(arena_A * arena_B);
 
     var res = (arena_D.val_op() * arena_B.transpose() * arena_AB).trace();
 
     reverse_pass_callback([arena_AB, arena_B, arena_D, res]() mutable {
       arena_D.adj() += res.adj() * (arena_AB.transpose() * arena_B);
->>>>>>> 7d5f626b
     });
 
     return res;
