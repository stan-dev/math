--- conflicted
+++ resolved
@@ -29,11 +29,7 @@
  */
 template <typename T1, typename T2, require_all_matrix_t<T1, T2>* = nullptr,
           require_any_st_var<T1, T2>* = nullptr>
-<<<<<<< HEAD
-inline var trace_inv_quad_form_ldlt(const LDLT_factor<T1>& A, const T2& B) {
-=======
 inline var trace_inv_quad_form_ldlt(LDLT_factor<T1>& A, const T2& B) {
->>>>>>> 76733bd9
   check_multiplicable("trace_quad_form", "A", A.matrix(), "B", B);
 
   if (A.matrix().size() == 0)
