--- conflicted
+++ resolved
@@ -510,11 +510,7 @@
     internal::build_y_adj(y_vi_, M_, y_adj);
     auto y_adj_jacs = f_.multiply_adjoint_jacobian(is_var_, y_adj);
 
-<<<<<<< HEAD
-    apply([&](auto&&... args) { this->accumulate_adjoints(args...); },
-=======
     apply([this](auto&&... args) { this->accumulate_adjoints(args...); },
->>>>>>> 24c9c861
           y_adj_jacs);
   }
 };
