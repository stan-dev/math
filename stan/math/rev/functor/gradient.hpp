--- conflicted
+++ resolved
@@ -90,19 +90,14 @@
  * @param[in] x Argument to function
  * @param[out] fx Function applied to argument
  * @param[out] grad_fx Gradient of function at argument
-<<<<<<< HEAD
-=======
  * @throw std::invalid_argument if the iterator isn't the right size
  * to hold the gradients
->>>>>>> 8bce4528
  */
 template <typename F, typename InputIt>
 void gradient(const F& f, const Eigen::Matrix<double, Eigen::Dynamic, 1>& x,
               double& fx, InputIt first_grad_fx, InputIt last_grad_fx) {
   nested_rev_autodiff nested;
 
-<<<<<<< HEAD
-=======
   if (last_grad_fx - first_grad_fx != x.size()) {
     std::stringstream s;
     s << "gradient(): iterator and gradient different sizes; iterator size = "
@@ -111,21 +106,13 @@
     throw std::invalid_argument(s.str());
   }
 
->>>>>>> 8bce4528
   Eigen::Matrix<var, Eigen::Dynamic, 1> x_var(x);
   var fx_var = f(x_var);
   fx = fx_var.val();
   grad(fx_var.vi_);
-<<<<<<< HEAD
-  for (size_t i = 0;
-       first_grad_fx != last_grad_fx && i < x.size();
-       ++first_grad_fx, ++i) {
-    *first_grad_fx = x_var(i).adj();
-=======
   for (Eigen::Matrix<var, Eigen::Dynamic, -1>::Index i = 0; i < x_var.size();
        ++i) {
     *first_grad_fx++ = x_var(i).adj();
->>>>>>> 8bce4528
   }
 }
 
