#ifndef STAN_MATH_REV_FUNCTOR_ODE_ADAMS_HPP
#define STAN_MATH_REV_FUNCTOR_ODE_ADAMS_HPP

#include <stan/math/prim/functor/closure_adapter.hpp>
#include <stan/math/rev/meta.hpp>
#include <stan/math/rev/functor/cvodes_integrator.hpp>
#include <stan/math/prim/fun/Eigen.hpp>
#include <ostream>
#include <vector>

namespace stan {
namespace math {

/**
 * Solve the ODE initial value problem y' = f(t, y), y(t0) = y0 at a set of
 * times, { t1, t2, t3, ... } using the non-stiff Adams-Moulton solver from
 * CVODES.
 *
 * \p f must define an operator() with the signature as:
 *   template<typename T_t, typename T_y, typename... T_Args>
 *   Eigen::Matrix<stan::return_type_t<T_t, T_y, T_Args...>, Eigen::Dynamic, 1>
 *     operator()(const T_t& t, const Eigen::Matrix<T_y, Eigen::Dynamic, 1>& y,
 *     std::ostream* msgs, const T_Args&... args);
 *
 * t is the time, y is the vector-valued state, msgs is a stream for error
 * messages, and args are optional arguments passed to the ODE solve function
 * (which are passed through to \p f without modification).
 *
 * @tparam F Type of ODE right hand side
 * @tparam T_0 Type of initial time
 * @tparam T_ts Type of output times
 * @tparam T_Args Types of pass-through parameters
 *
 * @param function_name Calling function name (for printing debugging messages)
 * @param f Right hand side of the ODE
 * @param y0 Initial state
 * @param t0 Initial time
 * @param ts Times at which to solve the ODE at. All values must be sorted and
 *   not less than t0.
 * @param relative_tolerance Relative tolerance passed to CVODES
 * @param absolute_tolerance Absolute tolerance passed to CVODES
 * @param max_num_steps Upper limit on the number of integration steps to
 *   take between each output (error if exceeded)
 * @param[in, out] msgs the print stream for warning messages
 * @param args Extra arguments passed unmodified through to ODE right hand side
 * @return Solution to ODE at times \p ts
 */
template <typename F, typename T_y0, typename T_t0, typename T_ts,
<<<<<<< HEAD
          typename... T_Args, require_stan_closure_t<F>* = nullptr>
std::vector<Eigen::Matrix<stan::return_type_t<F, T_y0, T_t0, T_ts, T_Args...>,
=======
          typename... T_Args, require_eigen_col_vector_t<T_y0>* = nullptr>
std::vector<Eigen::Matrix<stan::return_type_t<T_y0, T_t0, T_ts, T_Args...>,
>>>>>>> bd7eaac8
                          Eigen::Dynamic, 1>>
ode_adams_tol_impl(const char* function_name, const F& f, const T_y0& y0,
                   const T_t0& t0, const std::vector<T_ts>& ts,
                   double relative_tolerance, double absolute_tolerance,
                   long int max_num_steps,  // NOLINT(runtime/int)
                   std::ostream* msgs, const T_Args&... args) {
  const auto& args_ref_tuple = std::make_tuple(to_ref(args)...);
  return apply(
      [&](const auto&... args_refs) {
        cvodes_integrator<CV_ADAMS, F, T_y0, T_t0, T_ts, ref_type_t<T_Args>...>
        integrator(function_name, f, y0, t0, ts, relative_tolerance,
                   absolute_tolerance, max_num_steps, msgs, args_refs...);

        return integrator();
      },
      args_ref_tuple);
}

template <typename F, typename T_y0, typename T_t0, typename T_ts,
          typename... T_Args, require_not_stan_closure_t<F>* = nullptr>
auto ode_adams_tol_impl(const char* function_name, const F& f,
                        const Eigen::Matrix<T_y0, Eigen::Dynamic, 1>& y0,
                        const T_t0& t0, const std::vector<T_ts>& ts,
                        double relative_tolerance, double absolute_tolerance,
                        long int max_num_steps,  // NOLINT(runtime/int)
                        std::ostream* msgs, const T_Args&... args) {
  internal::ode_closure_adapter<F> cl(f);
  return ode_adams_tol_impl(function_name, cl, y0, t0, ts, relative_tolerance,
                            absolute_tolerance, max_num_steps, msgs, args...);
}

/**
 * Solve the ODE initial value problem y' = f(t, y), y(t0) = y0 at a set of
 * times, { t1, t2, t3, ... } using the non-stiff Adams-Moulton solver from
 * CVODES.
 *
 * \p f must define an operator() with the signature as:
 *   template<typename T_t, typename T_y, typename... T_Args>
 *   Eigen::Matrix<stan::return_type_t<T_t, T_y, T_Args...>, Eigen::Dynamic, 1>
 *     operator()(const T_t& t, const Eigen::Matrix<T_y, Eigen::Dynamic, 1>& y,
 *     std::ostream* msgs, const T_Args&... args);
 *
 * t is the time, y is the vector-valued state, msgs is a stream for error
 * messages, and args are optional arguments passed to the ODE solve function
 * (which are passed through to \p f without modification).
 *
 * @tparam F Type of ODE right hand side
 * @tparam T_0 Type of initial time
 * @tparam T_ts Type of output times
 * @tparam T_Args Types of pass-through parameters
 *
 * @param f Right hand side of the ODE
 * @param y0 Initial state
 * @param t0 Initial time
 * @param ts Times at which to solve the ODE at. All values must be sorted and
 *   not less than t0.
 * @param relative_tolerance Relative tolerance passed to CVODES
 * @param absolute_tolerance Absolute tolerance passed to CVODES
 * @param max_num_steps Upper limit on the number of integration steps to
 *   take between each output (error if exceeded)
 * @param[in, out] msgs the print stream for warning messages
 * @param args Extra arguments passed unmodified through to ODE right hand side
 * @return Solution to ODE at times \p ts
 */
template <typename F, typename T_y0, typename T_t0, typename T_ts,
<<<<<<< HEAD
          typename... T_Args>
std::vector<Eigen::Matrix<
    stan::fn_return_type_t<F, T_y0, T_t0, T_ts, T_Args...>, Eigen::Dynamic, 1>>
ode_adams_tol(const F& f, const Eigen::Matrix<T_y0, Eigen::Dynamic, 1>& y0,
              const T_t0& t0, const std::vector<T_ts>& ts,
              double relative_tolerance, double absolute_tolerance,
=======
          typename... T_Args, require_eigen_col_vector_t<T_y0>* = nullptr>
std::vector<Eigen::Matrix<stan::return_type_t<T_y0, T_t0, T_ts, T_Args...>,
                          Eigen::Dynamic, 1>>
ode_adams_tol(const F& f, const T_y0& y0, const T_t0& t0,
              const std::vector<T_ts>& ts, double relative_tolerance,
              double absolute_tolerance,
>>>>>>> bd7eaac8
              long int max_num_steps,  // NOLINT(runtime/int)
              std::ostream* msgs, const T_Args&... args) {
  return ode_adams_tol_impl("ode_adams_tol", f, y0, t0, ts, relative_tolerance,
                            absolute_tolerance, max_num_steps, msgs, args...);
}

/**
 * Solve the ODE initial value problem y' = f(t, y), y(t0) = y0 at a set of
 * times, { t1, t2, t3, ... } using the non-stiff Adams-Moulton
 * solver in CVODES with defaults for relative_tolerance, absolute_tolerance,
 * and max_num_steps.
 *
 * \p f must define an operator() with the signature as:
 *   template<typename T_t, typename T_y, typename... T_Args>
 *   Eigen::Matrix<stan::return_type_t<T_t, T_y, T_Args...>, Eigen::Dynamic, 1>
 *     operator()(const T_t& t, const Eigen::Matrix<T_y, Eigen::Dynamic, 1>& y,
 *     std::ostream* msgs, const T_Args&... args);
 *
 * t is the time, y is the vector-valued state, msgs is a stream for error
 * messages, and args are optional arguments passed to the ODE solve function
 * (which are passed through to \p f without modification).
 *
 * @tparam F Type of ODE right hand side
 * @tparam T_0 Type of initial time
 * @tparam T_ts Type of output times
 * @tparam T_Args Types of pass-through parameters
 *
 * @param f Right hand side of the ODE
 * @param y0 Initial state
 * @param t0 Initial time
 * @param ts Times at which to solve the ODE at. All values must be sorted and
 *   not less than t0.
 * @param[in, out] msgs the print stream for warning messages
 * @param args Extra arguments passed unmodified through to ODE right hand side
 * @return Solution to ODE at times \p ts
 */
template <typename F, typename T_y0, typename T_t0, typename T_ts,
<<<<<<< HEAD
          typename... T_Args>
std::vector<Eigen::Matrix<
    stan::fn_return_type_t<F, T_y0, T_t0, T_ts, T_Args...>, Eigen::Dynamic, 1>>
ode_adams(const F& f, const Eigen::Matrix<T_y0, Eigen::Dynamic, 1>& y0,
          const T_t0& t0, const std::vector<T_ts>& ts, std::ostream* msgs,
=======
          typename... T_Args, require_eigen_col_vector_t<T_y0>* = nullptr>
std::vector<Eigen::Matrix<stan::return_type_t<T_y0, T_t0, T_ts, T_Args...>,
                          Eigen::Dynamic, 1>>
ode_adams(const F& f, const T_y0& y0, const T_t0& t0,
          const std::vector<T_ts>& ts, std::ostream* msgs,
>>>>>>> bd7eaac8
          const T_Args&... args) {
  double relative_tolerance = 1e-10;
  double absolute_tolerance = 1e-10;
  long int max_num_steps = 1e8;  // NOLINT(runtime/int)

  return ode_adams_tol_impl("ode_adams", f, y0, t0, ts, relative_tolerance,
                            absolute_tolerance, max_num_steps, msgs, args...);
}

}  // namespace math
}  // namespace stan
#endif<|MERGE_RESOLUTION|>--- conflicted
+++ resolved
@@ -46,13 +46,9 @@
  * @return Solution to ODE at times \p ts
  */
 template <typename F, typename T_y0, typename T_t0, typename T_ts,
-<<<<<<< HEAD
-          typename... T_Args, require_stan_closure_t<F>* = nullptr>
+          typename... T_Args, require_eigen_col_vector_t<T_y0>* = nullptr,
+          require_stan_closure_t<F>* = nullptr>
 std::vector<Eigen::Matrix<stan::return_type_t<F, T_y0, T_t0, T_ts, T_Args...>,
-=======
-          typename... T_Args, require_eigen_col_vector_t<T_y0>* = nullptr>
-std::vector<Eigen::Matrix<stan::return_type_t<T_y0, T_t0, T_ts, T_Args...>,
->>>>>>> bd7eaac8
                           Eigen::Dynamic, 1>>
 ode_adams_tol_impl(const char* function_name, const F& f, const T_y0& y0,
                    const T_t0& t0, const std::vector<T_ts>& ts,
@@ -118,21 +114,12 @@
  * @return Solution to ODE at times \p ts
  */
 template <typename F, typename T_y0, typename T_t0, typename T_ts,
-<<<<<<< HEAD
-          typename... T_Args>
+          typename... T_Args, require_eigen_col_vector_t<T_y0>* = nullptr>
 std::vector<Eigen::Matrix<
     stan::fn_return_type_t<F, T_y0, T_t0, T_ts, T_Args...>, Eigen::Dynamic, 1>>
-ode_adams_tol(const F& f, const Eigen::Matrix<T_y0, Eigen::Dynamic, 1>& y0,
-              const T_t0& t0, const std::vector<T_ts>& ts,
-              double relative_tolerance, double absolute_tolerance,
-=======
-          typename... T_Args, require_eigen_col_vector_t<T_y0>* = nullptr>
-std::vector<Eigen::Matrix<stan::return_type_t<T_y0, T_t0, T_ts, T_Args...>,
-                          Eigen::Dynamic, 1>>
 ode_adams_tol(const F& f, const T_y0& y0, const T_t0& t0,
               const std::vector<T_ts>& ts, double relative_tolerance,
               double absolute_tolerance,
->>>>>>> bd7eaac8
               long int max_num_steps,  // NOLINT(runtime/int)
               std::ostream* msgs, const T_Args&... args) {
   return ode_adams_tol_impl("ode_adams_tol", f, y0, t0, ts, relative_tolerance,
@@ -170,19 +157,11 @@
  * @return Solution to ODE at times \p ts
  */
 template <typename F, typename T_y0, typename T_t0, typename T_ts,
-<<<<<<< HEAD
-          typename... T_Args>
+          typename... T_Args, require_eigen_col_vector_t<T_y0>* = nullptr>
 std::vector<Eigen::Matrix<
     stan::fn_return_type_t<F, T_y0, T_t0, T_ts, T_Args...>, Eigen::Dynamic, 1>>
-ode_adams(const F& f, const Eigen::Matrix<T_y0, Eigen::Dynamic, 1>& y0,
-          const T_t0& t0, const std::vector<T_ts>& ts, std::ostream* msgs,
-=======
-          typename... T_Args, require_eigen_col_vector_t<T_y0>* = nullptr>
-std::vector<Eigen::Matrix<stan::return_type_t<T_y0, T_t0, T_ts, T_Args...>,
-                          Eigen::Dynamic, 1>>
 ode_adams(const F& f, const T_y0& y0, const T_t0& t0,
           const std::vector<T_ts>& ts, std::ostream* msgs,
->>>>>>> bd7eaac8
           const T_Args&... args) {
   double relative_tolerance = 1e-10;
   double absolute_tolerance = 1e-10;
