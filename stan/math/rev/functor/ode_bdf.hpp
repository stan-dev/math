--- conflicted
+++ resolved
@@ -47,13 +47,9 @@
  * @return Solution to ODE at times \p ts
  */
 template <typename F, typename T_y0, typename T_t0, typename T_ts,
-<<<<<<< HEAD
-          typename... T_Args, require_stan_closure_t<F>* = nullptr>
+          typename... T_Args, require_eigen_col_vector_t<T_y0>* = nullptr,
+          require_stan_closure_t<F>* = nullptr>
 std::vector<Eigen::Matrix<stan::return_type_t<F, T_y0, T_t0, T_ts, T_Args...>,
-=======
-          typename... T_Args, require_eigen_col_vector_t<T_y0>* = nullptr>
-std::vector<Eigen::Matrix<stan::return_type_t<T_y0, T_t0, T_ts, T_Args...>,
->>>>>>> bd7eaac8
                           Eigen::Dynamic, 1>>
 ode_bdf_tol_impl(const char* function_name, const F& f, const T_y0& y0,
                  const T_t0& t0, const std::vector<T_ts>& ts,
@@ -119,21 +115,12 @@
  * @return Solution to ODE at times \p ts
  */
 template <typename F, typename T_y0, typename T_t0, typename T_ts,
-<<<<<<< HEAD
-          typename... T_Args>
+          typename... T_Args, require_eigen_col_vector_t<T_y0>* = nullptr>
 std::vector<Eigen::Matrix<
     stan::fn_return_type_t<F, T_y0, T_t0, T_ts, T_Args...>, Eigen::Dynamic, 1>>
-ode_bdf_tol(const F& f, const Eigen::Matrix<T_y0, Eigen::Dynamic, 1>& y0,
-            const T_t0& t0, const std::vector<T_ts>& ts,
-            double relative_tolerance, double absolute_tolerance,
-=======
-          typename... T_Args, require_eigen_col_vector_t<T_y0>* = nullptr>
-std::vector<Eigen::Matrix<stan::return_type_t<T_y0, T_t0, T_ts, T_Args...>,
-                          Eigen::Dynamic, 1>>
 ode_bdf_tol(const F& f, const T_y0& y0, const T_t0& t0,
             const std::vector<T_ts>& ts, double relative_tolerance,
             double absolute_tolerance,
->>>>>>> bd7eaac8
             long int max_num_steps,  // NOLINT(runtime/int)
             std::ostream* msgs, const T_Args&... args) {
   return ode_bdf_tol_impl("ode_bdf_tol", f, y0, t0, ts, relative_tolerance,
@@ -171,20 +158,11 @@
  * @return Solution to ODE at times \p ts
  */
 template <typename F, typename T_y0, typename T_t0, typename T_ts,
-<<<<<<< HEAD
-          typename... T_Args>
+          typename... T_Args, require_eigen_col_vector_t<T_y0>* = nullptr>
 std::vector<Eigen::Matrix<
     stan::fn_return_type_t<F, T_y0, T_t0, T_ts, T_Args...>, Eigen::Dynamic, 1>>
-ode_bdf(const F& f, const Eigen::Matrix<T_y0, Eigen::Dynamic, 1>& y0,
-        const T_t0& t0, const std::vector<T_ts>& ts, std::ostream* msgs,
-        const T_Args&... args) {
-=======
-          typename... T_Args, require_eigen_col_vector_t<T_y0>* = nullptr>
-std::vector<Eigen::Matrix<stan::return_type_t<T_y0, T_t0, T_ts, T_Args...>,
-                          Eigen::Dynamic, 1>>
 ode_bdf(const F& f, const T_y0& y0, const T_t0& t0, const std::vector<T_ts>& ts,
         std::ostream* msgs, const T_Args&... args) {
->>>>>>> bd7eaac8
   double relative_tolerance = 1e-10;
   double absolute_tolerance = 1e-10;
   long int max_num_steps = 1e8;  // NOLINT(runtime/int)
