--- conflicted
+++ resolved
@@ -321,23 +321,7 @@
    *
    */
   virtual void chain() {
-<<<<<<< HEAD
     matrix_v_cl L(vari_ref_L_, M_);
-=======
-    auto L_adj_cpu = Eigen::MatrixXd::Zero(M_, M_).eval();
-    auto L_cpu = Eigen::MatrixXd::Zero(M_, M_).eval();
-
-    size_t pos = 0;
-    for (size_type j = 0; j < M_; ++j) {
-      for (size_type i = j; i < M_; ++i) {
-        L_adj_cpu.coeffRef(i, j) = vari_ref_L_[pos]->adj_;
-        L_cpu.coeffRef(i, j) = vari_ref_L_[pos]->val_;
-        ++pos;
-      }
-    }
-    matrix_cl L(L_cpu);
-    matrix_cl L_adj(L_adj_cpu);
->>>>>>> a6172fdd
     int block_size
         = M_ / opencl_context.tuning_opts().cholesky_rev_block_partition;
     block_size = std::max(block_size, 8);
