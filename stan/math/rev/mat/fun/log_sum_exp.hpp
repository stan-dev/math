#ifndef STAN_MATH_REV_MAT_FUN_LOG_SUM_EXP_HPP
#define STAN_MATH_REV_MAT_FUN_LOG_SUM_EXP_HPP

#include <stan/math/rev/meta.hpp>
#include <stan/math/rev/core.hpp>
#include <stan/math/rev/mat/fun/typedefs.hpp>
#include <stan/math/prim/scal/fun/constants.hpp>
#include <stan/math/prim/scal/fun/log_sum_exp.hpp>
#include <stan/math/prim/mat/vectorize/apply_vector_unary.hpp>
#include <stan/math/prim/mat/fun/Eigen.hpp>
#include <cmath>

namespace stan {
namespace math {

namespace internal {

<<<<<<< HEAD
=======
// these function and the following class just translate
// log_sum_exp for std::vector for Eigen::Matrix

template <int R, int C>
inline double log_sum_exp_as_double(const Eigen::Matrix<var, R, C>& x) {
  if (x.size() == 0) {
    return NEGATIVE_INFTY;
  }

  const double max = x.val().maxCoeff();
  if (!std::isfinite(max)) {
    return max;
  }
  return max + std::log((x.val().array() - max).exp().sum());
}

>>>>>>> a9253615
class log_sum_exp_matrix_vari : public op_matrix_vari {
 public:
  template <typename T>
  explicit log_sum_exp_matrix_vari(T&& x)
      : op_matrix_vari(log_sum_exp(std::forward<T>(x).val()),
                       std::forward<T>(x)) {}
  void chain() {
    Eigen::Map<vector_vi> vis_map(vis_, size_);
    vis_map.adj().array() += adj_ * (vis_map.val().array() - val_).exp();
  }
};
}  // namespace internal

/**
 * Returns the log sum of exponentials.
 *
 * @tparam T Type of input vector or matrix.
 * @param x matrix
 */
template <typename T, require_t<is_var<scalar_type_t<T>>>...>
inline auto log_sum_exp(T&& x) {
  return apply_vector_unary<T>::reduce(std::forward<T>(x), [&](auto& v) {
    return var(new internal::log_sum_exp_matrix_vari(v));
  });
}

}  // namespace math
}  // namespace stan
#endif<|MERGE_RESOLUTION|>--- conflicted
+++ resolved
@@ -4,7 +4,6 @@
 #include <stan/math/rev/meta.hpp>
 #include <stan/math/rev/core.hpp>
 #include <stan/math/rev/mat/fun/typedefs.hpp>
-#include <stan/math/prim/scal/fun/constants.hpp>
 #include <stan/math/prim/scal/fun/log_sum_exp.hpp>
 #include <stan/math/prim/mat/vectorize/apply_vector_unary.hpp>
 #include <stan/math/prim/mat/fun/Eigen.hpp>
@@ -15,25 +14,6 @@
 
 namespace internal {
 
-<<<<<<< HEAD
-=======
-// these function and the following class just translate
-// log_sum_exp for std::vector for Eigen::Matrix
-
-template <int R, int C>
-inline double log_sum_exp_as_double(const Eigen::Matrix<var, R, C>& x) {
-  if (x.size() == 0) {
-    return NEGATIVE_INFTY;
-  }
-
-  const double max = x.val().maxCoeff();
-  if (!std::isfinite(max)) {
-    return max;
-  }
-  return max + std::log((x.val().array() - max).exp().sum());
-}
-
->>>>>>> a9253615
 class log_sum_exp_matrix_vari : public op_matrix_vari {
  public:
   template <typename T>
