import re
import os
import sys
import subprocess
from argparse import ArgumentParser, RawTextHelpFormatter

if os.name == "nt":  # Windows
    make = "mingw32-make"
else:
    make = "make"

src_folder = "./test/expressions/"
build_folder = "./test/expressions/"
exceptions_list_location = "./test/expressions/stan_math_sigs_exceptions.expected"

eigen_types = ["matrix", "vector", "row_vector"]
arg_types = {
    "int": "int",
    "int[]": "std::vector<int>",
    "int[,]": "std::vector<std::vector<int>>",
    "real": "SCALAR",
    "real[]": "std::vector<SCALAR>",
    "real[,]": "std::vector<std::vector<SCALAR>>",
    "vector": "Eigen::Matrix<SCALAR, Eigen::Dynamic, 1>",
    "vector[]": "std::vector<Eigen::Matrix<SCALAR, Eigen::Dynamic, 1>>",
    "row_vector": "Eigen::Matrix<SCALAR, 1, Eigen::Dynamic>",
    "row_vector[]": "std::vector<Eigen::Matrix<SCALAR, 1, Eigen::Dynamic>>",
    "matrix": "Eigen::Matrix<SCALAR, Eigen::Dynamic, Eigen::Dynamic>",
    "(vector, vector, data real[], data int[]) => vector": "auto",
    "rng": "std::minstd_rand",
}

test_code_template = """
TEST(ExpressionTest{overload}, {function_name}{signature_number}) {{
{matrix_argument_declarations}
  auto res_mat = stan::math::{function_name}({matrix_argument_list});

{expression_argument_declarations}
  auto res_expr = stan::math::{function_name}({expression_argument_list});

  EXPECT_STAN_EQ(res_expr, res_mat);

{checks}
}}
"""


def get_ignored_signatures():
    """
    Loads list of ignored signatures from the file listing the exceptions.
    :return: set of ignored signatures
    """
    part_sig = ""
    ignored = set()
    for signature in open(exceptions_list_location):
        signature = part_sig + signature
        part_sig = ""
        if not signature.endswith(")\n"):
            part_sig = signature
            continue
        ignored.add(signature)
    return ignored


def parse_signature_file(sig_file):
    """
    Parses signatures from a file of signatures
    :param sig_file: file-like object to pares
    :return: list of signatures
    """
    res = []
    part_sig = ""
    for signature in sig_file:
        signature = part_sig + signature
        part_sig = ""
        if not signature.endswith(")\n"):
            part_sig = signature
            continue
        res.append(signature)
    return res

def add_extra_signatures(res):
    """
    Adds signatures not defined in the stan language that can still accept
     expression types.
    """
    res.extend(["vector unit_vector_constrain(vector)",
        "vector unit_vector_constrain(row_vector)",
        "vector unit_vector_constrain(vector, real)",
        "vector unit_vector_constrain(row_vector, real)",
        "vector unit_vector_free(vector)",
        "vector unit_vector_free(row_vector)",
        "int is_cholesky_factor(matrix)",
        "int is_cholesky_factor_corr(matrix)",
        "int is_column_index(matrix, int)",
        "int is_column_index(vector, int)",
        "int is_corr_matrix(matrix)",
        "int is_cholesky_factor(matrix)",
        "int is_lower_triangular(matrix)",
        "int is_mat_finite(matrix)",
        "int is_mat_finite(vector)",
        "int is_matching_dims(matrix, matrix)",
        "int is_matching_dims(vector, matrix)",
        "int is_matching_dims(matrix, vector)",
        "int is_matching_dims(row_vector, matrix)",
        "int is_matching_dims(matrix, row_vector)",
        "int is_matching_dims(matrix, matrix)",
        "int is_matching_dims(row_vector, row_vector)",
        "int is_matching_dims(vector, row_vector)",
        "int is_matching_dims(row_vector, vector)",
        "int is_matching_dims(vector, vector)",
        "int is_pos_definite(matrix)",
        "int is_square(matrix)",
        "int is_square(vector)",
        "int is_square(row_vector)",
        "int is_symmetric(matrix)",
        "int is_unit_vector(vector)",
        "int is_unit_vector(row_matrix)"])
    return res

def get_signatures():
    """
    Retrieves function signatures from stanc3
    :return: list of signatures
    """
    if os.name == "nt":
        stanc3 = ".\\test\\expressions\\stanc.exe"
    else:
        stanc3 = "./test/expressions/stanc"
    p = subprocess.Popen((make, stanc3))
    if p.wait() != 0:
        sys.stderr.write("Error in making stanc3!")
        sys.exit(-1)

    p = subprocess.Popen(
        (stanc3 + " --dump-stan-math-signatures"),
        stdout=subprocess.PIPE,
        universal_newlines=True,
        shell=True,
    )
    res = parse_signature_file(p.stdout)
    if p.wait() != 0:
        sys.stderr.write("Error in getting signatures from stanc3!\n")
        sys.exit(-1)

    res_full = add_extra_signatures(res)
    return res_full


def parse_signature(signature):
    """
    Parses one signature
    :param signature: stanc3 function signature
    :return: return type, fucntion name and list of function argument types
    """
    return_type, rest = signature.split(" ", 1)
    function_name, rest = rest.split("(", 1)
    args = re.findall(r"(?:[(][^()]+[)][^,()]+)|(?:[^,()]+(?:,*[]])?)", rest)
    args = [i.strip() for i in args if i.strip()]
    return return_type, function_name, args


# list of function arguments that need special scalar values.
# None means to use the default argument value.
special_arg_values = {
    "acosh": [1.4],
    "log1m_exp": [-0.6],
    "categorical_log": [None, 1],
    "categorical_rng": [1, None],
    "categorical_lpmf": [None, 1],
    "dirichlet_log" : [1, None],
    "dirichlet_lpdf" : [1, None],
    "hmm_hidden_state_prob": [None, 1, 1],
    "hmm_latent_rng": [None, 1, 1, None],
    "hmm_marginal": [None, 1, 1],
    "lkj_corr_lpdf": [1, None],
    "lkj_corr_log": [1, None],
    "log_diff_exp": [3, None],
    "log_inv_logit_diff": [1.2, 0.4],
    "multinomial_log" : [None, 1],
    "multinomial_lpmf" : [None, 1],
    "multinomial_rng" : [1, None, None],
<<<<<<< HEAD
    "student_t_cdf" : [0.8, None, 0.4, None],
    "student_t_cdf_log" : [0.8, None, 0.4, None],
    "student_t_ccdf_log" : [0.8, None, 0.4, None],
    "student_t_lccdf" : [0.8, None, 0.4, None],
    "student_t_lcdf" : [0.8, None, 0.4, None],
=======
    "unit_vector_free" : [1.0],

>>>>>>> 304b8172
}


def make_arg_code(arg, scalar, var_name, var_number, function_name):
    """
    Makes code for declaration and initialization of an argument to function.

    Default argument range (between 0 and 1) works for most function, but some need
    values outside this range - these require special handling. Specific lambda is
    also hardcoded - if we use more functor arguments in future this may need to be
    extended.
    :param arg: stan lang type of the argument
    :param scalar: scalar type used in argument
    :param var_name: name of the variable to create
    :param var_number: number of variable in the function call
    :param function_name: name of the function that will be tested using this argument
    :return: code for declaration and initialization of an argument
    """
    arg_type = arg_types[arg].replace("SCALAR", scalar)
    if arg == "(vector, vector, data real[], data int[]) => vector":
        return (
            "  %s %s = [](const auto& a, const auto&, const auto&, const auto&){return a;}"
            % (arg_type, var_name)
        )
    elif (
        function_name in special_arg_values
        and special_arg_values[function_name][var_number] is not None
    ):
        return "  %s %s = stan::test::make_arg<%s>(%f)" % (
            arg_type,
            var_name,
            arg_type,
            special_arg_values[function_name][var_number],
        )
    else:
        return "  %s %s = stan::test::make_arg<%s>()" % (arg_type, var_name, arg_type,)


def save_tests_in_files(N_files, tests):
    """
    Saves tests in files
    :param N_files: number of files to distribute tests into
    :param tests: list of test sources
    """
    for i in range(N_files):
        start = i * len(tests) // N_files
        end = (i + 1) * len(tests) // N_files
        with open(src_folder + "tests%d_test.cpp" % i, "w") as out:
            out.write("#include <test/expressions/expression_test_helpers.hpp>\n\n")
            for test in tests[start:end]:
                out.write(test)


def handle_function_list(functions_input, signatures):
    """
    Handles list of functions, splitting elements between functions and signatures.
    :param functions_input: This can contain names of functions
    already supported by stanc3, full function signatures or file names of files containing
    any of the previous two.
    :param signatures:
    :return:
    """
    function_names = []
    function_signatures = []
    for f in functions_input:
        if "." in f or "/" in f or "\\" in f:
            functions_input.extend(parse_signature_file(open(f)))
        elif " " in f:
            function_signatures.append(f)
            signatures.append(f)
        else:
            function_names.append(f)
    return function_names, function_signatures


# lists of functions that do not support fwd or rev autodiff
no_rev_overload = ["hmm_hidden_state_prob"]
no_fwd_overload = ["hmm_hidden_state_prob"]


def main(functions=(), j=1):
    """
    Generates expression tests. Functions that do not support expressions yet are listed
    in stan_math/tests/expressions/stan_math_sigs_exceptions.expected

    For every signature prim, rev and fwd instantiations are tested (with all scalars
    of type double/var/fvar<double>). Tests check the following:
     - signatures can be compiled with expressions arguments
     - results when given expressions are same as when given plain matrices
       (including derivatives)
     - functions evaluate expressions at most once

    :param functions: functions to generate tests for. This can contain names of functions
    already supported by stanc3, full function signatures or file names of files containing
    any of the previous two. Default: all signatures supported by stanc3
    :param j: number of files to split tests in
    """
    ignored = get_ignored_signatures()

    test_n = {}
    tests = []
    signatures = get_signatures()
    functions, extra_signatures = handle_function_list(functions, signatures)
    remaining_functions = set(functions)
    for signature in signatures:
        return_type, function_name, function_args = parse_signature(signature)
        # skip ignored signatures
        if signature in ignored and not functions and signature not in extra_signatures:
            continue
        # skip default if we have list of function names/signatures to test
        if (
            (functions or extra_signatures)
            and function_name not in functions
            and signature not in extra_signatures
        ):
            continue
        # skip signatures without eigen inputs
        for arg2test in eigen_types:
            if arg2test in function_args:
                break
        else:
            continue

        if function_name in remaining_functions:
            remaining_functions.remove(function_name)
        func_test_n = test_n.get(function_name, 0)
        test_n[function_name] = func_test_n + 1

        if function_name.endswith("_rng"):
            function_args.append("rng")

        for overload, scalar in (
            ("Prim", "double"),
            ("Rev", "stan::math::var"),
            ("Fwd", "stan::math::fvar<double>"),
        ):
            if function_name.endswith("_rng") and overload != "Prim":
                continue
            if function_name in no_fwd_overload and overload == "Fwd":
                continue
            if function_name in no_rev_overload and overload == "Rev":
                continue

            mat_declarations = ""
            for n, arg in enumerate(function_args):
                mat_declarations += (
                    make_arg_code(arg, scalar, "arg_mat%d" % n, n, function_name)
                    + ";\n"
                )

            mat_arg_list = ", ".join("arg_mat%d" % n for n in range(len(function_args)))

            expression_declarations = ""
            for n, arg in enumerate(function_args):
                expression_declarations += (
                    make_arg_code(arg, scalar, "arg_expr%d" % n, n, function_name)
                    + ";\n"
                )
                if arg in eigen_types:
                    expression_declarations += "  int counter%d = 0;\n" % n
                    expression_declarations += (
                        "  stan::test::counterOp<%s> counter_op%d(&counter%d);\n"
                        % (scalar, n, n)
                    )

            expression_arg_list = ""
            for n, arg in enumerate(function_args[:-1]):
                if arg in eigen_types:
                    expression_arg_list += "arg_expr%d.unaryExpr(counter_op%d), " % (
                        n,
                        n,
                    )
                else:
                    expression_arg_list += "arg_expr%d, " % n
            if function_args[-1] in eigen_types:
                expression_arg_list += "arg_expr%d.unaryExpr(counter_op%d)" % (
                    len(function_args) - 1,
                    len(function_args) - 1,
                )
            else:
                expression_arg_list += "arg_expr%d" % (len(function_args) - 1)

            checks = ""
            for n, arg in enumerate(function_args):
                if arg in eigen_types:
                    # besides evaluating its input rank also accesses one of the elements,
                    # resulting in counter being incremented twice.
                    if function_name == "rank":
                        checks += "  EXPECT_LE(counter%d, 2);\n" % n
                    else:
                        checks += "  EXPECT_LE(counter%d, 1);\n" % n
            if overload == "Rev" and (
                return_type.startswith("real")
                or return_type.startswith("vector")
                or return_type.startswith("row_vector")
                or return_type.startswith("matrix")
            ):
                checks += "  (stan::test::recursive_sum(res_mat) + stan::test::recursive_sum(res_expr)).grad();\n"
                for n, arg in enumerate(function_args):
                    # functors don't have adjoints to check
                    if arg == "(vector, vector, data real[], data int[]) => vector":
                        continue
                    checks += "  EXPECT_STAN_ADJ_EQ(arg_expr%d,arg_mat%d);\n" % (n, n,)
            tests.append(
                test_code_template.format(
                    overload=overload,
                    function_name=function_name,
                    signature_number=func_test_n,
                    matrix_argument_declarations=mat_declarations,
                    matrix_argument_list=mat_arg_list,
                    expression_argument_declarations=expression_declarations,
                    expression_argument_list=expression_arg_list,
                    checks=checks,
                )
            )
    if remaining_functions:
        raise NameError("Functions not found: " + ", ".join(remaining_functions))
    save_tests_in_files(j, tests)


def processCLIArgs():
    """
    Define and process the command line interface to the generateExpressionTests
    .py script.
    """
    parser = ArgumentParser(
        description="Generate and run stan math expression tests.",
        formatter_class=RawTextHelpFormatter,
    )
    parser.add_argument(
        "-j",
        metavar="N",
        type=int,
        default=1,
        help="Number of cores for make to use. Also number of files tests are split in.",
    )
    parser.add_argument(
        "functions",
        nargs="+",
        type=str,
        default=[],
        help="Names of the functions to test. By default tests all functions.",
    )
    return parser.parse_args()


if __name__ == "__main__":
    cli_args = processCLIArgs()
    main(cli_args.functions, cli_args.j)<|MERGE_RESOLUTION|>--- conflicted
+++ resolved
@@ -176,20 +176,15 @@
     "lkj_corr_lpdf": [1, None],
     "lkj_corr_log": [1, None],
     "log_diff_exp": [3, None],
-    "log_inv_logit_diff": [1.2, 0.4],
+    "log_inv_logit_diff": [1.2, 0.4],  
     "multinomial_log" : [None, 1],
     "multinomial_lpmf" : [None, 1],
     "multinomial_rng" : [1, None, None],
-<<<<<<< HEAD
-    "student_t_cdf" : [0.8, None, 0.4, None],
+    "unit_vector_free" : [1.0],    "student_t_cdf" : [0.8, None, 0.4, None],
     "student_t_cdf_log" : [0.8, None, 0.4, None],
     "student_t_ccdf_log" : [0.8, None, 0.4, None],
     "student_t_lccdf" : [0.8, None, 0.4, None],
     "student_t_lcdf" : [0.8, None, 0.4, None],
-=======
-    "unit_vector_free" : [1.0],
-
->>>>>>> 304b8172
 }
 
 
@@ -245,12 +240,12 @@
 
 def handle_function_list(functions_input, signatures):
     """
-    Handles list of functions, splitting elements between functions and signatures.
+    Handles list of functions, splitting elements between functions and signatures.  
     :param functions_input: This can contain names of functions
     already supported by stanc3, full function signatures or file names of files containing
     any of the previous two.
-    :param signatures:
-    :return:
+    :param signatures: 
+    :return: 
     """
     function_names = []
     function_signatures = []
@@ -283,7 +278,7 @@
      - functions evaluate expressions at most once
 
     :param functions: functions to generate tests for. This can contain names of functions
-    already supported by stanc3, full function signatures or file names of files containing
+    already supported by stanc3, full function signatures or file names of files containing 
     any of the previous two. Default: all signatures supported by stanc3
     :param j: number of files to split tests in
     """
