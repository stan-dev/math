#include <ostream>
#include <iostream>
#include <fstream>
#include <sstream>
#include <stdio.h>
#include <utility>
#include <vector>
#include <iomanip>
#include <boost/algorithm/string.hpp>
#include <cmath>
#include <cstdlib>

using std::vector;
using std::string;
using std::stringstream;
using std::endl;
using std::pair;

vector<string> lookup_argument(const string& argument, const int& ind) {
  using boost::iequals;
  vector<string> args;
  if (iequals(argument, "int")) {
    args.push_back("int");
  } else if (iequals(argument, "ints")) {
    args.push_back("int");
    args.push_back("std::vector<int>");
    args.push_back("Eigen::Matrix<int, Eigen::Dynamic, 1>");
  } else if (iequals(argument, "double")) {
    args.push_back("double");
    args.push_back("var");
  } else if (iequals(argument, "doubles")) {
    args.push_back("double");
    args.push_back("std::vector<double>");
    args.push_back("Eigen::Matrix<double, Eigen::Dynamic, 1>");
    if (ind == 1) {
    args.push_back("var");
    args.push_back("std::vector<var>");
    args.push_back("Eigen::Matrix<var, Eigen::Dynamic, 1>");
    }
    else if (ind == 2) {
    args.push_back("fvar<double>");
    args.push_back("std::vector<fvar<double> >");
    args.push_back("Eigen::Matrix<fvar<double>, Eigen::Dynamic, 1>");
    }
    else if (ind == 3) {
    args.push_back("fvar<var>");
    args.push_back("std::vector<fvar<var> >");
    args.push_back("Eigen::Matrix<fvar<var>, Eigen::Dynamic, 1>");
    }
    else if (ind == 4) {
    args.push_back("fvar<fvar<double> >");
    args.push_back("std::vector<fvar<fvar<double> > >");
    args.push_back("Eigen::Matrix<fvar<fvar<double> >, Eigen::Dynamic, 1>");
    }
    else if (ind == 5) {
    args.push_back("fvar<fvar<var> >");
    args.push_back("std::vector<fvar<fvar<var> > >");
    args.push_back("Eigen::Matrix<fvar<fvar<var> >, Eigen::Dynamic, 1>");
    }
  }
  return args;
}

std::ostream& operator<< (std::ostream& o, pair<string, string>& p) {
  o << "<" << p.first << ", " << p.second << ">" << endl;
  return o;
}

template <class T>
std::ostream& operator<< (std::ostream& o, vector<T>& vec) {
  o << "vector size: " << vec.size() << endl;
  for (size_t n = 0; n < vec.size(); n++) {
    o << "  \'" << vec[n] << "\'" << endl;
  }
  return o;
}



void write_includes(vector<std::ostream *>& outs, const string& include) {
  for (size_t n = 0; n < outs.size(); n++) {
    std::ostream* out = outs[n];
    *out << "#include <gtest/gtest.h>" << endl;
    *out << "#include <boost/mpl/vector.hpp>" << endl;
    *out << "#include <test/prob/test_fixture_distr.hpp>" << endl;
    *out << "#include <test/prob/test_fixture_cdf.hpp>" << endl;
    *out << "#include <test/prob/test_fixture_cdf_log.hpp>" << endl;
    *out << "#include <test/prob/test_fixture_ccdf_log.hpp>" << endl;
    *out << "#include <" << include << ">" << endl;
    *out << endl;
  }
}

vector<string> tokenize_arguments(const string& arguments) {
  vector<string> tokens;
  string delimiters = ", ";
  string args_only_string = arguments.substr(arguments.find(":") + 1);
  boost::algorithm::trim(args_only_string);
  boost::algorithm::split(tokens, args_only_string,
        boost::is_any_of(delimiters),
        boost::token_compress_on);
  return tokens;
}

size_t size(const vector<vector<string> >& sequences) {
  if (sequences.size() == 0)
    return 0;
  size_t N = 1;
  for (size_t n = 0; n < sequences.size(); n++)
    N *= sequences[n].size();
  return N;
}

bool is_argument_list(const string& line) {
  size_t comment = line.find("// ");
  if (comment == string::npos)
    return false;
  size_t keyword = line.find("Arguments:", comment+1);
  if (keyword == string::npos)
    return false;
  return true;
}

string read_file(const string& in_name) {
  std::ifstream in(in_name.c_str());

  string file;
  in.seekg(0, std::ios::end);
  file.resize(in.tellg());
  in.seekg(0, std::ios::beg);
  in.read(&file[0], file.size());
  in.close();

  return file;
}

string read_arguments_from_file(const string& file) {
  string arguments;
  std::istringstream in(file);
  if (!in.eof()) {
    std::getline (in, arguments);
    while (in.good() && !is_argument_list(arguments)) {
      std::getline (in, arguments);
    }
  }
  if (!is_argument_list(arguments))
    arguments = "";
  return arguments;
}

pair<string, string> read_test_name_from_file(const string& file) {
  pair<string, string> name;

  size_t pos = 0;
  string class_keyword = "class ";
  string public_keyword = "public ";
  pos = file.find(class_keyword, pos);
  if (pos < file.size()) {
    pos += class_keyword.size();
    size_t pos2 = file.find(":", pos);
    string test_name = file.substr(pos, pos2-pos);
    pos = file.find(public_keyword, pos) + public_keyword.size();
    pos2 = file.find("{", pos);
    string fixture_name = file.substr(pos, pos2-pos);
    pos = file.find("};", pos) + 2;
    boost::algorithm::trim(test_name);
    boost::algorithm::trim(fixture_name);

    if (fixture_name.find("Test") != string::npos) {
      fixture_name += "Fixture";
      name = pair<string, string>(test_name, fixture_name);
    }
  }
  return name;
}

vector<vector<string> > build_argument_sequence(const string& arguments,
                                                const int& ind) {
  vector<string> argument_list = tokenize_arguments(arguments);
  vector<vector<string> > argument_sequence;
  for (size_t n = 0; n < argument_list.size(); n++)
    argument_sequence.push_back(lookup_argument(argument_list[n], ind));
  return argument_sequence;
}

bool check_all_double(string base, string arg) {
  string arguments = base + arg;
  bool result = true;
  bool temp;

  vector<string> tokens;
  string delimiters = ", ";
  boost::algorithm::trim(arguments);
  boost::algorithm::split(tokens, arguments,
        boost::is_any_of(delimiters),
        boost::token_compress_on);

  for (size_t i = 0; i < tokens.size(); i++) {
    if (tokens[i] == "1" || tokens[i] == "Eigen::Dynamic>"
        || tokens[i] == "1>" || tokens[i] == "Eigen::Dynamic")
      result = result && true;
    else {
      temp = (tokens[i] == "double") || (tokens[i] == "std::vector<double>")
        || (tokens[i] == "Eigen::Matrix<double") || (tokens[i] == "int")
        || (tokens[i] == "std::vector<int>") || (tokens[i] == "Eigen::Matrix<int");
      result = result && temp;
    }
  }
  return result;
}

int num_doubles(string arguments) {
  vector<string> tokens;
  string delimiters = ", ";
  boost::algorithm::trim(arguments);
  boost::algorithm::split(tokens, arguments,
        boost::is_any_of(delimiters),
        boost::token_compress_on);

  int num = 0;
  for (size_t i = 0; i < tokens.size(); i++) {
    if (tokens[i] == "Doubles")
      ++num;
  }
  return num;
}
int num_ints(string arguments) {
  vector<string> tokens;
  string delimiters = ", ";
  boost::algorithm::trim(arguments);
  boost::algorithm::split(tokens, arguments,
        boost::is_any_of(delimiters),
        boost::token_compress_on);

  int num = 0;
  for (size_t i = 0; i < tokens.size(); i++) {
    if (tokens[i] == "Ints")
      ++num;
  }
  return num;
}

void write_types_typedef(vector<std::ostream *>& outs, string base, size_t& N,
                         vector<vector<string> > argument_sequence,
                         const size_t depth, const int& index, const int& N_TESTS) {
  vector<string> args = argument_sequence.front();
  argument_sequence.erase(argument_sequence.begin());
  if (argument_sequence.size() > 0) {
    for (size_t n = 0; n < args.size(); n++)
      write_types_typedef(outs, base + args[n] + ", ", N, argument_sequence,
                          depth, index, N_TESTS);
  } else {
    string extra_args;
    for (size_t n = depth; n < 6; n++) {
      extra_args += ", empty";
    }
    for (size_t n = 0; n < args.size(); n++) {
      std::ostream* out = outs[int(N / N_TESTS)];
      if (index == 1) {
        *out << "typedef boost::mpl::vector<" << base << args[n] << extra_args;
        if (extra_args.size() == 0)
          *out << " ";
        *out << "> type_v_" << N << ";" << endl;
        N++;
      } else {
        if (check_all_double(base, args[n]) == false) {
          *out << "typedef boost::mpl::vector<" << base << args[n] << extra_args;
          if (extra_args.size() == 0)
            *out << " ";
          else if (index == 2)
            *out << "> type_fd_" << N << ";" << endl;
          else if (index == 3)
            *out << "> type_fv_" << N << ";" << endl;
          else if (index == 4)
            *out << "> type_ffd_" << N << ";" << endl;
          else if (index == 5)
            *out << "> type_ffv_" << N << ";" << endl;
          N++;
        }
      }
    }
  }
}

size_t write_types(vector<std::ostream *>& outs,
                 const vector<vector<string> >& argument_sequence,
                 const int& index, const int& N_TESTS) {
  size_t N = 0;
  write_types_typedef(outs, "", N, argument_sequence,
                      argument_sequence.size(), index, N_TESTS);
  for (size_t n = 0; n < outs.size(); n++)
    *outs[n] << endl;
  return N;
}

void write_test(vector<std::ostream *>& outs, const string& test_name,
                const string& fixture_name, const size_t N, const int& index,
                const int& N_TESTS) {
  for (size_t n = 0; n < N; n++) {
    std::ostream *out = outs[int(n / N_TESTS)];
    if (index == 1)
      *out << "typedef boost::mpl::vector<" << test_name << ", type_v_" << n << "> " << test_name << "_v_" << n << ";" << endl;
    else if (index == 2)
      *out << "typedef boost::mpl::vector<" << test_name << ", type_fd_" << n << "> " << test_name << "_fd_" << n << ";" << endl;
    else if (index == 3)
      *out << "typedef boost::mpl::vector<" << test_name << ", type_fv_" << n << "> " << test_name << "_fv_" << n << ";" << endl;
    else if (index == 4)
      *out << "typedef boost::mpl::vector<" << test_name << ", type_ffd_" << n << "> " << test_name << "_ffd_" << n << ";" << endl;
    else if (index == 5)
      *out << "typedef boost::mpl::vector<" << test_name << ", type_ffv_" << n << "> " << test_name << "_ffv_" << n << ";" << endl;
  }
  for (size_t i = 0; i < outs.size(); i++) {
    *outs[i] << endl;
  }
  for (size_t n = 0; n < N; n++) {
    std::ostream *out = outs[int(n / N_TESTS)];
    if (index == 1)
      *out << "INSTANTIATE_TYPED_TEST_CASE_P(" << test_name << "_v_" << n << ", " << fixture_name << ", " <<  test_name << "_v_" << n << ");" << endl;
    else if (index == 2)
      *out << "INSTANTIATE_TYPED_TEST_CASE_P(" << test_name << "_fd_" << n << ", " << fixture_name << ", " <<  test_name << "_fd_" << n << ");" << endl;
    else if (index == 3)
      *out << "INSTANTIATE_TYPED_TEST_CASE_P(" << test_name << "_fv_" << n << ", " << fixture_name << ", " <<  test_name << "_fv_" << n << ");" << endl;
    else if (index == 4)
      *out << "INSTANTIATE_TYPED_TEST_CASE_P(" << test_name << "_ffd_" << n << ", " << fixture_name << ", " <<  test_name << "_ffd_" << n << ");" << endl;
    else if (index == 5)
      *out << "INSTANTIATE_TYPED_TEST_CASE_P(" << test_name << "_ffv_" << n << ", " << fixture_name << ", " <<  test_name << "_ffv_" << n << ");" << endl;
  }
  for (size_t i = 0; i < outs.size(); i++) {
    *outs[i] << endl;
  }
}

void write_test_cases(vector<std::ostream *>& outs, const string& file,
                      const vector<vector<string> >& argument_sequence,
                      const int& index, const int& N_TESTS) {
  pair<string, string> name = read_test_name_from_file(file);
  string test_name = name.first;
  string fixture_name = name.second;

<<<<<<< HEAD
  size_t num_tests = write_types(outs, argument_sequence,index,N_TESTS);
  write_test(outs, test_name, fixture_name, num_tests,index,N_TESTS);
}

int create_files(const int& argc, const char* argv[],const int& index,
=======
  size_t num_tests = write_types(outs, argument_sequence, index, N_TESTS);
  write_test(outs, test_name, fixture_name, num_tests, index, N_TESTS);
}

int create_files(const int& argc, const char* argv[], const int& index,
>>>>>>> 3a11cbcb
                 const int& start, const int& N_TESTS) {
  if (argc != 3)
    return -1;
  string in_suffix = "_test.hpp";

  string in_name = argv[1];

  size_t last_in_suffix = in_name.find_last_of(in_suffix) + 1 - in_suffix.length();
  string out_name_base = in_name.substr(0, last_in_suffix);

  string file = read_file(in_name);

  string arguments = read_arguments_from_file(file);
<<<<<<< HEAD
  vector<vector<string> > argument_sequence = build_argument_sequence(arguments,index);
=======
  vector<vector<string> > argument_sequence = build_argument_sequence(arguments, index);
>>>>>>> 3a11cbcb

  int num_tests;
  if (index == 1)
    num_tests = size(argument_sequence);
  else
<<<<<<< HEAD
    num_tests = size(argument_sequence) - std::pow(3,num_ints(arguments))
=======
    num_tests = size(argument_sequence) - std::pow(3, num_ints(arguments))
>>>>>>> 3a11cbcb
      * std::pow(3, num_doubles(arguments));

  vector<std::ostream *> outs;
  const double BATCHES = N_TESTS > 0 ? num_tests / N_TESTS : -N_TESTS;
  for (int n = start+1; n < start+1+BATCHES+1; n++) {
    stringstream out_name;
    out_name << out_name_base;
    out_name << "_" << std::setw(5) << std::setfill('0') << n;
    if (index == 1)
      out_name << "_generated_v_test.cpp";
    else if (index == 2)
      out_name << "_generated_fd_test.cpp";
    else if (index == 3)
      out_name << "_generated_fv_test.cpp";
    else if (index == 4)
      out_name << "_generated_ffd_test.cpp";
    else if (index == 5)
      out_name << "_generated_ffv_test.cpp";
    std::string tmp(out_name.str());
    outs.push_back(new std::ofstream(tmp.c_str()));
  }

  write_includes(outs, in_name);
  if (N_TESTS > 0)
    write_test_cases(outs, file, argument_sequence, index, N_TESTS);
  else if (num_tests > 0)
    write_test_cases(outs, file, argument_sequence, index, ceil(num_tests / BATCHES));


  for (size_t n = 0; n < outs.size(); n++) {
    static_cast<std::ofstream*>(outs[n])->close();
    delete(outs[n]);
  }
  outs.clear();

  return start+BATCHES;
}

/**
 * Generate test cases.
 *
 * @param argc Number of arguments
 * @param argv Arguments. Should contain one argument with a filename and
 * the number of tests per file or if non-positive, the number of files - 1
 *
 * @return 0 for success, negative number otherwise.
 */
int main(int argc, const char* argv[]) {
  int N_TESTS = atoi(argv[2]);
<<<<<<< HEAD
  create_files(argc,argv,1,-1,N_TESTS);  // create var tests
  create_files(argc,argv,2,-1,N_TESTS);  // create fd tests
  create_files(argc,argv,3,-1,N_TESTS);  // create fv tests
  create_files(argc,argv,4,-1,N_TESTS);  // create ffd tests
  create_files(argc,argv,5,-1,N_TESTS);  // create ffv tests
=======
  create_files(argc, argv, 1, -1, N_TESTS);  // create var tests
  create_files(argc, argv, 2, -1, N_TESTS);  // create fd tests
  create_files(argc, argv, 3, -1, N_TESTS);  // create fv tests
  create_files(argc, argv, 4, -1, N_TESTS);  // create ffd tests
  create_files(argc, argv, 5, -1, N_TESTS);  // create ffv tests
>>>>>>> 3a11cbcb

  return 0;
}<|MERGE_RESOLUTION|>--- conflicted
+++ resolved
@@ -337,19 +337,11 @@
   string test_name = name.first;
   string fixture_name = name.second;
 
-<<<<<<< HEAD
-  size_t num_tests = write_types(outs, argument_sequence,index,N_TESTS);
-  write_test(outs, test_name, fixture_name, num_tests,index,N_TESTS);
-}
-
-int create_files(const int& argc, const char* argv[],const int& index,
-=======
   size_t num_tests = write_types(outs, argument_sequence, index, N_TESTS);
   write_test(outs, test_name, fixture_name, num_tests, index, N_TESTS);
 }
 
 int create_files(const int& argc, const char* argv[], const int& index,
->>>>>>> 3a11cbcb
                  const int& start, const int& N_TESTS) {
   if (argc != 3)
     return -1;
@@ -363,21 +355,13 @@
   string file = read_file(in_name);
 
   string arguments = read_arguments_from_file(file);
-<<<<<<< HEAD
-  vector<vector<string> > argument_sequence = build_argument_sequence(arguments,index);
-=======
   vector<vector<string> > argument_sequence = build_argument_sequence(arguments, index);
->>>>>>> 3a11cbcb
 
   int num_tests;
   if (index == 1)
     num_tests = size(argument_sequence);
   else
-<<<<<<< HEAD
-    num_tests = size(argument_sequence) - std::pow(3,num_ints(arguments))
-=======
     num_tests = size(argument_sequence) - std::pow(3, num_ints(arguments))
->>>>>>> 3a11cbcb
       * std::pow(3, num_doubles(arguments));
 
   vector<std::ostream *> outs;
@@ -427,19 +411,11 @@
  */
 int main(int argc, const char* argv[]) {
   int N_TESTS = atoi(argv[2]);
-<<<<<<< HEAD
-  create_files(argc,argv,1,-1,N_TESTS);  // create var tests
-  create_files(argc,argv,2,-1,N_TESTS);  // create fd tests
-  create_files(argc,argv,3,-1,N_TESTS);  // create fv tests
-  create_files(argc,argv,4,-1,N_TESTS);  // create ffd tests
-  create_files(argc,argv,5,-1,N_TESTS);  // create ffv tests
-=======
   create_files(argc, argv, 1, -1, N_TESTS);  // create var tests
   create_files(argc, argv, 2, -1, N_TESTS);  // create fd tests
   create_files(argc, argv, 3, -1, N_TESTS);  // create fv tests
   create_files(argc, argv, 4, -1, N_TESTS);  // create ffd tests
   create_files(argc, argv, 5, -1, N_TESTS);  // create ffv tests
->>>>>>> 3a11cbcb
 
   return 0;
 }