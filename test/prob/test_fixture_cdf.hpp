#ifndef TEST_PROB_TEST_FIXTURE_CDF_HPP
#define TEST_PROB_TEST_FIXTURE_CDF_HPP

#include <stan/math/rev.hpp>
#include <test/prob/utility.hpp>
#include <type_traits>

using Eigen::Dynamic;
using Eigen::Matrix;
using stan::is_constant_all;
using stan::is_vector;
using stan::scalar_type;
using stan::math::value_of;
using stan::math::var;
using std::vector;

class AgradCdfTest {
 public:
  virtual void valid_values(vector<vector<double>>& /*parameters*/,
                            vector<double>& /* cdf */) {
    throw std::runtime_error("valid_values() not implemented");
  }

  // don't need to list nan. checked by the test.
  virtual void invalid_values(vector<size_t>& /*index*/,
                              vector<double>& /*value*/) {
    throw std::runtime_error("invalid_values() not implemented");
  }

  virtual bool has_lower_bound() { return false; }

  virtual double lower_bound() {
    return -std::numeric_limits<double>::infinity();
  }

  virtual bool has_upper_bound() { return false; }

  virtual double upper_bound() {
    return std::numeric_limits<double>::infinity();
  }

  // also include 2 templated functions:
  /*
    template <typename T_y, typename T_loc, typename T_scale,
    typename T3, typename T4, typename T5,
    typename T6, typename T7, typename T8,
    typename T9>
    stan::return_type_t<T_y, T_loc, T_scale>
    cdf(const T_y& y, const T_loc& mu, const T_scale& sigma,
    const T3&, const T4&, const T5&, const T6&, const T7&, const T8&, const T9&)
    { return stan::math::normal_cdf(y, mu, sigma);
    }

    template <typename T_y, typename T_loc, typename T_scale,
    typename T3, typename T4, typename T5,
    typename T6, typename T7, typename T8,
    typename T9>
    stan::return_type_t<T_y, T_loc, T_scale>
    cdf_function(const T_y& y, const T_loc& mu, const T_scale& sigma,
    const T3&, const T4&, const T5&, const T6&, const T7&, const T8&, const T9&)
    { using stan::math::erf; return (0.5 + 0.5 * erf((y - mu) / (sigma *
    SQRT_TWO)));
    }
  */
};

template <class T>
class AgradCdfTestFixture : public ::testing::Test {
 public:
  typename at_c<T, 0>::type TestClass;
  typedef typename at_c<typename at_c<T, 1>::type, 0>::type T0;
  typedef typename at_c<typename at_c<T, 1>::type, 1>::type T1;
  typedef typename at_c<typename at_c<T, 1>::type, 2>::type T2;
  typedef typename at_c<typename at_c<T, 1>::type, 3>::type T3;
  typedef typename at_c<typename at_c<T, 1>::type, 4>::type T4;
  typedef typename at_c<typename at_c<T, 1>::type, 5>::type T5;

  typedef typename scalar_type<T0>::type Scalar0;
  typedef typename scalar_type<T1>::type Scalar1;
  typedef typename scalar_type<T2>::type Scalar2;
  typedef typename scalar_type<T3>::type Scalar3;
  typedef typename scalar_type<T4>::type Scalar4;
  typedef typename scalar_type<T5>::type Scalar5;

  typedef
      typename stan::math::fvar<stan::partials_return_t<T0, T1, T2, T3, T4, T5>>
          T_fvar_return;
  using T_return_type = stan::return_type_t<T0, T1, T2, T3, T4, T5>;

  void call_all_versions() {
    vector<double> cdf;
    vector<vector<double>> parameters;
    TestClass.valid_values(parameters, cdf);

    T0 p0 = get_params<T0>(parameters, 0);
    T1 p1 = get_params<T1>(parameters, 1);
    T2 p2 = get_params<T2>(parameters, 2);
    T3 p3 = get_params<T3>(parameters, 3);
    T4 p4 = get_params<T4>(parameters, 4);
    T5 p5 = get_params<T5>(parameters, 5);

    EXPECT_NO_THROW(({
      TestClass.template cdf<T0, T1, T2, T3, T4, T5>(p0, p1, p2, p3, p4, p5);
    })) << "Calling cdf throws exception with default parameters";
  }

  void test_valid_values() {
    vector<double> expected_cdf;
    vector<vector<double>> parameters;
    TestClass.valid_values(parameters, expected_cdf);

    for (size_t n = 0; n < parameters.size(); n++) {
      T0 p0 = get_params<T0>(parameters, n, 0);
      T1 p1 = get_params<T1>(parameters, n, 1);
      T2 p2 = get_params<T2>(parameters, n, 2);
      T3 p3 = get_params<T3>(parameters, n, 3);
      T4 p4 = get_params<T4>(parameters, n, 4);
      T5 p5 = get_params<T5>(parameters, n, 5);

      T_return_type cdf(0);
      EXPECT_NO_THROW(({
        cdf = TestClass.template cdf<T0, T1, T2, T3, T4, T5>(p0, p1, p2, p3, p4,
                                                             p5);
      })) << "Valid parameters failed at index: "
          << n << " -- " << parameters[n];
      EXPECT_TRUE(cdf >= 0)
          << "cdf value must be greater than or equal to 0. cdf value: " << cdf;
      EXPECT_TRUE(cdf <= 1)
          << "cdf value must be less than or equal to 1. cdf value: " << cdf;

      if (all_scalar<T0, T1, T2, T3, T4, T5>::value) {
        EXPECT_TRUE(stan::math::abs(expected_cdf[n] - cdf) < 1e-8)
            << "For all scalar inputs cdf should match the provided value. "
               "Failed at index: "
            << n << std::endl
            << "expected: " << expected_cdf[n] << std::endl
            << "actual:   " << cdf;
      }
    }
  }

  void test_nan_value(const vector<double>& parameters, const size_t n) {
    vector<double> invalid_params(parameters);
    invalid_params[n] = std::numeric_limits<double>::quiet_NaN();

    Scalar0 p0 = get_param<Scalar0>(invalid_params, 0);
    Scalar1 p1 = get_param<Scalar1>(invalid_params, 1);
    Scalar2 p2 = get_param<Scalar2>(invalid_params, 2);
    Scalar3 p3 = get_param<Scalar3>(invalid_params, 3);
    Scalar4 p4 = get_param<Scalar4>(invalid_params, 4);
    Scalar5 p5 = get_param<Scalar5>(invalid_params, 5);

    EXPECT_THROW(({
                   TestClass.template cdf<Scalar0, Scalar1, Scalar2, Scalar3,
                                          Scalar4, Scalar5>(p0, p1, p2, p3, p4,
                                                            p5);
                 }),
                 std::domain_error)
        << "NaN value at index " << n << " should have failed" << std::endl
        << invalid_params;
  }

  void test_invalid_values() {
    vector<double> parameters = this->first_valid_params();

    vector<size_t> index;
    vector<double> invalid_values;
    TestClass.invalid_values(index, invalid_values);

    for (size_t n = 0; n < index.size(); n++) {
      vector<double> invalid_params(parameters);
      invalid_params[index[n]] = invalid_values[n];

      Scalar0 p0 = get_param<Scalar0>(invalid_params, 0);
      Scalar1 p1 = get_param<Scalar1>(invalid_params, 1);
      Scalar2 p2 = get_param<Scalar2>(invalid_params, 2);
      Scalar3 p3 = get_param<Scalar3>(invalid_params, 3);
      Scalar4 p4 = get_param<Scalar4>(invalid_params, 4);
      Scalar5 p5 = get_param<Scalar5>(invalid_params, 5);

      EXPECT_THROW(({
                     TestClass.template cdf<Scalar0, Scalar1, Scalar2, Scalar3,
                                            Scalar4, Scalar5>(p0, p1, p2, p3,
                                                              p4, p5);
                   }),
                   std::domain_error)
          << "Invalid value " << n << " should have failed" << std::endl
          << invalid_params;
    }
    if (std::numeric_limits<Scalar0>::has_quiet_NaN && parameters.size() > 0)
      test_nan_value(parameters, 0);
    if (std::numeric_limits<Scalar1>::has_quiet_NaN && parameters.size() > 1)
      test_nan_value(parameters, 1);
    if (std::numeric_limits<Scalar2>::has_quiet_NaN && parameters.size() > 2)
      test_nan_value(parameters, 2);
    if (std::numeric_limits<Scalar3>::has_quiet_NaN && parameters.size() > 3)
      test_nan_value(parameters, 3);
    if (std::numeric_limits<Scalar4>::has_quiet_NaN && parameters.size() > 4)
      test_nan_value(parameters, 4);
    if (std::numeric_limits<Scalar5>::has_quiet_NaN && parameters.size() > 5)
      test_nan_value(parameters, 5);
  }

  void add_finite_diff_1storder(const vector<double>& params,
                                vector<double>& finite_diff, const size_t n) {
    const double e = 1e-8;
    const double e2 = 2 * e;

    vector<double> plus(6);
    vector<double> minus(6);
    for (size_t i = 0; i < 6; i++) {
      plus[i] = get_param<double>(params, i);
      minus[i] = get_param<double>(params, i);
    }
    plus[n] += e;
    minus[n] -= e;

    double cdf_plus
        = TestClass.cdf(plus[0], plus[1], plus[2], plus[3], plus[4], plus[5]);
    double cdf_minus = TestClass.cdf(minus[0], minus[1], minus[2], minus[3],
                                     minus[4], minus[5]);

    finite_diff.push_back((cdf_plus - cdf_minus) / e2);
  }

  void calculate_finite_diff(const vector<double>& params,
                             vector<double>& finite_diff) {
    if (!is_constant_all<Scalar0>::value && !is_empty<Scalar0>::value)
      add_finite_diff_1storder(params, finite_diff, 0);
    if (!is_constant_all<Scalar1>::value && !is_empty<Scalar1>::value)
      add_finite_diff_1storder(params, finite_diff, 1);
    if (!is_constant_all<Scalar2>::value && !is_empty<Scalar2>::value)
      add_finite_diff_1storder(params, finite_diff, 2);
    if (!is_constant_all<Scalar3>::value && !is_empty<Scalar3>::value)
      add_finite_diff_1storder(params, finite_diff, 3);
    if (!is_constant_all<Scalar4>::value && !is_empty<Scalar4>::value)
      add_finite_diff_1storder(params, finite_diff, 4);
    if (!is_constant_all<Scalar5>::value && !is_empty<Scalar5>::value)
      add_finite_diff_1storder(params, finite_diff, 5);
  }

  // works for <double>
  double calculate_gradients_1storder(vector<double>& grad, double& cdf,
                                      vector<var>& x) {
    return cdf;
  }
  double calculate_gradients_2ndorder(vector<double>& grad, double& cdf,
                                      vector<var>& x) {
    return cdf;
  }
  double calculate_gradients_3rdorder(vector<double>& grad, double& cdf,
                                      vector<var>& x) {
    return cdf;
  }

  // works for <var>
  double calculate_gradients_1storder(vector<double>& grad, var& cdf,
                                      vector<var>& x) {
    stan::math::set_zero_all_adjoints();
    cdf.grad(x, grad);
    return cdf.val();
  }
  double calculate_gradients_2ndorder(vector<double>& grad, var& cdf,
                                      vector<var>& x) {
    return cdf.val();
  }
  double calculate_gradients_3rdorder(vector<double>& grad, var& cdf,
                                      vector<var>& x) {
    return cdf.val();
  }

  // works for fvar<double>
  double calculate_gradients_1storder(vector<double>& grad, fvar<double>& cdf,
                                      vector<var>& x) {
    grad.push_back(cdf.d_);
    return cdf.val();
  }
  double calculate_gradients_2ndorder(vector<double>& grad, fvar<double>& cdf,
                                      vector<var>& x) {
    return cdf.val();
  }
  double calculate_gradients_3rdorder(vector<double>& grad, fvar<double>& cdf,
                                      vector<var>& x) {
    return cdf.val();
  }

  // works for fvar<fvar<double> >
  double calculate_gradients_1storder(vector<double>& grad,
                                      fvar<fvar<double>>& cdf, vector<var>& x) {
    grad.push_back(cdf.d_.val_);
    return cdf.val().val();
  }
  double calculate_gradients_2ndorder(vector<double>& grad,
                                      fvar<fvar<double>>& cdf, vector<var>& x) {
    grad.push_back(cdf.d_.d_);
    return cdf.val().val();
  }
  double calculate_gradients_3rdorder(vector<double>& grad,
                                      fvar<fvar<double>>& cdf, vector<var>& x) {
    return cdf.val().val();
  }

  // works for fvar<var>
  double calculate_gradients_1storder(vector<double>& grad, fvar<var>& cdf,
                                      vector<var>& x) {
    stan::math::set_zero_all_adjoints();
    cdf.val_.grad(x, grad);
    return cdf.val_.val();
  }
  double calculate_gradients_2ndorder(vector<double>& grad, fvar<var>& cdf,
                                      vector<var>& x) {
    stan::math::set_zero_all_adjoints();
    cdf.d_.grad(x, grad);
    return cdf.val_.val();
  }
  double calculate_gradients_3rdorder(vector<double>& grad, fvar<var>& cdf,
                                      vector<var>& x) {
    return cdf.val_.val();
  }

  // works for fvar<fvar<var> >
  double calculate_gradients_1storder(vector<double>& grad,
                                      fvar<fvar<var>>& cdf, vector<var>& x) {
    stan::math::set_zero_all_adjoints();
    cdf.val_.val_.grad(x, grad);
    return cdf.val_.val_.val();
  }
  double calculate_gradients_2ndorder(vector<double>& grad,
                                      fvar<fvar<var>>& cdf, vector<var>& x) {
    stan::math::set_zero_all_adjoints();
    cdf.d_.val_.grad(x, grad);
    return cdf.val_.val_.val();
  }
  double calculate_gradients_3rdorder(vector<double>& grad,
                                      fvar<fvar<var>>& cdf, vector<var>& x) {
    stan::math::set_zero_all_adjoints();
    cdf.d_.d_.grad(x, grad);
    return cdf.val_.val_.val();
  }

  void test_finite_diffs_equal(const vector<double>& parameters,
                               const vector<double>& finite_dif,
                               const vector<double>& gradients) {
    ASSERT_EQ(finite_dif.size(), gradients.size())
        << "Number of finite diff gradients and calculated gradients must "
           "match -- error in test fixture";
    for (size_t i = 0; i < finite_dif.size(); i++) {
      EXPECT_NEAR(finite_dif[i], gradients[i], 1e-4)
          << "Comparison of finite diff to calculated gradient failed for i="
          << i << ": " << parameters << std::endl
          << "  finite diffs: " << finite_dif << std::endl
          << "  grads:        " << gradients;
    }
  }

  void test_finite_diff() {
    if (all_constant<T0, T1, T2, T3, T4, T5>::value) {
      SUCCEED() << "No test for all double arguments";
      return;
    }
    if (any_vector<T0, T1, T2, T3, T4, T5>::value) {
      SUCCEED() << "No test for vector arguments";
      return;
    }
    vector<double> expected_cdf;
    vector<vector<double>> parameters;
    TestClass.valid_values(parameters, expected_cdf);

    for (size_t n = 0; n < parameters.size(); n++) {
      vector<double> finite_diffs;
      vector<double> gradients;

      if (!std::is_same<Scalar0, fvar<double>>::value
          && !std::is_same<Scalar0, fvar<fvar<double>>>::value
          && !std::is_same<Scalar1, fvar<double>>::value
          && !std::is_same<Scalar1, fvar<fvar<double>>>::value
          && !std::is_same<Scalar2, fvar<double>>::value
          && !std::is_same<Scalar2, fvar<fvar<double>>>::value
          && !std::is_same<Scalar3, fvar<double>>::value
          && !std::is_same<Scalar3, fvar<fvar<double>>>::value
          && !std::is_same<Scalar4, fvar<double>>::value
          && !std::is_same<Scalar4, fvar<fvar<double>>>::value
          && !std::is_same<Scalar5, fvar<double>>::value
          && !std::is_same<Scalar5, fvar<fvar<double>>>::value) {
        calculate_finite_diff(parameters[n], finite_diffs);
        Scalar0 p0 = get_param<Scalar0>(parameters[n], 0);
        Scalar1 p1 = get_param<Scalar1>(parameters[n], 1);
        Scalar2 p2 = get_param<Scalar2>(parameters[n], 2);
        Scalar3 p3 = get_param<Scalar3>(parameters[n], 3);
        Scalar4 p4 = get_param<Scalar4>(parameters[n], 4);
        Scalar5 p5 = get_param<Scalar5>(parameters[n], 5);

        vector<var> x1;
        add_vars(x1, p0, p1, p2, p3, p4, p5);

        T_return_type cdf
            = TestClass.template cdf<Scalar0, Scalar1, Scalar2, Scalar3,
                                     Scalar4, Scalar5>(p0, p1, p2, p3, p4, p5);

        calculate_gradients_1storder(gradients, cdf, x1);

        test_finite_diffs_equal(parameters[n], finite_diffs, gradients);

        stan::math::recover_memory();
      }
    }
  }

  void test_gradients_equal(const vector<double>& expected_gradients,
                            const vector<double>& gradients) {
    ASSERT_EQ(expected_gradients.size(), gradients.size())
        << "Number of expected gradients and calculated gradients must match "
           "-- error in test fixture";
    for (size_t i = 0; i < expected_gradients.size(); i++) {
      EXPECT_NEAR(expected_gradients[i], gradients[i], 1e-4)
          << "Comparison of expected gradient to calculated gradient failed";
    }
  }

  void test_gradient_function() {
    if (all_constant<T0, T1, T2, T3, T4, T5>::value) {
      SUCCEED() << "No test for all double arguments";
      return;
    }
    if (any_vector<T0, T1, T2, T3, T4, T5>::value) {
      SUCCEED() << "No test for vector arguments";
      return;
    }
    vector<double> expected_cdf;
    vector<vector<double>> parameters;
    TestClass.valid_values(parameters, expected_cdf);

    for (size_t n = 0; n < parameters.size(); n++) {
      vector<double> expected_gradients1;
      vector<double> expected_gradients2;
      vector<double> expected_gradients3;
      vector<double> gradients1;
      vector<double> gradients2;
      vector<double> gradients3;

      Scalar0 p0 = get_param<Scalar0>(parameters[n], 0);
      Scalar1 p1 = get_param<Scalar1>(parameters[n], 1);
      Scalar2 p2 = get_param<Scalar2>(parameters[n], 2);
      Scalar3 p3 = get_param<Scalar3>(parameters[n], 3);
      Scalar4 p4 = get_param<Scalar4>(parameters[n], 4);
      Scalar5 p5 = get_param<Scalar5>(parameters[n], 5);

      vector<var> x1;
      vector<var> x2;
      vector<var> x3;
      vector<var> y1;
      vector<var> y2;
      vector<var> y3;
      add_vars(x1, p0, p1, p2, p3, p4, p5);
      add_vars(x2, p0, p1, p2, p3, p4, p5);
      add_vars(x3, p0, p1, p2, p3, p4, p5);
      add_vars(y1, p0, p1, p2, p3, p4, p5);
      add_vars(y2, p0, p1, p2, p3, p4, p5);
      add_vars(y3, p0, p1, p2, p3, p4, p5);

      T_return_type cdf
          = TestClass.template cdf<Scalar0, Scalar1, Scalar2, Scalar3, Scalar4,
                                   Scalar5>(p0, p1, p2, p3, p4, p5);

      T_return_type cdf_funct
          = TestClass.template cdf_function<Scalar0, Scalar1, Scalar2, Scalar3,
                                            Scalar4, Scalar5>(p0, p1, p2, p3,
                                                              p4, p5);

      calculate_gradients_1storder(expected_gradients1, cdf_funct, x1);
      calculate_gradients_1storder(gradients1, cdf, y1);
      calculate_gradients_2ndorder(expected_gradients2, cdf_funct, x2);
      calculate_gradients_2ndorder(gradients2, cdf, y2);
      calculate_gradients_3rdorder(expected_gradients3, cdf_funct, x3);
      calculate_gradients_3rdorder(gradients3, cdf, y3);

      test_gradients_equal(expected_gradients1, gradients1);
      test_gradients_equal(expected_gradients2, gradients2);
      test_gradients_equal(expected_gradients3, gradients3);

      stan::math::recover_memory();
    }
  }

  void test_multiple_gradient_values(const bool is_vec,
                                     const vector<double>& single_gradients,
                                     size_t& pos_single,
                                     const vector<double>& multiple_gradients,
                                     size_t& pos_multiple,
                                     const size_t N_REPEAT) {
    if (is_vec) {
      for (size_t i = 0; i < N_REPEAT; i++) {
        EXPECT_NEAR(single_gradients[pos_single] / N_REPEAT,
                    multiple_gradients[pos_multiple], 1e-7)
            << "Comparison of single_gradient value to vectorized gradient "
               "failed";
        pos_multiple++;
      }
      pos_single++;
    } else {
      EXPECT_NEAR(single_gradients[pos_single],
                  multiple_gradients[pos_multiple], 1e-7)
          << "Comparison of single_gradient value to vectorized gradient "
             "failed";
      pos_single++;
      pos_multiple++;
    }
  }

  /**
   * Test that the vectorized functions work as expected when the elements
   * of the vector are the same
   */
  void test_repeat_as_vector() {
    using stan::math::pow;
    using std::pow;

    if (!any_vector<T0, T1, T2, T3, T4, T5>::value) {
      SUCCEED() << "No test for non-vector arguments";
      return;
    }

    const size_t N_REPEAT = 3;
    vector<double> expected_cdf;
    vector<vector<double>> parameters;
    TestClass.valid_values(parameters, expected_cdf);

    for (size_t n = 0; n < parameters.size(); n++) {
      vector<double> single_gradients1;
      vector<double> single_gradients2;
      vector<double> single_gradients3;

      Scalar0 p0_ = get_param<Scalar0>(parameters[n], 0);
      Scalar1 p1_ = get_param<Scalar1>(parameters[n], 1);
      Scalar2 p2_ = get_param<Scalar2>(parameters[n], 2);
      Scalar3 p3_ = get_param<Scalar3>(parameters[n], 3);
      Scalar4 p4_ = get_param<Scalar4>(parameters[n], 4);
      Scalar5 p5_ = get_param<Scalar5>(parameters[n], 5);
      vector<var> s1;
      vector<var> s2;
      vector<var> s3;
      add_vars(s1, p0_, p1_, p2_, p3_, p4_, p5_);
      add_vars(s2, p0_, p1_, p2_, p3_, p4_, p5_);
      add_vars(s3, p0_, p1_, p2_, p3_, p4_, p5_);

      T_return_type cdf = pow(
          TestClass.template cdf<Scalar0, Scalar1, Scalar2, Scalar3, Scalar4,
                                 Scalar5>(p0_, p1_, p2_, p3_, p4_, p5_),
          N_REPEAT);

      double single_cdf
          = calculate_gradients_1storder(single_gradients1, cdf, s1);
      calculate_gradients_2ndorder(single_gradients2, cdf, s2);
      calculate_gradients_3rdorder(single_gradients3, cdf, s3);

      T0 p0 = get_repeated_params<T0>(parameters[n], 0, N_REPEAT);
      T1 p1 = get_repeated_params<T1>(parameters[n], 1, N_REPEAT);
      T2 p2 = get_repeated_params<T2>(parameters[n], 2, N_REPEAT);
      T3 p3 = get_repeated_params<T3>(parameters[n], 3, N_REPEAT);
      T4 p4 = get_repeated_params<T4>(parameters[n], 4, N_REPEAT);
      T5 p5 = get_repeated_params<T5>(parameters[n], 5, N_REPEAT);

      T_return_type multiple_cdf
          = TestClass.template cdf<T0, T1, T2, T3, T4, T5>(p0, p1, p2, p3, p4,
                                                           p5);
      vector<double> multiple_gradients1;
      vector<double> multiple_gradients2;
      vector<double> multiple_gradients3;
      vector<var> x1;
      vector<var> x2;
      vector<var> x3;
      add_vars(x1, p0, p1, p2, p3, p4, p5);
      add_vars(x2, p0, p1, p2, p3, p4, p5);
      add_vars(x3, p0, p1, p2, p3, p4, p5);

      calculate_gradients_1storder(multiple_gradients1, multiple_cdf, x1);
      calculate_gradients_2ndorder(multiple_gradients2, multiple_cdf, x2);
      calculate_gradients_3rdorder(multiple_gradients3, multiple_cdf, x3);

      stan::math::recover_memory();

      EXPECT_NEAR(stan::math::value_of_rec(single_cdf),
                  stan::math::value_of_rec(multiple_cdf), 1e-8)
          << "cdf with repeated vector input should match "
          << "a multiple of cdf of single input";

      size_t pos_single = 0;
      size_t pos_multiple = 0;
      if (!is_constant_all<T0>::value && !is_empty<T0>::value
          && !std::is_same<Scalar0, fvar<double>>::value
          && !std::is_same<Scalar0, fvar<fvar<double>>>::value)
        test_multiple_gradient_values(
            is_vector<T0>::value, single_gradients1, pos_single,
            multiple_gradients1, pos_multiple, N_REPEAT);
      if (!is_constant_all<T1>::value && !is_empty<T1>::value
          && !std::is_same<Scalar1, fvar<double>>::value
          && !std::is_same<Scalar1, fvar<fvar<double>>>::value)
        test_multiple_gradient_values(
            is_vector<T1>::value, single_gradients1, pos_single,
            multiple_gradients1, pos_multiple, N_REPEAT);
      if (!is_constant_all<T2>::value && !is_empty<T2>::value
          && !std::is_same<Scalar2, fvar<double>>::value
          && !std::is_same<Scalar2, fvar<fvar<double>>>::value)
        test_multiple_gradient_values(
            is_vector<T2>::value, single_gradients1, pos_single,
            multiple_gradients1, pos_multiple, N_REPEAT);
      if (!is_constant_all<T3>::value && !is_empty<T3>::value
          && !std::is_same<Scalar3, fvar<double>>::value
          && !std::is_same<Scalar3, fvar<fvar<double>>>::value)
        test_multiple_gradient_values(
            is_vector<T3>::value, single_gradients1, pos_single,
            multiple_gradients1, pos_multiple, N_REPEAT);
      if (!is_constant_all<T4>::value && !is_empty<T4>::value
          && !std::is_same<Scalar4, fvar<double>>::value
          && !std::is_same<Scalar4, fvar<fvar<double>>>::value)
        test_multiple_gradient_values(
            is_vector<T4>::value, single_gradients1, pos_single,
            multiple_gradients1, pos_multiple, N_REPEAT);
      if (!is_constant_all<T5>::value && !is_empty<T5>::value
          && !std::is_same<Scalar5, fvar<double>>::value
          && !std::is_same<Scalar5, fvar<fvar<double>>>::value)
        test_multiple_gradient_values(
            is_vector<T5>::value, single_gradients1, pos_single,
            multiple_gradients1, pos_multiple, N_REPEAT);

      pos_single = 0;
      pos_multiple = 0;
      if (!is_constant_all<T0>::value && !is_empty<T0>::value
          && (std::is_same<Scalar0, fvar<var>>::value
              || std::is_same<Scalar0, fvar<fvar<var>>>::value))
        test_multiple_gradient_values(
            is_vector<T0>::value, single_gradients2, pos_single,
            multiple_gradients2, pos_multiple, N_REPEAT);
      if (!is_constant_all<T1>::value && !is_empty<T1>::value
          && (std::is_same<Scalar1, fvar<var>>::value
              || std::is_same<Scalar1, fvar<fvar<var>>>::value))
        test_multiple_gradient_values(
            is_vector<T1>::value, single_gradients2, pos_single,
            multiple_gradients2, pos_multiple, N_REPEAT);
      if (!is_constant_all<T2>::value && !is_empty<T2>::value
          && (std::is_same<Scalar2, fvar<var>>::value
              || std::is_same<Scalar2, fvar<fvar<var>>>::value))
        test_multiple_gradient_values(
            is_vector<T2>::value, single_gradients2, pos_single,
            multiple_gradients2, pos_multiple, N_REPEAT);
      if (!is_constant_all<T3>::value && !is_empty<T3>::value
          && (std::is_same<Scalar3, fvar<var>>::value
              || std::is_same<Scalar3, fvar<fvar<var>>>::value))
        test_multiple_gradient_values(
            is_vector<T3>::value, single_gradients2, pos_single,
            multiple_gradients2, pos_multiple, N_REPEAT);
      if (!is_constant_all<T4>::value && !is_empty<T4>::value
          && (std::is_same<Scalar4, fvar<var>>::value
              || std::is_same<Scalar4, fvar<fvar<var>>>::value))
        test_multiple_gradient_values(
            is_vector<T4>::value, single_gradients2, pos_single,
            multiple_gradients2, pos_multiple, N_REPEAT);
      if (!is_constant_all<T5>::value && !is_empty<T5>::value
          && (std::is_same<Scalar5, fvar<var>>::value
              || std::is_same<Scalar5, fvar<fvar<var>>>::value))
        test_multiple_gradient_values(
            is_vector<T5>::value, single_gradients2, pos_single,
            multiple_gradients2, pos_multiple, N_REPEAT);

      pos_single = 0;
      pos_multiple = 0;
      if (!is_constant_all<T0>::value && !is_empty<T0>::value
          && std::is_same<Scalar0, fvar<fvar<var>>>::value)
        test_multiple_gradient_values(
            is_vector<T0>::value, single_gradients3, pos_single,
            multiple_gradients3, pos_multiple, N_REPEAT);
      if (!is_constant_all<T1>::value && !is_empty<T1>::value
          && std::is_same<Scalar1, fvar<fvar<var>>>::value)
        test_multiple_gradient_values(
            is_vector<T1>::value, single_gradients3, pos_single,
            multiple_gradients3, pos_multiple, N_REPEAT);
      if (!is_constant_all<T2>::value && !is_empty<T2>::value
          && std::is_same<Scalar2, fvar<fvar<var>>>::value)
        test_multiple_gradient_values(
            is_vector<T2>::value, single_gradients3, pos_single,
            multiple_gradients3, pos_multiple, N_REPEAT);
      if (!is_constant_all<T3>::value && !is_empty<T3>::value
          && std::is_same<Scalar3, fvar<fvar<var>>>::value)
        test_multiple_gradient_values(
            is_vector<T3>::value, single_gradients3, pos_single,
            multiple_gradients3, pos_multiple, N_REPEAT);
      if (!is_constant_all<T4>::value && !is_empty<T4>::value
          && std::is_same<Scalar4, fvar<fvar<var>>>::value)
        test_multiple_gradient_values(
            is_vector<T4>::value, single_gradients3, pos_single,
            multiple_gradients3, pos_multiple, N_REPEAT);
      if (!is_constant_all<T5>::value && !is_empty<T5>::value
          && std::is_same<Scalar5, fvar<fvar<var>>>::value)
        test_multiple_gradient_values(
            is_vector<T5>::value, single_gradients3, pos_single,
            multiple_gradients3, pos_multiple, N_REPEAT);
    }
  }

  /**
   * Test that the vectorized functions work as expected when the elements
   * of the vector are different
   */
  void test_as_scalars_vs_as_vector() {
    if (!any_vector<T0, T1, T2, T3, T4, T5>::value) {
      SUCCEED() << "No test for non-vector arguments";
      return;
    }
    vector<double> expected_cdf;
    vector<vector<double>> parameters;
    TestClass.valid_values(parameters, expected_cdf);

    vector<double> single_gradients1;
    vector<double> single_gradients2;
    vector<double> single_gradients3;
    vector<var> scalar_vars;

    vector<double> multiple_gradients1;
    vector<double> multiple_gradients2;
    vector<double> multiple_gradients3;
    vector<var> vector_vars;

    T0 p0 = get_params<T0>(parameters, 0);
    T1 p1 = get_params<T1>(parameters, 1);
    T2 p2 = get_params<T2>(parameters, 2);
    T3 p3 = get_params<T3>(parameters, 3);
    T4 p4 = get_params<T4>(parameters, 4);
    T5 p5 = get_params<T5>(parameters, 5);

    vector<Scalar0> p0s = {get_param<Scalar0>(parameters[0], 0)};
    vector<Scalar1> p1s = {get_param<Scalar1>(parameters[0], 1)};
    vector<Scalar2> p2s = {get_param<Scalar2>(parameters[0], 2)};
    vector<Scalar3> p3s = {get_param<Scalar3>(parameters[0], 3)};
    vector<Scalar4> p4s = {get_param<Scalar4>(parameters[0], 4)};
    vector<Scalar5> p5s = {get_param<Scalar5>(parameters[0], 5)};

    T_return_type single_cdf
        = TestClass.cdf(p0s.back(), p1s.back(), p2s.back(),
			p3s.back(), p4s.back(), p5s.back());

    for (size_t n = 1; n < parameters.size(); n++) {
      if(is_vector<T0>::value)
	p0s.push_back(get_param<Scalar0>(parameters[n], 0));

      if(is_vector<T1>::value)
	p1s.push_back(get_param<Scalar1>(parameters[n], 1));

      if(is_vector<T2>::value)
	p2s.push_back(get_param<Scalar2>(parameters[n], 2));

      if(is_vector<T3>::value)
	p3s.push_back(get_param<Scalar3>(parameters[n], 3));

      if(is_vector<T4>::value)
	p4s.push_back(get_param<Scalar4>(parameters[n], 4));
      
      if(is_vector<T5>::value)
	p5s.push_back(get_param<Scalar5>(parameters[n], 5));

      single_cdf *= TestClass.cdf(p0s.back(), p1s.back(),
				  p2s.back(), p3s.back(),
				  p4s.back(), p5s.back());
    }

    add_var(vector_vars, p0);
    add_var(scalar_vars, p0s);

    add_var(vector_vars, p1);
    add_var(scalar_vars, p1s);

    add_var(vector_vars, p2);
    add_var(scalar_vars, p2s);

    add_var(vector_vars, p3);
    add_var(scalar_vars, p3s);

    add_var(vector_vars, p4);
    add_var(scalar_vars, p4s);

    add_var(vector_vars, p5);
    add_var(scalar_vars, p5s);

    calculate_gradients_1storder(single_gradients1, single_cdf, scalar_vars);
    calculate_gradients_2ndorder(single_gradients2, single_cdf, scalar_vars);
    calculate_gradients_3rdorder(single_gradients3, single_cdf, scalar_vars);

    T_return_type multiple_cdf = TestClass.cdf(p0, p1, p2, p3, p4, p5);

    calculate_gradients_1storder(multiple_gradients1, multiple_cdf,
                                 vector_vars);
    calculate_gradients_2ndorder(multiple_gradients2, multiple_cdf,
                                 vector_vars);
    calculate_gradients_3rdorder(multiple_gradients3, multiple_cdf,
                                 vector_vars);

    stan::math::recover_memory();

    if (stan::math::is_inf(stan::math::value_of_rec(single_cdf))
        && stan::math::value_of_rec(single_cdf)
               == stan::math::value_of_rec(multiple_cdf)) {
      return;
    }

    EXPECT_NEAR(stan::math::value_of_rec(single_cdf),
<<<<<<< HEAD
        stan::math::value_of_rec(multiple_cdf), 1e-7)
      << "product of scalar cdfs should match vectorized result";
=======
                stan::math::value_of_rec(multiple_cdf), 1e-7)
        << "cdf evaluated in loop should match vectorized equivalent";
>>>>>>> cf8ead1b

    size_t pos_single = 0;
    size_t pos_multiple = 0;
    if (!is_constant_all<T0>::value && !is_empty<T0>::value)
      test_multiple_gradient_values(
          is_vector<T0>::value,
          single_gradients1, pos_single, multiple_gradients1, pos_multiple, 1);
    if (!is_constant_all<T1>::value && !is_empty<T1>::value)
      test_multiple_gradient_values(
          is_vector<T1>::value,
          single_gradients1, pos_single, multiple_gradients1, pos_multiple, 1);
    if (!is_constant_all<T2>::value && !is_empty<T2>::value)
      test_multiple_gradient_values(
          is_vector<T2>::value,
          single_gradients1, pos_single, multiple_gradients1, pos_multiple, 1);
    if (!is_constant_all<T3>::value && !is_empty<T3>::value)
      test_multiple_gradient_values(
          is_vector<T3>::value,
          single_gradients1, pos_single, multiple_gradients1, pos_multiple, 1);
    if (!is_constant_all<T4>::value && !is_empty<T4>::value)
      test_multiple_gradient_values(
          is_vector<T4>::value,
          single_gradients1, pos_single, multiple_gradients1, pos_multiple, 1);
    if (!is_constant_all<T5>::value && !is_empty<T5>::value)
      test_multiple_gradient_values(
          is_vector<T5>::value,
          single_gradients1, pos_single, multiple_gradients1, pos_multiple, 1);

    pos_single = 0;
    pos_multiple = 0;
    if (!is_constant_all<T0>::value && !is_empty<T0>::value
        && (std::is_same<Scalar0, fvar<fvar<double>>>::value
	    || std::is_same<Scalar0, fvar<var>>::value
            || std::is_same<Scalar0, fvar<fvar<var>>>::value))
      test_multiple_gradient_values(
          is_vector<T0>::value,
          single_gradients2, pos_single, multiple_gradients2, pos_multiple, 1);
    if (!is_constant_all<T1>::value && !is_empty<T1>::value
        && (std::is_same<Scalar1, fvar<fvar<double>>>::value
	    || std::is_same<Scalar1, fvar<var>>::value
            || std::is_same<Scalar1, fvar<fvar<var>>>::value))
      test_multiple_gradient_values(
          is_vector<T1>::value,
          single_gradients2, pos_single, multiple_gradients2, pos_multiple, 1);
    if (!is_constant_all<T2>::value && !is_empty<T2>::value
        && (std::is_same<Scalar2, fvar<fvar<double>>>::value
	    || std::is_same<Scalar2, fvar<var>>::value
            || std::is_same<Scalar2, fvar<fvar<var>>>::value))
      test_multiple_gradient_values(
          is_vector<T2>::value,
          single_gradients2, pos_single, multiple_gradients2, pos_multiple, 1);
    if (!is_constant_all<T3>::value && !is_empty<T3>::value
        && (std::is_same<Scalar3, fvar<fvar<double>>>::value
	    || std::is_same<Scalar3, fvar<var>>::value
            || std::is_same<Scalar3, fvar<fvar<var>>>::value))
      test_multiple_gradient_values(
          is_vector<T3>::value,
          single_gradients2, pos_single, multiple_gradients2, pos_multiple, 1);
    if (!is_constant_all<T4>::value && !is_empty<T4>::value
        && (std::is_same<Scalar4, fvar<fvar<double>>>::value
	    || std::is_same<Scalar4, fvar<var>>::value
            || std::is_same<Scalar4, fvar<fvar<var>>>::value))
      test_multiple_gradient_values(
          is_vector<T4>::value,
          single_gradients2, pos_single, multiple_gradients2, pos_multiple, 1);
    if (!is_constant_all<T5>::value && !is_empty<T5>::value
        && (std::is_same<Scalar5, fvar<fvar<double>>>::value
	    || std::is_same<Scalar5, fvar<var>>::value
            || std::is_same<Scalar5, fvar<fvar<var>>>::value))
      test_multiple_gradient_values(
          is_vector<T5>::value,
          single_gradients2, pos_single, multiple_gradients2, pos_multiple, 1);

    pos_single = 0;
    pos_multiple = 0;
    if (!is_constant_all<T0>::value && !is_empty<T0>::value
        && std::is_same<Scalar0, fvar<fvar<var>>>::value)
      test_multiple_gradient_values(
          is_vector<T0>::value,
          single_gradients3, pos_single, multiple_gradients3, pos_multiple, 1);
    if (!is_constant_all<T1>::value && !is_empty<T1>::value
        && std::is_same<Scalar1, fvar<fvar<var>>>::value)
      test_multiple_gradient_values(
          is_vector<T1>::value,
          single_gradients3, pos_single, multiple_gradients3, pos_multiple, 1);
    if (!is_constant_all<T2>::value && !is_empty<T2>::value
        && std::is_same<Scalar2, fvar<fvar<var>>>::value)
      test_multiple_gradient_values(
          is_vector<T2>::value,
          single_gradients3, pos_single, multiple_gradients3, pos_multiple, 1);
    if (!is_constant_all<T3>::value && !is_empty<T3>::value
        && std::is_same<Scalar3, fvar<fvar<var>>>::value)
      test_multiple_gradient_values(
          is_vector<T3>::value,
          single_gradients3, pos_single, multiple_gradients3, pos_multiple, 1);
    if (!is_constant_all<T4>::value && !is_empty<T4>::value
        && std::is_same<Scalar4, fvar<fvar<var>>>::value)
      test_multiple_gradient_values(
          is_vector<T4>::value,
          single_gradients3, pos_single, multiple_gradients3, pos_multiple, 1);
    if (!is_constant_all<T5>::value && !is_empty<T5>::value
        && std::is_same<Scalar5, fvar<fvar<var>>>::value)
      test_multiple_gradient_values(
          is_vector<T5>::value,
          single_gradients3, pos_single, multiple_gradients3, pos_multiple, 1);
  }

  void test_lower_bound() {
    using stan::math::value_of;
    const size_t N_REPEAT = 3;
    vector<double> expected_cdf;
    vector<vector<double>> parameters;
    TestClass.valid_values(parameters, expected_cdf);

    if (!TestClass.has_lower_bound()) {
      if (!std::numeric_limits<Scalar0>::has_infinity) {
        for (size_t n = 0; n < parameters.size(); n++)
          parameters[n][0] = value_of(
              value_of(value_of(std::numeric_limits<Scalar0>::min())));
      } else {
        for (size_t n = 0; n < parameters.size(); n++)
          parameters[n][0] = -std::numeric_limits<double>::infinity();
      }
    } else {
      for (size_t n = 0; n < parameters.size(); n++)
        parameters[n][0] = TestClass.lower_bound();
    }

    for (size_t n = 0; n < parameters.size(); n++) {
      T0 p0 = get_repeated_params<T0>(parameters[n], 0, N_REPEAT);
      T1 p1 = get_repeated_params<T1>(parameters[n], 1, N_REPEAT);
      T2 p2 = get_repeated_params<T2>(parameters[n], 2, N_REPEAT);
      T3 p3 = get_repeated_params<T3>(parameters[n], 3, N_REPEAT);
      T4 p4 = get_repeated_params<T4>(parameters[n], 4, N_REPEAT);
      T5 p5 = get_repeated_params<T5>(parameters[n], 5, N_REPEAT);

      T_return_type cdf_at_lower_bound
          = TestClass.template cdf<T0, T1, T2, T3, T4, T5>(p0, p1, p2, p3, p4,
                                                           p5);
      EXPECT_TRUE(0.0 == cdf_at_lower_bound)
          << "CDF evaluated at lower bound should equal 0";
    }
  }

  void test_upper_bound() {
    using stan::math::value_of;
    const size_t N_REPEAT = 3;
    vector<double> expected_cdf;
    vector<vector<double>> parameters;
    TestClass.valid_values(parameters, expected_cdf);

    if (!TestClass.has_upper_bound()) {
      if (!std::numeric_limits<Scalar0>::has_infinity) {
        for (size_t n = 0; n < parameters.size(); n++)
          parameters[n][0] = value_of(
              value_of(value_of(std::numeric_limits<Scalar0>::max())));
      } else {
        for (size_t n = 0; n < parameters.size(); n++)
          parameters[n][0] = std::numeric_limits<double>::infinity();
      }
    } else {
      for (size_t n = 0; n < parameters.size(); n++)
        parameters[n][0] = TestClass.upper_bound();
    }

    for (size_t n = 0; n < parameters.size(); n++) {
      T0 p0 = get_repeated_params<T0>(parameters[n], 0, N_REPEAT);
      T1 p1 = get_repeated_params<T1>(parameters[n], 1, N_REPEAT);
      T2 p2 = get_repeated_params<T2>(parameters[n], 2, N_REPEAT);
      T3 p3 = get_repeated_params<T3>(parameters[n], 3, N_REPEAT);
      T4 p4 = get_repeated_params<T4>(parameters[n], 4, N_REPEAT);
      T5 p5 = get_repeated_params<T5>(parameters[n], 5, N_REPEAT);

      T_return_type cdf_at_upper_bound
          = TestClass.template cdf<T0, T1, T2, T3, T4, T5>(p0, p1, p2, p3, p4,
                                                           p5);
      EXPECT_TRUE(1.0 == cdf_at_upper_bound)
          << "CDF evaluated at upper bound is " << cdf_at_upper_bound
          << " but should equal 1";
    }
  }

  void test_length_0_vector() {
    if (!any_vector<T0, T1, T2, T3, T4, T5>::value) {
      SUCCEED() << "No test for non-vector arguments";
      return;
    }
    const size_t N_REPEAT = 0;
    vector<double> expected_cdf;
    vector<vector<double>> parameters;
    TestClass.valid_values(parameters, expected_cdf);

    T0 p0 = get_repeated_params<T0>(parameters[0], 0, N_REPEAT);
    T1 p1 = get_repeated_params<T1>(parameters[0], 1, N_REPEAT);
    T2 p2 = get_repeated_params<T2>(parameters[0], 2, N_REPEAT);
    T3 p3 = get_repeated_params<T3>(parameters[0], 3, N_REPEAT);
    T4 p4 = get_repeated_params<T4>(parameters[0], 4, N_REPEAT);
    T5 p5 = get_repeated_params<T5>(parameters[0], 5, N_REPEAT);

    T_return_type cdf = TestClass.template cdf<T0, T1, T2, T3, T4, T5>(
        p0, p1, p2, p3, p4, p5);

    EXPECT_TRUE(1.0 == cdf) << "cdf with an empty vector should return 1.0";
  }

  vector<double> first_valid_params() {
    vector<vector<double>> params;
    vector<double> cdf;

    TestClass.valid_values(params, cdf);
    return params[0];
  }
};

TYPED_TEST_SUITE_P(AgradCdfTestFixture);

TYPED_TEST_P(AgradCdfTestFixture, CallAllVersions) {
  this->call_all_versions();
}

TYPED_TEST_P(AgradCdfTestFixture, ValidValues) { this->test_valid_values(); }

TYPED_TEST_P(AgradCdfTestFixture, InvalidValues) {
  this->test_invalid_values();
}

TYPED_TEST_P(AgradCdfTestFixture, FiniteDiff) { this->test_finite_diff(); }

TYPED_TEST_P(AgradCdfTestFixture, Function) { this->test_gradient_function(); }

TYPED_TEST_P(AgradCdfTestFixture, RepeatAsVector) {
  this->test_repeat_as_vector();
}

TYPED_TEST_P(AgradCdfTestFixture, AsScalarsVsAsVector) {
  this->test_as_scalars_vs_as_vector();
}

TYPED_TEST_P(AgradCdfTestFixture, LowerBound) { this->test_lower_bound(); }

TYPED_TEST_P(AgradCdfTestFixture, UpperBound) { this->test_upper_bound(); }

TYPED_TEST_P(AgradCdfTestFixture, Length0Vector) {
  this->test_length_0_vector();
}

REGISTER_TYPED_TEST_SUITE_P(AgradCdfTestFixture, CallAllVersions, ValidValues,
                            InvalidValues, FiniteDiff, Function, RepeatAsVector,
                            LowerBound, UpperBound, AsScalarsVsAsVector,
                            Length0Vector);

GTEST_ALLOW_UNINSTANTIATED_PARAMETERIZED_TEST(AgradCdfTestFixture);

#endif<|MERGE_RESOLUTION|>--- conflicted
+++ resolved
@@ -802,13 +802,8 @@
     }
 
     EXPECT_NEAR(stan::math::value_of_rec(single_cdf),
-<<<<<<< HEAD
         stan::math::value_of_rec(multiple_cdf), 1e-7)
       << "product of scalar cdfs should match vectorized result";
-=======
-                stan::math::value_of_rec(multiple_cdf), 1e-7)
-        << "cdf evaluated in loop should match vectorized equivalent";
->>>>>>> cf8ead1b
 
     size_t pos_single = 0;
     size_t pos_multiple = 0;
