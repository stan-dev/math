--- conflicted
+++ resolved
@@ -425,21 +425,12 @@
            "gradients must match -- error in test fixture";
     for (size_t i = 0; i < finite_diffs.size(); i++) {
       std::stringstream stream;
-<<<<<<< HEAD
       stream << "Comparison of first order finite diff to calculated gradient failed for i="
 	     << i << ": " << parameters << std::endl
 	     << "  finite diffs: " << finite_diffs << std::endl
 	     << "  grads:        " << gradients;
-      stan::test::expect_near_rel(stream.str(), finite_diffs[i], gradients[i], stan::test::relative_tolerance(1e-4, 1e-7));
-=======
-      stream << "Comparison of first order finite diff to calculated gradient "
-                "failed for i="
-             << i << ": " << parameters << std::endl
-             << "  finite diffs: " << finite_diffs << std::endl
-             << "  grads:        " << gradients;
       stan::test::expect_near_rel(stream.str(), finite_diffs[i], gradients[i],
-                                  1e-4);
->>>>>>> 791d99c6
+				  stan::test::relative_tolerance(1e-4, 1e-7));
     }
   }
 
