#include <test/unit/math/test_ad.hpp>
#include <test/unit/math/mix/util.hpp>
#include <limits>

<<<<<<< HEAD
TEST_F(mathMix, grad_2F2_ffv) {
  using stan::math::fvar;
  using stan::math::hypergeometric_pFq;
=======
TEST(mathMixScalFun, hyper_2f2) {
  auto f = [](const auto& a, const auto& b, const auto& z) {
    using stan::math::hypergeometric_pFq;
    return hypergeometric_pFq(a, b, z);
  };

  Eigen::VectorXd in1(2);
  in1 << 4, 2;
  Eigen::VectorXd in2(2);
  in2 << 6, 3;
  double z = 4;

  stan::test::expect_ad(f, in1, in2, z);
}

TEST(mathMixScalFun, hyper_2f3) {
  auto f = [](const auto& a, const auto& b, const auto& z) {
    using stan::math::hypergeometric_pFq;
    return hypergeometric_pFq(a, b, z);
  };

  Eigen::VectorXd in1(2);
  in1 << 2, 3;
  Eigen::VectorXd in2(3);
  in2 << 2, 4, 5;
  double z = 1;

  stan::test::expect_ad(f, in1, in2, z);
}

TEST(mathMixScalFun, hyper_4f3) {
  auto f = [](const auto& a, const auto& b, const auto& z) {
    using stan::math::hypergeometric_pFq;
    return hypergeometric_pFq(a, b, z);
  };

  Eigen::VectorXd in1(4);
  in1 << 1, 2, 3, 4;
  Eigen::VectorXd in2(3);
  in2 << 5, 6, 7;
  double z = 0.8;

  stan::test::expect_ad(f, in1, in2, z);
}

TEST(mathMixScalFun, hyper_2f1) {
  auto f = [](const auto& a, const auto& b, const auto& z) {
    using stan::math::hypergeometric_pFq;
    return hypergeometric_pFq(a, b, z);
  };

  Eigen::VectorXd in1(2);
  in1 << 1, 1;
  Eigen::VectorXd in2(1);
  in2 << 1;
  double z = 0.6;

  stan::test::expect_ad(f, in1, in2, z);

  in1 << 1, 31;
  in2 << 41;
  z = 0.6;
  stan::test::expect_ad(f, in1, in2, z);

  in1 << 1, -2.1;
  in2 << 41;
  z = 0.6;
  stan::test::expect_ad(f, in1, in2, z);

  in1 << 1, -0.5;
  in2 << 10;
  z = 0.3;
  stan::test::expect_ad(f, in1, in2, z);

  in1 << 1, -0.5;
  in2 << 10.6;
  z = 0.3;
  stan::test::expect_ad(f, in1, in2, z);

  in1 << -0.5, -4.5;
  in2 << 11;
  z = 0.3;
  stan::test::expect_ad(f, in1, in2, z);

  in1 << -0.5, -4.5;
  in2 << -3.2;
  z = 0.9;
  stan::test::expect_ad(f, in1, in2, z);

  in1 << 2, 1;
  in2 << 2;
  z = 0.4;
  stan::test::expect_ad(f, in1, in2, z);

  in1 << 3.70975, 1.0;
  in2 << 2.70975;
  z = -0.2;
  stan::test::expect_ad(f, in1, in2, z);
}

TEST(mathMixScalFun, hyper_3f2) {
>>>>>>> 887a2e7a
  using stan::math::var;

  auto f = [](const auto& a, const auto& b, const auto& z) {
    using stan::math::hypergeometric_pFq;
    return hypergeometric_pFq(a, b, z);
  };

  Eigen::VectorXd in1(3);
  in1 << 1.0, 1.0, 1.0;
  Eigen::VectorXd in2(2);
  in2 << 1.0, 1.0;
  double z = 0.6;

  stan::test::expect_ad(f, in1, in2, z);

  in1 << 1.0, -0.5, -2.5;
  in2 << 10.0, 1.0;
  z = 0.3;
  stan::test::expect_ad(f, in1, in2, z);
}<|MERGE_RESOLUTION|>--- conflicted
+++ resolved
@@ -2,12 +2,7 @@
 #include <test/unit/math/mix/util.hpp>
 #include <limits>
 
-<<<<<<< HEAD
-TEST_F(mathMix, grad_2F2_ffv) {
-  using stan::math::fvar;
-  using stan::math::hypergeometric_pFq;
-=======
-TEST(mathMixScalFun, hyper_2f2) {
+TEST_F(mathMix, hyper_2f2) {
   auto f = [](const auto& a, const auto& b, const auto& z) {
     using stan::math::hypergeometric_pFq;
     return hypergeometric_pFq(a, b, z);
@@ -22,7 +17,7 @@
   stan::test::expect_ad(f, in1, in2, z);
 }
 
-TEST(mathMixScalFun, hyper_2f3) {
+TEST_F(mathMix, hyper_2f3) {
   auto f = [](const auto& a, const auto& b, const auto& z) {
     using stan::math::hypergeometric_pFq;
     return hypergeometric_pFq(a, b, z);
@@ -37,7 +32,7 @@
   stan::test::expect_ad(f, in1, in2, z);
 }
 
-TEST(mathMixScalFun, hyper_4f3) {
+TEST_F(mathMix, hyper_4f3) {
   auto f = [](const auto& a, const auto& b, const auto& z) {
     using stan::math::hypergeometric_pFq;
     return hypergeometric_pFq(a, b, z);
@@ -52,7 +47,7 @@
   stan::test::expect_ad(f, in1, in2, z);
 }
 
-TEST(mathMixScalFun, hyper_2f1) {
+TEST_F(mathMix, hyper_2f1) {
   auto f = [](const auto& a, const auto& b, const auto& z) {
     using stan::math::hypergeometric_pFq;
     return hypergeometric_pFq(a, b, z);
@@ -107,8 +102,7 @@
   stan::test::expect_ad(f, in1, in2, z);
 }
 
-TEST(mathMixScalFun, hyper_3f2) {
->>>>>>> 887a2e7a
+TEST_F(mathMix, hyper_3f2) {
   using stan::math::var;
 
   auto f = [](const auto& a, const auto& b, const auto& z) {
