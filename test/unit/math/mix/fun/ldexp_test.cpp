#include <test/unit/math/test_ad.hpp>
<<<<<<< HEAD
#include <stan/math/prim/fun/constants.hpp>
=======
#include <stan/math/prim.hpp>
>>>>>>> 61772cbd

TEST(mathMixScalFun, ldexp) {
  auto f = [](const auto& x1) { return stan::math::ldexp(x1, 5); };

  stan::test::expect_ad(f, 3.1);
  stan::test::expect_ad(f, 0.0);
  stan::test::expect_ad(f, -1.5);
  stan::test::expect_ad(f, stan::math::INFTY);
  stan::test::expect_ad(f, stan::math::NOT_A_NUMBER);
}<|MERGE_RESOLUTION|>--- conflicted
+++ resolved
@@ -1,9 +1,5 @@
 #include <test/unit/math/test_ad.hpp>
-<<<<<<< HEAD
-#include <stan/math/prim/fun/constants.hpp>
-=======
 #include <stan/math/prim.hpp>
->>>>>>> 61772cbd
 
 TEST(mathMixScalFun, ldexp) {
   auto f = [](const auto& x1) { return stan::math::ldexp(x1, 5); };
