--- conflicted
+++ resolved
@@ -4,17 +4,9 @@
 #include <limits>
 #include <vector>
 
-<<<<<<< HEAD
 TEST_F(mathMix, complexPow) {
-  auto f = [](const auto& x1, const auto& x2) {
-    using stan::math::pow;
-    return pow(x1, x2);
-  };
-=======
-TEST(mathMixFun, complexPow) {
   auto f
       = [](const auto& x1, const auto& x2) { return stan::math::pow(x1, x2); };
->>>>>>> 9c7c3ff2
   stan::test::ad_tolerances tols;
   tols.hessian_hessian_ = 5e-3;
   tols.hessian_fvar_hessian_ = 5e-3;
@@ -55,12 +47,7 @@
   stan::test::expect_ad_vectorized_binary(tols, f, din1, din2);
 }
 
-<<<<<<< HEAD
 TEST_F(mathMix, powIntAmbiguityTest) {
-  using stan::math::pow;  // included to check ambiguities
-=======
-TEST(mathMixFun, powIntAmbiguityTest) {
->>>>>>> 9c7c3ff2
   using stan::math::var;
   using std::complex;
   int i = 2;
