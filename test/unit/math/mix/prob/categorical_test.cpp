--- conflicted
+++ resolved
@@ -1,19 +1,12 @@
 #include <stan/math/mix.hpp>
 #include <test/unit/math/test_ad.hpp>
-<<<<<<< HEAD
 #include <test/unit/math/mix/util.hpp>
-=======
->>>>>>> 9c7c3ff2
 #include <gtest/gtest.h>
 #include <boost/random/mersenne_twister.hpp>
 #include <boost/math/distributions.hpp>
 #include <vector>
 
-<<<<<<< HEAD
 TEST_F(mathMix, ProbDistributionsCategorical_fvar_var) {
-=======
-TEST_F(AgradRev, ProbDistributionsCategorical_fvar_var) {
->>>>>>> 9c7c3ff2
   using Eigen::Dynamic;
   using Eigen::Matrix;
   using stan::math::fvar;
@@ -33,11 +26,7 @@
   EXPECT_FLOAT_EQ(1.0 / 0.5, stan::math::categorical_lpmf(2, theta).d_.val());
   EXPECT_FLOAT_EQ(1.0 / 0.2, stan::math::categorical_lpmf(3, theta).d_.val());
 }
-<<<<<<< HEAD
 TEST_F(mathMix, ProbDistributionsCategorical_fvar_var_vector) {
-=======
-TEST_F(AgradRev, ProbDistributionsCategorical_fvar_var_vector) {
->>>>>>> 9c7c3ff2
   using Eigen::Dynamic;
   using Eigen::Matrix;
   using stan::math::fvar;
@@ -58,11 +47,7 @@
                   stan::math::categorical_lpmf(xs, theta).d_.val());
 }
 
-<<<<<<< HEAD
 TEST_F(mathMix, ProbDistributionsCategorical_fvar_fvar_var) {
-=======
-TEST_F(AgradRev, ProbDistributionsCategorical_fvar_fvar_var) {
->>>>>>> 9c7c3ff2
   using Eigen::Dynamic;
   using Eigen::Matrix;
   using stan::math::fvar;
@@ -85,11 +70,7 @@
   EXPECT_FLOAT_EQ(1.0 / 0.2,
                   stan::math::categorical_lpmf(3, theta).d_.val_.val());
 }
-<<<<<<< HEAD
 TEST_F(mathMix, ProbDistributionsCategorical_fvar_fvar_var_vector) {
-=======
-TEST_F(AgradRev, ProbDistributionsCategorical_fvar_fvar_var_vector) {
->>>>>>> 9c7c3ff2
   using Eigen::Dynamic;
   using Eigen::Matrix;
   using stan::math::fvar;
