#include <test/unit/math/test_ad.hpp>
#include <test/unit/math/mix/util.hpp>

<<<<<<< HEAD
TEST_F(mathMix, ProbDistributionsInvWishart_matvar) {
=======
TEST_F(AgradRev, ProbDistributionsInvWishart_matvar) {
>>>>>>> 9c7c3ff2
  auto f = [](const auto& y, const auto& dof, const auto& sigma) {
    auto&& y_ref = stan::math::to_ref(y);
    auto y_sym = stan::math::multiply(0.5, y_ref + y_ref.transpose());
    auto&& sigma_ref = stan::math::to_ref(sigma);
    auto sigma_sym
        = stan::math::multiply(0.5, sigma_ref + sigma_ref.transpose());
    return stan::math::inv_wishart_lpdf(y_sym, dof, sigma_sym);
  };

  double dof = 3.4;
  Eigen::MatrixXd y11(1, 1);
  y11 << 1;
  Eigen::MatrixXd Sigma11(1, 1);
  Sigma11 << 1;
  stan::test::expect_ad(f, y11, dof, Sigma11);
  stan::test::expect_ad_matvar(f, y11, dof, Sigma11);

  Eigen::MatrixXd y00(0, 0);
  Eigen::MatrixXd Sigma00(0, 0);
  stan::test::expect_ad(f, y00, dof, Sigma00);
  stan::test::expect_ad_matvar(f, y00, dof, Sigma00);

  Eigen::MatrixXd y22(2, 2);
  y22 << 1.0, 0.1, 0.1, 2.0;
  Eigen::MatrixXd Sigma22(2, 2);
  Sigma22 << 2.0, 0.5, 0.5, 1.1;
  stan::test::expect_ad(f, y22, dof, Sigma22);
  stan::test::expect_ad_matvar(f, y22, dof, Sigma22);

  // Error sizes
  stan::test::expect_ad(f, y00, dof, Sigma11);
  stan::test::expect_ad(f, y11, dof, Sigma00);
  stan::test::expect_ad_matvar(f, y00, dof, Sigma11);
  stan::test::expect_ad_matvar(f, y11, dof, Sigma00);
}

<<<<<<< HEAD
TEST_F(mathMix, ProbDistributionsInvWishart_fvar_var) {
=======
TEST_F(AgradRev, ProbDistributionsInvWishart_fvar_var) {
>>>>>>> 9c7c3ff2
  using Eigen::Dynamic;
  using Eigen::Matrix;
  using stan::math::fvar;
  using stan::math::inv_wishart_lpdf;
  using stan::math::var;

  Matrix<fvar<var>, Dynamic, Dynamic> Y(3, 3);
  Y << 12.147233, -11.9036079, 1.0910458, -11.9036079, 16.7585782, 0.8530256,
      1.0910458, 0.8530256, 2.5786609;

  Matrix<fvar<var>, Dynamic, Dynamic> Sigma(3, 3);
  Sigma << 7.785215, 3.0597878, 1.107166, 3.0597878, 10.3515035, -0.1232598,
      1.107166, -0.1232598, 7.7623386;

  double dof = 4.0;
  double log_p = log(2.008407e-08);

  for (int i = 0; i < 3; i++)
    for (int j = 0; j < 3; j++) {
      Y(i, j).d_ = 1.0;
      Sigma(i, j).d_ = 1.0;
    }

  EXPECT_NEAR(log_p, stan::math::inv_wishart_lpdf(Y, dof, Sigma).val_.val(),
              0.01);
  EXPECT_NEAR(-1.4893348387330674,
              stan::math::inv_wishart_lpdf(Y, dof, Sigma).d_.val(), 0.01);

  stan::math::recover_memory();
}

<<<<<<< HEAD
TEST_F(mathMix, ProbDistributionsInvWishart_fvar_fvar_var) {
=======
TEST_F(AgradRev, ProbDistributionsInvWishart_fvar_fvar_var) {
>>>>>>> 9c7c3ff2
  using Eigen::Dynamic;
  using Eigen::Matrix;
  using stan::math::fvar;
  using stan::math::inv_wishart_lpdf;
  using stan::math::var;

  Matrix<fvar<fvar<var> >, Dynamic, Dynamic> Y(3, 3);
  Y << 12.147233, -11.9036079, 1.0910458, -11.9036079, 16.7585782, 0.8530256,
      1.0910458, 0.8530256, 2.5786609;

  Matrix<fvar<fvar<var> >, Dynamic, Dynamic> Sigma(3, 3);
  Sigma << 7.785215, 3.059788, 1.107166, 3.059788, 10.3515035, -0.1232598,
      1.107166, -0.1232598, 7.7623386;

  double dof = 4.0;
  double log_p = log(2.008407e-08);

  for (int i = 0; i < 3; i++)
    for (int j = 0; j < 3; j++) {
      Y(i, j).d_ = 1.0;
      Sigma(i, j).d_ = 1.0;
    }

  EXPECT_NEAR(
      log_p, stan::math::inv_wishart_lpdf(Y, dof, Sigma).val_.val_.val(), 0.01);
  EXPECT_NEAR(-1.4893348387330674,
              stan::math::inv_wishart_lpdf(Y, dof, Sigma).d_.val_.val(), 0.01);

  stan::math::recover_memory();
}<|MERGE_RESOLUTION|>--- conflicted
+++ resolved
@@ -1,11 +1,7 @@
 #include <test/unit/math/test_ad.hpp>
 #include <test/unit/math/mix/util.hpp>
 
-<<<<<<< HEAD
 TEST_F(mathMix, ProbDistributionsInvWishart_matvar) {
-=======
-TEST_F(AgradRev, ProbDistributionsInvWishart_matvar) {
->>>>>>> 9c7c3ff2
   auto f = [](const auto& y, const auto& dof, const auto& sigma) {
     auto&& y_ref = stan::math::to_ref(y);
     auto y_sym = stan::math::multiply(0.5, y_ref + y_ref.transpose());
@@ -42,11 +38,7 @@
   stan::test::expect_ad_matvar(f, y11, dof, Sigma00);
 }
 
-<<<<<<< HEAD
 TEST_F(mathMix, ProbDistributionsInvWishart_fvar_var) {
-=======
-TEST_F(AgradRev, ProbDistributionsInvWishart_fvar_var) {
->>>>>>> 9c7c3ff2
   using Eigen::Dynamic;
   using Eigen::Matrix;
   using stan::math::fvar;
@@ -78,11 +70,7 @@
   stan::math::recover_memory();
 }
 
-<<<<<<< HEAD
 TEST_F(mathMix, ProbDistributionsInvWishart_fvar_fvar_var) {
-=======
-TEST_F(AgradRev, ProbDistributionsInvWishart_fvar_fvar_var) {
->>>>>>> 9c7c3ff2
   using Eigen::Dynamic;
   using Eigen::Matrix;
   using stan::math::fvar;
