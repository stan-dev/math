--- conflicted
+++ resolved
@@ -1,9 +1,6 @@
 #include <stan/math/mix.hpp>
 #include <test/unit/math/test_ad.hpp>
-<<<<<<< HEAD
 #include <test/unit/math/mix/util.hpp>
-=======
->>>>>>> 9c7c3ff2
 #include <gtest/gtest.h>
 #include <test/unit/math/rev/prob/lkj_corr_cholesky_test_functors.hpp>
 #include <boost/random/mersenne_twister.hpp>
@@ -11,11 +8,7 @@
 #include <test/unit/math/mix/prob/higher_order_utils.hpp>
 #include <vector>
 
-<<<<<<< HEAD
 TEST_F(mathMix, ProbDistributionsLkjCorr_fvar_var) {
-=======
-TEST_F(AgradRev, ProbDistributionsLkjCorr_fvar_var) {
->>>>>>> 9c7c3ff2
   using stan::math::fvar;
   using stan::math::var;
   boost::random::mt19937 rng;
@@ -37,11 +30,7 @@
   EXPECT_FLOAT_EQ(f.d_.val(), stan::math::lkj_corr_lpdf(Sigma, eta).d_.val());
 }
 
-<<<<<<< HEAD
 TEST_F(mathMix, ProbDistributionsLkjCorrCholesky_fvar_var) {
-=======
-TEST_F(AgradRev, ProbDistributionsLkjCorrCholesky_fvar_var) {
->>>>>>> 9c7c3ff2
   using stan::math::fvar;
   using stan::math::var;
   boost::random::mt19937 rng;
@@ -64,11 +53,7 @@
   EXPECT_FLOAT_EQ(3, stan::math::lkj_corr_cholesky_lpdf(Sigma, eta).d_.val());
 }
 
-<<<<<<< HEAD
 TEST_F(mathMix, ProbDistributionsLkjCorr_fvar_fvar_var) {
-=======
-TEST_F(AgradRev, ProbDistributionsLkjCorr_fvar_fvar_var) {
->>>>>>> 9c7c3ff2
   using stan::math::fvar;
   using stan::math::var;
   boost::random::mt19937 rng;
@@ -92,11 +77,7 @@
                   stan::math::lkj_corr_lpdf(Sigma, eta).d_.val_.val());
 }
 
-<<<<<<< HEAD
 TEST_F(mathMix, ProbDistributionsLkjCorrCholesky_fvar_fvar_var) {
-=======
-TEST_F(AgradRev, ProbDistributionsLkjCorrCholesky_fvar_fvar_var) {
->>>>>>> 9c7c3ff2
   using stan::math::fvar;
   using stan::math::var;
   boost::random::mt19937 rng;
@@ -122,11 +103,7 @@
                   stan::math::lkj_corr_cholesky_lpdf(Sigma, eta).d_.val_.val());
 }
 
-<<<<<<< HEAD
 TEST_F(mathMix, ProbDistributionsLkjCorrCholesky_hessian) {
-=======
-TEST_F(AgradRev, ProbDistributionsLkjCorrCholesky_hessian) {
->>>>>>> 9c7c3ff2
   int dim_mat = 3;
   Eigen::Matrix<double, Eigen::Dynamic, 1> x1(dim_mat);
   Eigen::Matrix<double, Eigen::Dynamic, 1> x2(1);
@@ -187,11 +164,7 @@
   EXPECT_FLOAT_EQ(fx_hess_1, fx_hess_ad_1);
 }
 
-<<<<<<< HEAD
 TEST_F(mathMix, ProbDistributionsLkjCorrCholesky_grad_hessian) {
-=======
-TEST_F(AgradRev, ProbDistributionsLkjCorrCholesky_grad_hessian) {
->>>>>>> 9c7c3ff2
   int dim_mat = 3;
   Eigen::Matrix<double, Eigen::Dynamic, 1> x1(dim_mat);
   Eigen::Matrix<double, Eigen::Dynamic, 1> x2(1);
