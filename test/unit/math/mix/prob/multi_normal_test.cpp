--- conflicted
+++ resolved
@@ -1,11 +1,7 @@
 #include <test/unit/math/test_ad.hpp>
 #include <test/unit/math/mix/util.hpp>
 
-<<<<<<< HEAD
 TEST_F(mathMix, ProbDistributionsMultiNormal_matvar) {
-=======
-TEST_F(AgradRev, ProbDistributionsMultiNormal_matvar) {
->>>>>>> 9c7c3ff2
   auto f = [](const auto& y, const auto& mu, const auto& sigma) {
     auto&& sigma_ref = stan::math::to_ref(sigma);
 
@@ -55,11 +51,7 @@
   stan::test::expect_ad_matvar(f, y1, mu1, Sigma00);
 }
 
-<<<<<<< HEAD
 TEST_F(mathMix, ProbDistributionsMultiNormal_fvar_var) {
-=======
-TEST_F(AgradRev, ProbDistributionsMultiNormal_fvar_var) {
->>>>>>> 9c7c3ff2
   using Eigen::Dynamic;
   using Eigen::Matrix;
   using stan::math::fvar;
@@ -86,11 +78,7 @@
   stan::math::recover_memory();
 }
 
-<<<<<<< HEAD
 TEST_F(mathMix, ProbDistributionsMultiNormal_fvar_fvar_var) {
-=======
-TEST_F(AgradRev, ProbDistributionsMultiNormal_fvar_fvar_var) {
->>>>>>> 9c7c3ff2
   using Eigen::Dynamic;
   using Eigen::Matrix;
   using stan::math::fvar;
