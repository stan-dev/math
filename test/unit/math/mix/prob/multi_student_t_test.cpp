--- conflicted
+++ resolved
@@ -1,11 +1,7 @@
 #include <test/unit/math/test_ad.hpp>
 #include <test/unit/math/mix/util.hpp>
 
-<<<<<<< HEAD
 TEST_F(mathMix, ProbDistributionsMultiStudentT_matvar) {
-=======
-TEST_F(AgradRev, ProbDistributionsMultiStudentT_matvar) {
->>>>>>> 9c7c3ff2
   auto f
       = [](const auto& y, const auto& nu, const auto& mu, const auto& sigma) {
           auto&& sigma_ref = stan::math::to_ref(sigma);
@@ -69,11 +65,7 @@
   stan::test::expect_ad_matvar(f, y1, nu, mu1, Sigma00);
 }
 
-<<<<<<< HEAD
 TEST_F(mathMix, ProbDistributionsMultiStudentT_fvar_var) {
-=======
-TEST_F(AgradRev, ProbDistributionsMultiStudentT_fvar_var) {
->>>>>>> 9c7c3ff2
   using Eigen::Dynamic;
   using Eigen::Matrix;
   using stan::math::fvar;
@@ -102,11 +94,7 @@
   stan::math::recover_memory();
 }
 
-<<<<<<< HEAD
 TEST_F(mathMix, ProbDistributionsMultiStudentT_fvar_fvar_var) {
-=======
-TEST_F(AgradRev, ProbDistributionsMultiStudentT_fvar_fvar_var) {
->>>>>>> 9c7c3ff2
   using Eigen::Dynamic;
   using Eigen::Matrix;
   using stan::math::fvar;
