--- conflicted
+++ resolved
@@ -1,10 +1,7 @@
 #include <test/unit/math/test_ad.hpp>
+#include <test/unit/math/rev/fun/util.hpp>
 
-<<<<<<< HEAD
 TEST_F(AgradRev, ProbDistributionsWishartCholesky_matvar) {
-  auto f = [](const auto& L_Y, const auto& dof, const auto& L_S) {
-=======
-TEST(ProbDistributionsWishartCholesky, matvar) {
   auto f = [](const auto& Y, const auto& dof, const auto& Sigma) {
     auto symmetric_Y = ((Y + Y.transpose()) * 0.5).eval();
     auto symmetric_Sigma = ((Sigma + Sigma.transpose()) * 0.5).eval();
@@ -12,7 +9,6 @@
     auto L_Y = stan::math::cholesky_decompose(symmetric_Y);
     auto L_S = stan::math::cholesky_decompose(symmetric_Sigma);
 
->>>>>>> c5e8f084
     return stan::math::wishart_cholesky_lpdf(L_Y, dof, L_S);
   };
 
