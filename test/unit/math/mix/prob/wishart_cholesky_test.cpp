--- conflicted
+++ resolved
@@ -1,13 +1,7 @@
 #include <test/unit/math/test_ad.hpp>
-<<<<<<< HEAD
 #include <test/unit/math/mix/util.hpp>
-
+#include <test/unit/math/rev/fun/util.hpp>
 TEST_F(mathMix, ProbDistributionsWishartCholesky_matvar) {
-=======
-#include <test/unit/math/rev/fun/util.hpp>
-
-TEST_F(AgradRev, ProbDistributionsWishartCholesky_matvar) {
->>>>>>> 9c7c3ff2
   auto f = [](const auto& Y, const auto& dof, const auto& Sigma) {
     auto Y_ref = stan::math::to_ref(Y);
     auto Sigma_ref = stan::math::to_ref(Sigma);
@@ -47,11 +41,7 @@
   stan::test::expect_ad_matvar(f, Y11, dof, Sigma00);
 }
 
-<<<<<<< HEAD
 TEST_F(mathMix, ProbDistributionsWishartCholesky_fvar_var) {
-=======
-TEST_F(AgradRev, ProbDistributionsWishartCholesky_fvar_var) {
->>>>>>> 9c7c3ff2
   using Eigen::Dynamic;
   using Eigen::Matrix;
   using stan::math::fvar;
@@ -84,11 +74,7 @@
   stan::math::recover_memory();
 }
 
-<<<<<<< HEAD
 TEST_F(mathMix, ProbDistributionsWishartCholesky_fvar_fvar_var) {
-=======
-TEST_F(AgradRev, ProbDistributionsWishartCholesky_fvar_fvar_var) {
->>>>>>> 9c7c3ff2
   using Eigen::Dynamic;
   using Eigen::Matrix;
   using stan::math::fvar;
