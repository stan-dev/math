--- conflicted
+++ resolved
@@ -8,7 +8,6 @@
 #include <algorithm>
 #include <vector>
 
-<<<<<<< HEAD
 TEST(MathMatrixOpenCL, matrix_cl_copy_cache) {
   auto m = stan::math::matrix_d::Random(100, 100).eval();
   auto m_back = stan::math::matrix_d(100, 100);
@@ -51,16 +50,6 @@
   d2_a.resize(2, 3);
   d2_b.resize(2, 3);
   d2 << 1, 2, 3, 4, 5, 6;
-=======
-TEST(MathMatrixGPU, matrix_cl_vector_copy) {
-  stan::math::vector_d d1_cpu;
-  stan::math::vector_d d1_a_cpu;
-  stan::math::vector_d d1_b_cpu;
-  d1_cpu.resize(3);
-  d1_a_cpu.resize(3);
-  d1_b_cpu.resize(3);
-  d1_cpu << 1, 2, 3;
->>>>>>> f49f2245
   // vector
   stan::math::matrix_cl d11_cl(3, 1);
   stan::math::matrix_cl d111_cl(3, 1);
@@ -86,66 +75,6 @@
   d2_b_cpu.resize(2, 3);
   d2_cpu << 1, 2, 3, 4, 5, 6;
   // matrix
-<<<<<<< HEAD
-  stan::math::matrix_cl d00;
-  stan::math::matrix_cl d000;
-  stan::math::matrix_cl d22(2, 3);
-  stan::math::matrix_cl d222(2, 3);
-  EXPECT_NO_THROW(stan::math::copy(d22, d2));
-  EXPECT_NO_THROW(stan::math::copy(d222, d22));
-  EXPECT_NO_THROW(stan::math::copy(d2_a, d22));
-  EXPECT_NO_THROW(stan::math::copy(d2_b, d222));
-  EXPECT_EQ(1, d2_a(0, 0));
-  EXPECT_EQ(2, d2_a(0, 1));
-  EXPECT_EQ(3, d2_a(0, 2));
-  EXPECT_EQ(4, d2_a(1, 0));
-  EXPECT_EQ(5, d2_a(1, 1));
-  EXPECT_EQ(6, d2_a(1, 2));
-  EXPECT_EQ(1, d2_b(0, 0));
-  EXPECT_EQ(2, d2_b(0, 1));
-  EXPECT_EQ(3, d2_b(0, 2));
-  EXPECT_EQ(4, d2_b(1, 0));
-  EXPECT_EQ(5, d2_b(1, 1));
-  EXPECT_EQ(6, d2_b(1, 2));
-
-  // zero sized copy
-  // cpu to gpu
-  EXPECT_NO_THROW(stan::math::copy(d00, d0));
-  // gpu to cpu
-  EXPECT_NO_THROW(stan::math::copy(d0, d00));
-  // gpu to gpu
-  EXPECT_NO_THROW(stan::math::copy(d000, d00));
-}
-
-TEST(MathMatrixOpenCL, barebone_buffer_copy) {
-  // a barebone OpenCL example of copying
-  // a vector of doubles to the GPU and back
-  size_t size = 512;
-  std::vector<double> cpu_buffer(size);
-  for (unsigned int i = 0; i < size; i++) {
-    cpu_buffer[i] = i * 1.0;
-  }
-  std::vector<double> cpu_dst_buffer(size);
-  // retrieve the command queue
-  cl::CommandQueue queue = stan::math::opencl_context.queue();
-  // retrieve the context
-  cl::Context& ctx = stan::math::opencl_context.context();
-  // create the gpu buffer of the same size
-  cl::Buffer gpu_buffer
-      = cl::Buffer(ctx, CL_MEM_READ_WRITE, sizeof(double) * size);
-
-  // write the cpu_buffer to the GPU (gpu_buffer)
-  queue.enqueueWriteBuffer(gpu_buffer, CL_TRUE, 0, sizeof(double) * size,
-                           &cpu_buffer[0]);
-
-  // write the gpu buffer back to the cpu_dst_buffer
-  queue.enqueueReadBuffer(gpu_buffer, CL_TRUE, 0, sizeof(double) * size,
-                          &cpu_dst_buffer[0]);
-
-  for (unsigned int i = 0; i < size; i++) {
-    EXPECT_EQ(i * 1.0, cpu_dst_buffer[i]);
-  }
-=======
   stan::math::matrix_cl d00_cl;
   stan::math::matrix_cl d000_cl;
   stan::math::matrix_cl d22_cl(2, 3);
@@ -184,7 +113,6 @@
                std::invalid_argument);
   EXPECT_THROW(test_val = stan::math::from_matrix_cl<int>(d222_cl),
                std::invalid_argument);
->>>>>>> f49f2245
 }
 
 TEST(MathMatrixCL, matrix_cl_pack_unpack_copy_lower) {
