#ifdef STAN_OPENCL
#include <stan/math/prim/mat.hpp>
#include <stan/math/opencl/copy.hpp>
#include <stan/math/opencl/multiply.hpp>
#include <boost/random/mersenne_twister.hpp>
#include <gtest/gtest.h>
#include <algorithm>
boost::random::mt19937 rng;

#define EXPECT_MATRIX_NEAR(A, B, DELTA) \
  for (int i = 0; i < A.size(); i++)    \
    EXPECT_NEAR(A(i), B(i), DELTA);

TEST(MathMatrix, vector_row_vector) {
  stan::math::vector_d v(3);
  stan::math::row_vector_d rv(3);
  stan::math::matrix_cl v_cl(v);
  stan::math::matrix_cl rv_cl(rv);
  stan::math::matrix_cl m_cl(1, 1);
  EXPECT_NO_THROW(m_cl = rv_cl * v_cl);
}

TEST(MathMatrix, one_dim_zero_matrix) {
  stan::math::matrix_d m0(5, 0);
  stan::math::matrix_d m1(0, 3);

  stan::math::matrix_cl m0_cl(m0);
  stan::math::matrix_cl m1_cl(m1);
  EXPECT_NO_THROW(m0_cl * m1_cl);

  EXPECT_NO_THROW(m0_cl * 2.0);
  EXPECT_NO_THROW(2.0 * m0_cl);

  EXPECT_NO_THROW(m1_cl * 2.0);
  EXPECT_NO_THROW(2.0 * m1_cl);
}

TEST(MathMatrix, zero_result_matrix) {
  stan::math::matrix_d m0(0, 5);
  stan::math::matrix_d m1(5, 0);

  stan::math::matrix_cl m0_cl(m0);
  stan::math::matrix_cl m1_cl(m1);
  EXPECT_NO_THROW(m0_cl * m1_cl);
}

TEST(MathMatrix, zero_size_input_matrix) {
  stan::math::matrix_d m0(0, 0);
  stan::math::matrix_d m1(0, 0);

  stan::math::matrix_cl m0_cl(m0);
  stan::math::matrix_cl m1_cl(m1);
  EXPECT_NO_THROW(m0_cl * m1_cl);

  EXPECT_NO_THROW(m0_cl * 2.0);
  EXPECT_NO_THROW(2.0 * m0_cl);
}

TEST(MathMatrix, non_matching_dim_excpetion) {
  stan::math::matrix_d m0(5, 3);
  stan::math::matrix_d m1(2, 6);

  stan::math::matrix_cl m0_cl(m0);
  stan::math::matrix_cl m1_cl(m1);
  EXPECT_THROW(m0_cl * m1_cl, std::invalid_argument);
}

TEST(MathMatrix, multiply_scalar) {
  auto v = stan::math::vector_d::Random(25).eval();
  stan::math::vector_d v_cl_res(25);
  auto rv = stan::math::row_vector_d::Random(25).eval();
  stan::math::row_vector_d rv_cl_res(25);
  auto m = stan::math::matrix_d::Random(5, 5).eval();
  stan::math::matrix_d m_cl_res(5, 5);

  stan::math::matrix_cl v_cl(v);
  v_cl = v_cl * 2.0;
  stan::math::copy(v_cl_res, v_cl);

  stan::math::matrix_cl rv_cl(rv);
  rv_cl = rv_cl * 2.0;
  stan::math::copy(rv_cl_res, rv_cl);

  stan::math::matrix_cl m_cl(m);
  m_cl = m_cl * 2.0;
  stan::math::copy(m_cl_res, m_cl);

  v = v * 2.0;
  rv = rv * 2.0;
  m = m * 2.0;

  EXPECT_MATRIX_NEAR(v, v_cl_res, 1e-10);
  EXPECT_MATRIX_NEAR(rv, rv_cl_res, 1e-10);
  EXPECT_MATRIX_NEAR(m, m_cl_res, 1e-10);
}

TEST(MathMatrix, row_vector_vector) {
  auto v = stan::math::vector_d::Random(5).eval();
  auto rv = stan::math::row_vector_d::Random(5).eval();
  stan::math::matrix_d m0(1, 1);
  stan::math::matrix_d m0_cl_res(1, 1);
  stan::math::matrix_d m1(5, 5);
  stan::math::matrix_d m1_cl_res(5, 5);

  m0 = rv * v;
  m1 = v * rv;

  stan::math::matrix_cl v_cl(v);
  stan::math::matrix_cl rv_cl(rv);
  stan::math::matrix_cl m0_cl(1, 1);
  stan::math::matrix_cl m1_cl(5, 5);

  m0_cl = rv_cl * v_cl;
  m1_cl = v_cl * rv_cl;
  stan::math::copy(m0_cl_res, m0_cl);
  stan::math::copy(m1_cl_res, m1_cl);

  EXPECT_MATRIX_NEAR(m0, m0_cl_res, 1e-10);
  EXPECT_MATRIX_NEAR(m1, m1_cl_res, 1e-10);
}

TEST(MathMatrix, multiply_small) {
  using stan::math::multiply;
  auto m1 = stan::math::matrix_d::Random(3, 3).eval();
  auto m2 = stan::math::matrix_d::Random(3, 3).eval();
  stan::math::matrix_d m3_cl_res(3, 3);

  stan::math::matrix_cl m11(m1);
  stan::math::matrix_cl m22(m2);

  auto m3 = (m1 * m2).eval();

  auto m33 = m11 * m22;

  stan::math::copy(m3_cl_res, m33);

  EXPECT_MATRIX_NEAR(m3, m3_cl_res, 1e-10);
}

TEST(MathMatrix, multiply_big) {
  using stan::math::multiply;
  int size = 512;
  auto m1 = stan::math::matrix_d::Random(size, size).eval();
  auto m2 = stan::math::matrix_d::Random(size, size).eval();
  stan::math::matrix_d m3_cl_res(size, size);

  stan::math::matrix_cl m11(m1);
  stan::math::matrix_cl m22(m2);

  auto m3 = (m1 * m2).eval();

  auto m33 = m11 * m22;

  stan::math::copy(m3_cl_res, m33);

  EXPECT_MATRIX_NEAR(m3, m3_cl_res, 1e-10);
}

TEST(MathMatrix, lower_tri_rect_multiply_small) {
  auto m1 = stan::math::matrix_d::Random(3, 3).eval();
  auto m2 = stan::math::matrix_d::Random(3, 3).eval();
  stan::math::matrix_d m3_cl_res(3, 3);

  m1.triangularView<Eigen::StrictlyUpper>().setZero();

  stan::math::matrix_cl m11(m1);
  stan::math::matrix_cl m22(m2);

  auto m3 = (m1 * m2).eval();

  auto m33 = stan::math::opencl::multiply<stan::math::TriangularViewCL::Lower>(
      m11, m22);

  stan::math::copy(m3_cl_res, m33);

  EXPECT_MATRIX_NEAR(m3, m3_cl_res, 1e-10);
}

TEST(MathMatrix, lower_tri_rect_multiply_big) {
  int size = 512;
  auto m1 = stan::math::matrix_d::Random(size, size).eval();
  auto m2 = stan::math::matrix_d::Random(size, size).eval();
  stan::math::matrix_d m3_cl_res(size, size);

  m1.triangularView<Eigen::StrictlyUpper>().setZero();

  stan::math::matrix_cl m11(m1);
  stan::math::matrix_cl m22(m2);

  auto m3 = (m1 * m2).eval();

  auto m33 = stan::math::opencl::multiply<stan::math::TriangularViewCL::Lower>(
      m11, m22);

  stan::math::copy(m3_cl_res, m33);

  EXPECT_MATRIX_NEAR(m3, m3_cl_res, 1e-10);
}

TEST(MathMatrix, lower_tri_rect_multiply_big_rect) {
  int size = 321;
  auto m1 = stan::math::matrix_d::Random(size, size).eval();
  auto m2 = stan::math::matrix_d::Random(size, size * 3).eval();
  stan::math::matrix_d m3_cl_res(size, size * 3);

  m1.triangularView<Eigen::StrictlyUpper>().setZero();

  stan::math::matrix_cl m11(m1);
  stan::math::matrix_cl m22(m2);

  auto m3 = (m1 * m2).eval();

  auto m33 = stan::math::opencl::multiply<stan::math::TriangularViewCL::Lower>(
      m11, m22);

  stan::math::copy(m3_cl_res, m33);

  EXPECT_MATRIX_NEAR(m3, m3_cl_res, 1e-10);
}

TEST(MathMatrix, upper_tri_rect_multiply_small) {
  auto m1 = stan::math::matrix_d::Random(3, 3).eval();
  auto m2 = stan::math::matrix_d::Random(3, 3).eval();
  stan::math::matrix_d m3_cl_res(3, 3);

  m1.triangularView<Eigen::StrictlyLower>().setZero();

  stan::math::matrix_cl m11(m1);
  stan::math::matrix_cl m22(m2);

  auto m3 = (m1 * m2).eval();

  auto m33 = stan::math::opencl::multiply<stan::math::TriangularViewCL::Upper>(
      m11, m22);

  stan::math::copy(m3_cl_res, m33);

  EXPECT_MATRIX_NEAR(m3, m3_cl_res, 1e-10);
}

TEST(MathMatrix, upper_tri_rect_multiply_big) {
  int size = 472;
  auto m1 = stan::math::matrix_d::Random(size, size).eval();
  auto m2 = stan::math::matrix_d::Random(size, size).eval();
  stan::math::matrix_d m3_cl_res(size, size);

  m1.triangularView<Eigen::StrictlyLower>().setZero();

  stan::math::matrix_cl m11(m1);
  stan::math::matrix_cl m22(m2);

  auto m3 = (m1 * m2).eval();

  auto m33 = stan::math::opencl::multiply<stan::math::TriangularViewCL::Upper>(
      m11, m22);

  stan::math::copy(m3_cl_res, m33);

  EXPECT_MATRIX_NEAR(m3, m3_cl_res, 1e-10);
}

TEST(MathMatrix, upper_tri_rect_multiply_big_rect) {
  int size = 463;
  auto m1 = stan::math::matrix_d::Random(size, size).eval();
  auto m2 = stan::math::matrix_d::Random(size, size * 3).eval();
  stan::math::matrix_d m3_cl_res(size, size * 3);

  m1.triangularView<Eigen::StrictlyLower>().setZero();

  stan::math::matrix_cl m11(m1);
  stan::math::matrix_cl m22(m2);

  auto m3 = (m1 * m2).eval();

  auto m33 = stan::math::opencl::multiply<stan::math::TriangularViewCL::Upper>(
      m11, m22);

  stan::math::copy(m3_cl_res, m33);

  EXPECT_MATRIX_NEAR(m3, m3_cl_res, 1e-10);
}
<<<<<<< HEAD
=======

TEST(MathMatrix, rect_lower_tri_multiply_small) {
  auto m1 = stan::math::matrix_d::Random(3, 3).eval();
  auto m2 = stan::math::matrix_d::Random(3, 3).eval();
  stan::math::matrix_d m3_cl_res(3, 3);

  m2.triangularView<Eigen::StrictlyUpper>().setZero();

  stan::math::matrix_cl m11(m1);
  stan::math::matrix_cl m22(m2);

  auto m3 = (m1 * m2).eval();

  auto m33 = stan::math::opencl::multiply<stan::math::TriangularViewCL::Entire,
                                          stan::math::TriangularViewCL::Lower>(
      m11, m22);

  stan::math::copy(m3_cl_res, m33);

  EXPECT_MATRIX_NEAR(m3, m3_cl_res, 1e-10);
}

TEST(MathMatrix, rect_lower_tri_multiply_big) {
  int size = 451;
  auto m1 = stan::math::matrix_d::Random(size, size).eval();
  auto m2 = stan::math::matrix_d::Random(size, size).eval();
  stan::math::matrix_d m3_cl_res(size, size);

  m2.triangularView<Eigen::StrictlyUpper>().setZero();

  stan::math::matrix_cl m11(m1);
  stan::math::matrix_cl m22(m2);

  auto m3 = (m1 * m2).eval();

  auto m33 = stan::math::opencl::multiply<stan::math::TriangularViewCL::Entire,
                                          stan::math::TriangularViewCL::Lower>(
      m11, m22);

  stan::math::copy(m3_cl_res, m33);

  EXPECT_MATRIX_NEAR(m3, m3_cl_res, 1e-10);
}

TEST(MathMatrix, rect_lower_tri_multiply_big_rect) {
  int size = 444;
  auto m1 = stan::math::matrix_d::Random(size, size).eval();
  auto m2 = stan::math::matrix_d::Random(size, size * 3).eval();
  stan::math::matrix_d m3_cl_res(size, size * 3);

  m2.triangularView<Eigen::StrictlyUpper>().setZero();

  stan::math::matrix_cl m11(m1);
  stan::math::matrix_cl m22(m2);

  auto m3 = (m1 * m2).eval();

  auto m33 = stan::math::opencl::multiply<stan::math::TriangularViewCL::Entire,
                                          stan::math::TriangularViewCL::Lower>(
      m11, m22);

  stan::math::copy(m3_cl_res, m33);

  EXPECT_MATRIX_NEAR(m3, m3_cl_res, 1e-10);
}

TEST(MathMatrix, rect_upper_tri_multiply_small) {
  auto m1 = stan::math::matrix_d::Random(3, 3).eval();
  auto m2 = stan::math::matrix_d::Random(3, 3).eval();
  stan::math::matrix_d m3_cl_res(3, 3);

  m2.triangularView<Eigen::StrictlyLower>().setZero();

  stan::math::matrix_cl m11(m1);
  stan::math::matrix_cl m22(m2);

  auto m3 = (m1 * m2).eval();

  auto m33 = stan::math::opencl::multiply<stan::math::TriangularViewCL::Entire,
                                          stan::math::TriangularViewCL::Upper>(
      m11, m22);

  stan::math::copy(m3_cl_res, m33);

  EXPECT_MATRIX_NEAR(m3, m3_cl_res, 1e-10);
}

TEST(MathMatrix, rect_upper_tri_multiply_big) {
  int size = 468;
  auto m1 = stan::math::matrix_d::Random(size, size).eval();
  auto m2 = stan::math::matrix_d::Random(size, size).eval();
  stan::math::matrix_d m3_cl_res(size, size);

  m2.triangularView<Eigen::StrictlyLower>().setZero();

  stan::math::matrix_cl m11(m1);
  stan::math::matrix_cl m22(m2);

  auto m3 = (m1 * m2).eval();

  auto m33 = stan::math::opencl::multiply<stan::math::TriangularViewCL::Entire,
                                          stan::math::TriangularViewCL::Upper>(
      m11, m22);

  stan::math::copy(m3_cl_res, m33);

  EXPECT_MATRIX_NEAR(m3, m3_cl_res, 1e-10);
}

TEST(MathMatrix, rect_upper_tri_multiply_big_rect) {
  int size = 345;
  auto m1 = stan::math::matrix_d::Random(size * 3, size).eval();
  auto m2 = stan::math::matrix_d::Random(size, size).eval();
  stan::math::matrix_d m3_cl_res(size * 3, size);

  m2.triangularView<Eigen::StrictlyLower>().setZero();

  stan::math::matrix_cl m11(m1);
  stan::math::matrix_cl m22(m2);

  auto m3 = (m1 * m2).eval();

  auto m33 = stan::math::opencl::multiply<stan::math::TriangularViewCL::Entire,
                                          stan::math::TriangularViewCL::Upper>(
      m11, m22);

  stan::math::copy(m3_cl_res, m33);

  EXPECT_MATRIX_NEAR(m3, m3_cl_res, 1e-10);
}

>>>>>>> 7da4ba5f
#endif<|MERGE_RESOLUTION|>--- conflicted
+++ resolved
@@ -279,8 +279,6 @@
 
   EXPECT_MATRIX_NEAR(m3, m3_cl_res, 1e-10);
 }
-<<<<<<< HEAD
-=======
 
 TEST(MathMatrix, rect_lower_tri_multiply_small) {
   auto m1 = stan::math::matrix_d::Random(3, 3).eval();
@@ -412,5 +410,4 @@
   EXPECT_MATRIX_NEAR(m3, m3_cl_res, 1e-10);
 }
 
->>>>>>> 7da4ba5f
 #endif