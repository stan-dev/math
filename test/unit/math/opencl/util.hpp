#ifndef STAN_TEST_OPENCL_UTIL_HPP
#define STAN_TEST_OPENCL_UTIL_HPP

#include <stan/math.hpp>
#include <stan/math/opencl/rev.hpp>
#include <test/unit/math/expect_near_rel.hpp>
#include <test/unit/pretty_print_types.hpp>
#include <gtest/gtest.h>
#include <utility>
#include <string>
#include <tuple>

struct OpenCLRevTests : public testing::Test {
  inline void SetUp() {
    // make sure memory's clean before starting each test
    stan::math::recover_memory();
  }
  inline void TearDown() {
    // make sure memory's clean before starting each test
    stan::math::recover_memory();
  }
};

namespace stan {
namespace math {
namespace test {

namespace internal {

template <typename T, require_stan_scalar_t<T>* = nullptr>
inline T opencl_argument(const T& x) {
  return x;
}
template <typename T, require_not_stan_scalar_t<T>* = nullptr>
inline auto opencl_argument(const T& x) {
  return to_matrix_cl(x);
}

template <typename T, require_t<std::is_integral<scalar_type_t<T>>>* = nullptr>
inline T var_argument(const T& x) {
  return x;
}
template <typename T,
          require_not_t<std::is_integral<scalar_type_t<T>>>* = nullptr,
          require_not_std_vector_t<T>* = nullptr>
inline auto var_argument(const T& x) {
  return to_var(x);
}
template <typename T,
          require_not_t<std::is_integral<scalar_type_t<T>>>* = nullptr,
          require_std_vector_t<T>* = nullptr>
inline auto var_argument(const T& x) {
  std::vector<decltype(var_argument(x[0]))> res;
  res.reserve(x.size());
  for (auto& i : x) {
    res.push_back(var_argument(i));
  }
  return res;
}

template <typename T, require_arithmetic_t<T>* = nullptr>
inline void expect_eq(T a, T b, const char* msg, double tol = 0.25) {
  stan::test::expect_near_rel(msg, a, b, tol);
}
inline void expect_eq(math::var a, math::var b, const char* msg, double tol = 0.25) {
  stan::test::expect_near_rel(msg, a.val(), b.val(), tol);
}
template <typename T1, typename T2, require_all_eigen_t<T1, T2>* = nullptr,
          require_all_not_st_var<T1, T2>* = nullptr>
inline void expect_eq(const T1& a, const T2& b, const char* msg, double tol = 0.25) {
  EXPECT_EQ(a.rows(), b.rows()) << msg;
  EXPECT_EQ(a.cols(), b.cols()) << msg;
  const auto& a_ref = math::to_ref(a);
  const auto& b_ref = math::to_ref(b);
  for (int i = 0; i < a.rows(); i++) {
    for (int j = 0; j < a.cols(); j++) {
      expect_eq(a_ref(i, j), b_ref(i, j), msg, tol);
    }
  }
}
template <typename T1, typename T2, require_all_rev_matrix_t<T1, T2>* = nullptr>
inline void expect_eq(const T1& a, const T2& b, const char* msg, double tol = 0.25) {
  expect_eq(a.val(), b.val(), msg, tol);
}
template <typename T>
inline void expect_eq(const std::vector<T>& a, const std::vector<T>& b,
                      const char* msg, double tol = 0.25) {
  EXPECT_EQ(a.size(), b.size());
  for (int i = 0; i < a.size(); i++) {
    expect_eq(a[i], b[i], msg, tol = 0.25);
  }
}
template <typename T1, typename T2,
          require_nonscalar_prim_or_rev_kernel_expression_t<T1>* = nullptr>
inline void expect_eq(const T1& a, const T2& b, const char* msg, double tol = 0.25) {
  expect_eq(from_matrix_cl<plain_type_t<T2>>(a), b, msg, tol);
}
template <typename T1, typename T2,
          require_nonscalar_prim_or_rev_kernel_expression_t<T2>* = nullptr>
inline void expect_eq(const T1& a, const T2& b, const char* msg, double tol = 0.25) {
  expect_eq(a, from_matrix_cl<plain_type_t<T1>>(b), msg, tol);
}

template <typename T>
inline auto recursive_sum(const T& a) {
  return math::sum(a);
}
template <typename T>
inline auto recursive_sum(const std::vector<T>& a) {
  scalar_type_t<T> res = 0;
  for (int i = 0; i < a.size(); i++) {
    res += recursive_sum(a[i]);
  }
  return res;
}

template <typename T, require_not_st_var<T>* = nullptr>
inline void expect_adj_near(const T& a, const T& b, const char* msg) {}
inline void expect_adj_near(var a, var b, const char* msg) {
  stan::test::expect_near_rel(msg, a.adj(), b.adj());
}
template <typename T1, typename T2, require_all_eigen_t<T1, T2>* = nullptr,
          require_vt_same<T1, T2>* = nullptr>
inline void expect_adj_near(const T1& a, const T2& b, const char* msg) {
  EXPECT_EQ(a.rows(), b.rows()) << msg;
  EXPECT_EQ(a.cols(), b.cols()) << msg;
  const auto& a_ref = math::to_ref(a);
  const auto& b_ref = math::to_ref(b);
  stan::test::expect_near_rel(msg, a_ref.adj(), b_ref.adj());
}
template <typename T>
inline void expect_adj_near(const std::vector<T>& a, const std::vector<T>& b,
                            const char* msg) {
  EXPECT_EQ(a.size(), b.size()) << msg;
  for (int i = 0; i < a.size(); i++) {
    expect_adj_near(a[i], b[i], msg);
  }
}

template <typename Functor>
inline void prim_rev_argument_combinations(Functor f) {
  f(std::make_tuple(), std::make_tuple());
}
template <typename Functor, typename Arg0, typename... Args>
inline void prim_rev_argument_combinations(const Functor& f, const Arg0& arg0,
                                           const Args&... args) {
  prim_rev_argument_combinations(
      [&f, &arg0](const auto& args1, const auto& args2) {
        constexpr size_t Size
            = std::tuple_size<std::decay_t<decltype(args1)>>::value;
        return index_apply<Size>([&](auto... Is) {
          return f(std::make_tuple(arg0, std::get<Is>(args1)...),
                   std::make_tuple(arg0, std::get<Is>(args2)...));
        });
      },
      args...);
  prim_rev_argument_combinations(
      [&](const auto& args1, const auto& args2) {
        constexpr size_t Size
            = std::tuple_size<std::decay_t<decltype(args1)>>::value;
        return index_apply<Size>([&](auto... Is) {
          return f(std::make_tuple(var_argument(arg0), std::get<Is>(args1)...),
                   std::make_tuple(var_argument(arg0), std::get<Is>(args2)...));
        });
      },
      args...);
}

template <typename Functor, std::size_t... Is, typename... Args>
inline void compare_cpu_opencl_prim_rev_impl(const Functor& functor,
                                             std::index_sequence<Is...>,
                                             const Args&... args) {
  prim_rev_argument_combinations(
      [&functor](const auto& args_for_cpu, const auto& args_for_opencl) {
        std::string signature = type_name<decltype(args_for_cpu)>().data();
        try {
          auto res_cpu = eval(functor(std::get<Is>(args_for_cpu)...));
          auto res_opencl = eval(
              functor(opencl_argument(std::get<Is>(args_for_opencl))...));
          expect_eq(res_opencl, res_cpu,
                    ("CPU and OpenCL return values do not match for signature "
                     + signature + "!")
                        .c_str());
          var(recursive_sum(res_cpu) + recursive_sum(res_opencl)).grad();

          static_cast<void>(std::initializer_list<int>{
              (expect_adj_near(
                   std::get<Is>(args_for_opencl), std::get<Is>(args_for_cpu),
                   ("CPU and OpenCL adjoints do not match for argument "
                    + std::to_string(Is) + " for signature " + signature + "!")
                       .c_str()),
               0)...});
        } catch (...) {
          std::cerr << "exception thrown in signature " << signature << ":"
                    << std::endl;
          throw;
        }

        set_zero_all_adjoints();
      },
      args...);
}

template <typename FunctorCPU, typename FunctorCL, std::size_t... Is,
          typename... Args>
inline void compare_cpu_opencl_prim_rev_impl(const FunctorCPU& functorCPU,
                                             const FunctorCL& functorCL,
                                             std::index_sequence<Is...>,
                                             const Args&... args) {
  prim_rev_argument_combinations(
      [&functorCPU, &functorCL](const auto& args_for_cpu,
                                const auto& args_for_opencl) {
        auto res_cpu = eval(functorCPU(std::get<Is>(args_for_cpu)...));
        auto res_opencl = eval(
            functorCL(opencl_argument(std::get<Is>(args_for_opencl))...));
        std::string signature = type_name<decltype(args_for_cpu)>().data();
        expect_eq(res_opencl, res_cpu,
                  ("CPU and OpenCL return values do not match for signature "
                   + signature + "!")
                      .c_str());
        var(recursive_sum(res_cpu) + recursive_sum(res_opencl)).grad();

        static_cast<void>(std::initializer_list<int>{
            (expect_adj_near(
                 std::get<Is>(args_for_opencl), std::get<Is>(args_for_cpu),
                 ("CPU and OpenCL adjoints do not match for argument "
                  + std::to_string(Is) + " for signature " + signature + "!")
                     .c_str()),
             0)...});

        set_zero_all_adjoints();
      },
      args...);
}

template <bool Condition, typename T, std::enable_if_t<Condition>* = nullptr>
inline auto to_vector_if(const T& x, std::size_t N) {
  return Eigen::Matrix<T, Eigen::Dynamic, 1>::Constant(N, x);
}
template <bool Condition, typename T, std::enable_if_t<!Condition>* = nullptr>
inline T to_vector_if(const T& x, std::size_t N) {
  return x;
}

using stan::math::rows;
template <typename T, require_not_container_t<T>* = nullptr>
<<<<<<< HEAD
inline int rows(const T&) {
  return 1;
}
template <typename T, require_std_vector_t<T>* = nullptr>
inline int rows(const T& x) {
=======
int64_t rows(const T&) {
  return 1;
}
template <typename T, require_std_vector_t<T>* = nullptr>
int64_t rows(const T& x) {
>>>>>>> 4c626fdd
  return x.size();
}

template <std::size_t I, typename Functor, std::size_t... Is, typename... Args>
inline void test_opencl_broadcasting_prim_rev_impl(const Functor& functor,
                                                   std::index_sequence<Is...>,
                                                   const Args&... args) {
  prim_rev_argument_combinations(
      [&functor, N = std::max({rows(args)...})](const auto& args_broadcast,
                                                const auto& args_vector) {
        auto res_scalar
            = eval(functor(opencl_argument(std::get<Is>(args_broadcast))...));
        std::string signature = type_name<decltype(args_broadcast)>().data();

        try {
          auto res_vec = eval(functor(opencl_argument(
              to_vector_if<Is == I>(std::get<Is>(args_vector), N))...));
          expect_eq(res_vec, res_scalar,
                    ("return values of broadcast and vector arguments do not "
                     "match for signature "
                     + signature + "!")
                        .c_str());
          try {
            var(recursive_sum(res_scalar) + recursive_sum(res_vec)).grad();
          } catch (...) {
            std::cerr << "throw in rev pass!" << std::endl;
            throw;
          }
        } catch (...) {
          std::cerr << "throw in signature: " << signature << "!" << std::endl;
          throw;
        }

        static_cast<void>(std::initializer_list<int>{
            (expect_adj_near(
                 std::get<Is>(args_vector), std::get<Is>(args_broadcast),
                 ("adjoints of broadcast and vector arguments do not match for "
                  "argument "
                  + std::to_string(Is) + " for signature " + signature + "!")
                     .c_str()),
             0)...});

        set_zero_all_adjoints();
      },
      args...);
}

}  // namespace internal

/**
 * Tests that given functor calculates same values and adjoints when given
 * arguments on CPU and OpenCL device.
 *
 * The functor must accept all possible combinations of converted `args`.
 * All std/row/col vectors and matrices are converted to `matrix_cl`. `double`
 * scalars can be converted to `var`s or left as `double`s. When converting
 * scalars to `double` in containers, `var_value<matrix_cl<double>>` is used
 * instead.
 *
 * @tparam Functor type of the functor
 * @tparam Args types of the arguments
 * @param fucntor functor to test
 * @param args arguments to test the functor with. These should be just values
 * in CPU memory (no vars, no arguments on the OpenCL device).
 */
template <typename Functor, typename... Args>
inline void compare_cpu_opencl_prim(const Functor& functor,
                                    const Args&... args) {
  auto res_cpu = eval(functor(args...));
  auto res_opencl = eval(functor(internal::opencl_argument(args)...));
  internal::expect_eq(res_cpu, res_opencl,
                      "CPU and OpenCL return values do not match!");
}

/**
 * Tests that given functor calculates same values and adjoints when given
 * arguments on CPU and OpenCL device.
 *
 * The functor must accept all possible combinations of converted `args`.
 * All std/row/col vectors and matrices are converted to `matrix_cl`. `double`
 * scalars can be converted to `var`s or left as `double`s. When converting
 * scalars to `double` in containers, `var_value<matrix_cl<double>>` is used
 * instead.
 *
 * @tparam Functor type of the functor
 * @tparam Args types of the arguments
 * @param fucntor functor to test
 * @param args arguments to test the functor with. These should be just values
 * in CPU memory (no vars, no arguments on the OpenCL device).
 */
template <typename Functor, typename... Args>
inline void compare_cpu_opencl_prim_rev(const Functor& functor,
                                        const Args&... args) {
  internal::compare_cpu_opencl_prim_rev_impl(
      functor, std::make_index_sequence<sizeof...(args)>{}, args...);
  recover_memory();
}

/**
 * Tests that given functor calculates same values and adjoints when given
 * arguments on CPU and OpenCL device.
 *
 * The functor must accept all possible combinations of converted `args`.
 * All std/row/col vectors and matrices are converted to `matrix_cl`. `double`
 * scalars can be converted to `var`s or left as `double`s. When converting
 * scalars to `double` in containers, `var_value<matrix_cl<double>>` is used
 * instead.
 *
 * @tparam FunctorCPU type of the CPU functor
 * @tparam FunctorCL type of the OpenCL functor
 * @tparam Args types of the arguments
 * @param fucntor functor to test
 * @param args arguments to test the functor with. These should be just values
 * in CPU memory (no vars, no arguments on the OpenCL device).
 */
template <typename FunctorCPU, typename FunctorCL, typename... Args>
inline void compare_cpu_opencl_prim_rev_separate(const FunctorCPU& functorCPU,
                                                 const FunctorCL& fucntorCL,
                                                 const Args&... args) {
  internal::compare_cpu_opencl_prim_rev_impl(
      functorCPU, fucntorCL, std::make_index_sequence<sizeof...(args)>{},
      args...);
  recover_memory();
}

/**
 * Tests that given functor can broadcast the `I`-th argument by comparing a
 * call with scalar and a call with column vector for that argument.
 *
 * The functor must accept all possible combinations of converted `args`.
 * All std/col vectors and matrices are converted to `matrix_cl`.
 * `double` scalars can be converted to `var`s or left as `double`s. When
 * converting scalars to `double` in containers, `var_value<matrix_cl<double>>`
 * is used instead.
 *
 * Warning: The scalar is broadcast to size equal to number of rows (or size in
 * case of `std::vector`) of the argument with the most rows
 *
 * @tparam Functor type of the functor
 * @tparam Args types of the arguments; `I`-th argument must be a scalar
 * @param fucntor functor to test
 * @param args arguments to test the functor with. These should be just values
 * in CPU memory (no vars, no arguments on the OpenCL device).
 */
template <std::size_t I, typename Functor, typename... Args,
          std::enable_if_t<(I < sizeof...(Args))>* = nullptr,
          require_stan_scalar_t<
              std::tuple_element_t<I, std::tuple<Args...>>>* = nullptr>
inline void test_opencl_broadcasting_prim_rev(const Functor& functor,
                                              const Args&... args) {
  internal::test_opencl_broadcasting_prim_rev_impl<I>(
      functor, std::make_index_sequence<sizeof...(args)>{}, args...);
  recover_memory();
}

}  // namespace test
}  // namespace math
}  // namespace stan

#endif<|MERGE_RESOLUTION|>--- conflicted
+++ resolved
@@ -244,19 +244,11 @@
 
 using stan::math::rows;
 template <typename T, require_not_container_t<T>* = nullptr>
-<<<<<<< HEAD
-inline int rows(const T&) {
+inline int64_t rows(const T&) {
   return 1;
 }
 template <typename T, require_std_vector_t<T>* = nullptr>
-inline int rows(const T& x) {
-=======
-int64_t rows(const T&) {
-  return 1;
-}
-template <typename T, require_std_vector_t<T>* = nullptr>
-int64_t rows(const T& x) {
->>>>>>> 4c626fdd
+inline int64_t rows(const T& x) {
   return x.size();
 }
 
