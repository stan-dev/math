#include <stan/math/prim.hpp>
#include <gtest/gtest.h>
#include <test/unit/util.hpp>
#include <test/unit/math/prim/functors/ode_test_functors.hpp>
#include <iostream>
#include <vector>
<<<<<<< HEAD
=======
namespace ode_rk45_tol_prim_test {
template <typename T, stan::require_stan_scalar_t<T>* = nullptr>
T sum_(T arg) {
  return arg;
}

template <typename EigMat, stan::require_eigen_t<EigMat>* = nullptr>
auto sum_(EigMat&& arg) {
  return stan::math::sum(arg);
}

template <typename Vec, stan::require_std_vector_t<Vec>* = nullptr>
auto sum_(Vec&& arg) {
  stan::scalar_type_t<Vec> sum = 0;
  for (size_t i = 0; i < arg.size(); ++i) {
    sum += sum_(arg[i]);
  }
  return sum;
}

struct CosArg1 {
  template <typename T0, typename T1, typename... T_Args>
  inline Eigen::Matrix<stan::return_type_t<T1, T_Args...>, Eigen::Dynamic, 1>
  operator()(const T0& t, const Eigen::Matrix<T1, Eigen::Dynamic, 1>& y,
             std::ostream* msgs, const T_Args&... a) const {
    std::vector<typename stan::return_type<T0, T_Args...>::type> vec
        = {sum_(a)...};
    Eigen::Matrix<stan::return_type_t<T1, T_Args...>, Eigen::Dynamic, 1> out(1);
    out << stan::math::cos(sum_(vec) * t);
    return out;
  }
};

struct Cos2Arg {
  template <typename T0, typename T1, typename T2, typename T3>
  inline Eigen::Matrix<stan::return_type_t<T1, T2, T3>, Eigen::Dynamic, 1>
  operator()(const T0& t, const Eigen::Matrix<T1, Eigen::Dynamic, 1>& y,
             std::ostream* msgs, const T2& a, const T3& b) const {
    Eigen::Matrix<stan::return_type_t<T1, T2, T3>, Eigen::Dynamic, 1> out(1);
    out << stan::math::cos((sum_(a) + sum_(b)) * t);
    return out;
  }
};

struct CosArgWrongSize {
  template <typename T0, typename T1, typename... T_Args>
  inline Eigen::Matrix<stan::return_type_t<T1, T_Args...>, Eigen::Dynamic, 1>
  operator()(const T0& t, const Eigen::Matrix<T1, Eigen::Dynamic, 1>& y,
             std::ostream* msgs, const T_Args&... a) const {
    std::vector<typename stan::return_type<T0, T_Args...>::type> vec
        = {sum_(a)...};
    Eigen::Matrix<stan::return_type_t<T1, T_Args...>, Eigen::Dynamic, 1> out(2);
    out << stan::math::cos(sum_(vec) * t), 0;
    return out;
  }
};
}  // namespace ode_rk45_tol_prim_test
>>>>>>> 911e2561

TEST(ode_rk45_tol_prim, y0_errors) {
  Eigen::VectorXd y0 = Eigen::VectorXd::Zero(1);
  Eigen::VectorXd y0inf(1);
  Eigen::VectorXd y0NaN(1);
  Eigen::VectorXd y0_empty;
  y0NaN << stan::math::NOT_A_NUMBER;
  y0inf << stan::math::INFTY;
  int t0 = 0;
  std::vector<double> ts = {0.45, 1.1};

  double a = 1.5;

  EXPECT_NO_THROW(stan::math::ode_rk45_tol(ode_rk45_tol_prim_test::CosArg1(),
                                           y0, t0, ts, 1e-10, 1e-10, 1e6,
                                           nullptr, a));

  EXPECT_THROW(
      stan::math::ode_rk45_tol(ode_rk45_tol_prim_test::CosArg1(), y0inf, t0, ts,
                               1e-10, 1e-10, 1e6, nullptr, a),
      std::domain_error);

  EXPECT_THROW(
      stan::math::ode_rk45_tol(ode_rk45_tol_prim_test::CosArg1(), y0NaN, t0, ts,
                               1e-10, 1e-10, 1e6, nullptr, a),
      std::domain_error);

  EXPECT_THROW(
      stan::math::ode_rk45_tol(ode_rk45_tol_prim_test::CosArg1(), y0_empty, t0,
                               ts, 1e-10, 1e-10, 1e6, nullptr, a),
      std::invalid_argument);
}

TEST(ode_rk45_tol_prim, t0_errors) {
  Eigen::VectorXd y0 = Eigen::VectorXd::Zero(1);
  double t0 = 0;
  double t0inf = stan::math::INFTY;
  double t0NaN = stan::math::NOT_A_NUMBER;
  std::vector<double> ts = {0.45, 1.1};

  double a = 1.5;

  EXPECT_NO_THROW(stan::math::ode_rk45_tol(ode_rk45_tol_prim_test::CosArg1(),
                                           y0, t0, ts, 1e-10, 1e-10, 1e6,
                                           nullptr, a));

  EXPECT_THROW(
      stan::math::ode_rk45_tol(ode_rk45_tol_prim_test::CosArg1(), y0, t0inf, ts,
                               1e-10, 1e-10, 1e6, nullptr, a),
      std::domain_error);

  EXPECT_THROW(
      stan::math::ode_rk45_tol(ode_rk45_tol_prim_test::CosArg1(), y0, t0NaN, ts,
                               1e-10, 1e-10, 1e6, nullptr, a),
      std::domain_error);
}

TEST(ode_rk45_tol_prim, ts_errors) {
  Eigen::VectorXd y0 = Eigen::VectorXd::Zero(1);
  double t0 = 0;
  std::vector<double> ts = {0.45, 1.1};
  std::vector<double> ts_repeat = {0.45, 0.45};
  std::vector<double> ts_lots = {0.45, 0.45, 1.1, 1.1, 2.0};
  std::vector<double> ts_empty = {};
  std::vector<double> ts_early = {-0.45, 0.2};
  std::vector<double> ts_decreasing = {0.45, 0.2};
  std::vector<double> tsinf = {stan::math::INFTY, 1.1};
  std::vector<double> tsNaN = {0.45, stan::math::NOT_A_NUMBER};

  double a = 1.5;

  std::vector<Eigen::VectorXd> out;
  EXPECT_NO_THROW(
      out = stan::math::ode_rk45_tol(ode_rk45_tol_prim_test::CosArg1(), y0, t0,
                                     ts, 1e-10, 1e-10, 1e6, nullptr, a));
  EXPECT_EQ(out.size(), ts.size());

  EXPECT_NO_THROW(
      out = stan::math::ode_rk45_tol(ode_rk45_tol_prim_test::CosArg1(), y0, t0,
                                     ts_repeat, 1e-10, 1e-10, 1e6, nullptr, a));
  EXPECT_EQ(out.size(), ts_repeat.size());
  EXPECT_MATRIX_FLOAT_EQ(out[0], out[1]);

  EXPECT_NO_THROW(
      out = stan::math::ode_rk45_tol(ode_rk45_tol_prim_test::CosArg1(), y0, t0,
                                     ts_lots, 1e-10, 1e-10, 1e6, nullptr, a));
  EXPECT_EQ(out.size(), ts_lots.size());

  EXPECT_THROW(
      stan::math::ode_rk45_tol(ode_rk45_tol_prim_test::CosArg1(), y0, t0,
                               ts_empty, 1e-10, 1e-10, 1e6, nullptr, a),
      std::invalid_argument);

  EXPECT_THROW(
      stan::math::ode_rk45_tol(ode_rk45_tol_prim_test::CosArg1(), y0, t0,
                               ts_early, 1e-10, 1e-10, 1e6, nullptr, a),
      std::domain_error);

  EXPECT_THROW(
      stan::math::ode_rk45_tol(ode_rk45_tol_prim_test::CosArg1(), y0, t0,
                               ts_decreasing, 1e-10, 1e-10, 1e6, nullptr, a),
      std::domain_error);

  EXPECT_THROW(
      stan::math::ode_rk45_tol(ode_rk45_tol_prim_test::CosArg1(), y0, t0, tsinf,
                               1e-10, 1e-10, 1e6, nullptr, a),
      std::domain_error);

  EXPECT_THROW(
      stan::math::ode_rk45_tol(ode_rk45_tol_prim_test::CosArg1(), y0, t0, tsNaN,
                               1e-10, 1e-10, 1e6, nullptr, a),
      std::domain_error);
}

TEST(ode_rk45_tol_prim, one_arg_errors) {
  Eigen::VectorXd y0 = Eigen::VectorXd::Zero(1);
  double t0 = 0;
  std::vector<double> ts = {0.45, 1.1};

  double a = 1.5;
  double ainf = stan::math::INFTY;
  double aNaN = stan::math::NOT_A_NUMBER;

  std::vector<double> va = {a};
  std::vector<double> vainf = {ainf};
  std::vector<double> vaNaN = {aNaN};

  Eigen::VectorXd ea(1);
  ea << a;
  Eigen::VectorXd eainf(1);
  eainf << ainf;
  Eigen::VectorXd eaNaN(1);
  eaNaN << aNaN;

  std::vector<std::vector<double>> vva = {va};
  std::vector<std::vector<double>> vvainf = {vainf};
  std::vector<std::vector<double>> vvaNaN = {vaNaN};

  std::vector<Eigen::VectorXd> vea = {ea};
  std::vector<Eigen::VectorXd> veainf = {eainf};
  std::vector<Eigen::VectorXd> veaNaN = {eaNaN};

  EXPECT_NO_THROW(stan::math::ode_rk45_tol(ode_rk45_tol_prim_test::CosArg1(),
                                           y0, t0, ts, 1e-10, 1e-10, 1e6,
                                           nullptr, a));

  EXPECT_THROW(
      stan::math::ode_rk45_tol(ode_rk45_tol_prim_test::CosArg1(), y0, t0, ts,
                               1e-10, 1e-10, 1e6, nullptr, ainf),
      std::domain_error);

  EXPECT_THROW(
      stan::math::ode_rk45_tol(ode_rk45_tol_prim_test::CosArg1(), y0, t0, ts,
                               1e-10, 1e-10, 1e6, nullptr, aNaN),
      std::domain_error);

  EXPECT_NO_THROW(stan::math::ode_rk45_tol(ode_rk45_tol_prim_test::CosArg1(),
                                           y0, t0, ts, 1e-10, 1e-10, 1e6,
                                           nullptr, va));

  EXPECT_THROW(
      stan::math::ode_rk45_tol(ode_rk45_tol_prim_test::CosArg1(), y0, t0, ts,
                               1e-10, 1e-10, 1e6, nullptr, vainf),
      std::domain_error);

  EXPECT_THROW(
      stan::math::ode_rk45_tol(ode_rk45_tol_prim_test::CosArg1(), y0, t0, ts,
                               1e-10, 1e-10, 1e6, nullptr, vaNaN),
      std::domain_error);

  EXPECT_NO_THROW(stan::math::ode_rk45_tol(ode_rk45_tol_prim_test::CosArg1(),
                                           y0, t0, ts, 1e-10, 1e-10, 1e6,
                                           nullptr, ea));

  EXPECT_THROW(
      stan::math::ode_rk45_tol(ode_rk45_tol_prim_test::CosArg1(), y0, t0, ts,
                               1e-10, 1e-10, 1e6, nullptr, eainf),
      std::domain_error);

  EXPECT_THROW(
      stan::math::ode_rk45_tol(ode_rk45_tol_prim_test::CosArg1(), y0, t0, ts,
                               1e-10, 1e-10, 1e6, nullptr, eaNaN),
      std::domain_error);

  EXPECT_NO_THROW(stan::math::ode_rk45_tol(ode_rk45_tol_prim_test::CosArg1(),
                                           y0, t0, ts, 1e-10, 1e-10, 1e6,
                                           nullptr, vva));

  EXPECT_THROW(
      stan::math::ode_rk45_tol(ode_rk45_tol_prim_test::CosArg1(), y0, t0, ts,
                               1e-10, 1e-10, 1e6, nullptr, vvainf),
      std::domain_error);

  EXPECT_THROW(
      stan::math::ode_rk45_tol(ode_rk45_tol_prim_test::CosArg1(), y0, t0, ts,
                               1e-10, 1e-10, 1e6, nullptr, vvaNaN),
      std::domain_error);

  EXPECT_NO_THROW(stan::math::ode_rk45_tol(ode_rk45_tol_prim_test::CosArg1(),
                                           y0, t0, ts, 1e-10, 1e-10, 1e6,
                                           nullptr, vea));

  EXPECT_THROW(
      stan::math::ode_rk45_tol(ode_rk45_tol_prim_test::CosArg1(), y0, t0, ts,
                               1e-10, 1e-10, 1e6, nullptr, veainf),
      std::domain_error);

  EXPECT_THROW(
      stan::math::ode_rk45_tol(ode_rk45_tol_prim_test::CosArg1(), y0, t0, ts,
                               1e-10, 1e-10, 1e6, nullptr, veaNaN),
      std::domain_error);
}

TEST(ode_rk45_tol_prim, two_arg_errors) {
  Eigen::VectorXd y0 = Eigen::VectorXd::Zero(1);
  double t0 = 0;
  std::vector<double> ts = {0.45, 1.1};

  double a = 1.5;
  double ainf = stan::math::INFTY;
  double aNaN = stan::math::NOT_A_NUMBER;

  std::vector<double> va = {a};
  std::vector<double> vainf = {ainf};
  std::vector<double> vaNaN = {aNaN};

  Eigen::VectorXd ea(1);
  ea << a;
  Eigen::VectorXd eainf(1);
  eainf << ainf;
  Eigen::VectorXd eaNaN(1);
  eaNaN << aNaN;

  std::vector<std::vector<double>> vva = {va};
  std::vector<std::vector<double>> vvainf = {vainf};
  std::vector<std::vector<double>> vvaNaN = {vaNaN};

  std::vector<Eigen::VectorXd> vea = {ea};
  std::vector<Eigen::VectorXd> veainf = {eainf};
  std::vector<Eigen::VectorXd> veaNaN = {eaNaN};

  EXPECT_NO_THROW(stan::math::ode_rk45_tol(ode_rk45_tol_prim_test::Cos2Arg(),
                                           y0, t0, ts, 1e-10, 1e-10, 1e6,
                                           nullptr, a, a));

  EXPECT_THROW(
      stan::math::ode_rk45_tol(ode_rk45_tol_prim_test::Cos2Arg(), y0, t0, ts,
                               1e-10, 1e-10, 1e6, nullptr, a, ainf),
      std::domain_error);

  EXPECT_THROW(
      stan::math::ode_rk45_tol(ode_rk45_tol_prim_test::Cos2Arg(), y0, t0, ts,
                               1e-10, 1e-10, 1e6, nullptr, a, aNaN),
      std::domain_error);

  EXPECT_NO_THROW(stan::math::ode_rk45_tol(ode_rk45_tol_prim_test::Cos2Arg(),
                                           y0, t0, ts, 1e-10, 1e-10, 1e6,
                                           nullptr, a, va));

  EXPECT_THROW(
      stan::math::ode_rk45_tol(ode_rk45_tol_prim_test::Cos2Arg(), y0, t0, ts,
                               1e-10, 1e-10, 1e6, nullptr, a, vainf),
      std::domain_error);

  EXPECT_THROW(
      stan::math::ode_rk45_tol(ode_rk45_tol_prim_test::Cos2Arg(), y0, t0, ts,
                               1e-10, 1e-10, 1e6, nullptr, a, vaNaN),
      std::domain_error);

  EXPECT_NO_THROW(stan::math::ode_rk45_tol(ode_rk45_tol_prim_test::Cos2Arg(),
                                           y0, t0, ts, 1e-10, 1e-10, 1e6,
                                           nullptr, a, ea));

  EXPECT_THROW(
      stan::math::ode_rk45_tol(ode_rk45_tol_prim_test::Cos2Arg(), y0, t0, ts,
                               1e-10, 1e-10, 1e6, nullptr, a, eainf),
      std::domain_error);

  EXPECT_THROW(
      stan::math::ode_rk45_tol(ode_rk45_tol_prim_test::Cos2Arg(), y0, t0, ts,
                               1e-10, 1e-10, 1e6, nullptr, a, eaNaN),
      std::domain_error);

  EXPECT_NO_THROW(stan::math::ode_rk45_tol(ode_rk45_tol_prim_test::Cos2Arg(),
                                           y0, t0, ts, 1e-10, 1e-10, 1e6,
                                           nullptr, a, vva));

  EXPECT_THROW(
      stan::math::ode_rk45_tol(ode_rk45_tol_prim_test::Cos2Arg(), y0, t0, ts,
                               1e-10, 1e-10, 1e6, nullptr, a, vvainf),
      std::domain_error);

  EXPECT_THROW(
      stan::math::ode_rk45_tol(ode_rk45_tol_prim_test::Cos2Arg(), y0, t0, ts,
                               1e-10, 1e-10, 1e6, nullptr, a, vvaNaN),
      std::domain_error);

  EXPECT_NO_THROW(stan::math::ode_rk45_tol(ode_rk45_tol_prim_test::Cos2Arg(),
                                           y0, t0, ts, 1e-10, 1e-10, 1e6,
                                           nullptr, a, vea));

  EXPECT_THROW(
      stan::math::ode_rk45_tol(ode_rk45_tol_prim_test::Cos2Arg(), y0, t0, ts,
                               1e-10, 1e-10, 1e6, nullptr, a, veainf),
      std::domain_error);

  EXPECT_THROW(
      stan::math::ode_rk45_tol(ode_rk45_tol_prim_test::Cos2Arg(), y0, t0, ts,
                               1e-10, 1e-10, 1e6, nullptr, a, veaNaN),
      std::domain_error);
}

TEST(ode_rk45_tol_prim, rtol_errors) {
  Eigen::VectorXd y0 = Eigen::VectorXd::Zero(1);
  double t0 = 0;
  std::vector<double> ts = {0.45, 1.1};

  double rtol = 1e-6;
  double rtol_negative = -1e-6;
  double rtolinf = stan::math::INFTY;
  double rtolNaN = stan::math::NOT_A_NUMBER;

  double a = 1.5;

  EXPECT_NO_THROW(stan::math::ode_rk45_tol(ode_rk45_tol_prim_test::CosArg1(),
                                           y0, t0, ts, rtol, 1e-10, 1e6,
                                           nullptr, a));

  EXPECT_THROW(
      stan::math::ode_rk45_tol(ode_rk45_tol_prim_test::CosArg1(), y0, t0, ts,
                               rtol_negative, 1e-10, 1e6, nullptr, a),
      std::domain_error);

  EXPECT_THROW(
      stan::math::ode_rk45_tol(ode_rk45_tol_prim_test::CosArg1(), y0, t0, ts,
                               rtolinf, 1e-10, 1e6, nullptr, a),
      std::domain_error);

  EXPECT_THROW(
      stan::math::ode_rk45_tol(ode_rk45_tol_prim_test::CosArg1(), y0, t0, ts,
                               rtolNaN, 1e-10, 1e6, nullptr, a),
      std::domain_error);
}

TEST(ode_rk45_tol_prim, atol_errors) {
  Eigen::VectorXd y0 = Eigen::VectorXd::Zero(1);
  double t0 = 0;
  std::vector<double> ts = {0.45, 1.1};

  double atol = 1e-6;
  double atol_negative = -1e-6;
  double atolinf = stan::math::INFTY;
  double atolNaN = stan::math::NOT_A_NUMBER;

  double a = 1.5;

  EXPECT_NO_THROW(stan::math::ode_rk45_tol(ode_rk45_tol_prim_test::CosArg1(),
                                           y0, t0, ts, 1e-6, atol, 1e6, nullptr,
                                           a));

  EXPECT_THROW(
      stan::math::ode_rk45_tol(ode_rk45_tol_prim_test::CosArg1(), y0, t0, ts,
                               1e-6, atol_negative, 1e6, nullptr, a),
      std::domain_error);

  EXPECT_THROW(stan::math::ode_rk45_tol(ode_rk45_tol_prim_test::CosArg1(), y0,
                                        t0, ts, 1e-6, atolinf, 1e6, nullptr, a),
               std::domain_error);

  EXPECT_THROW(stan::math::ode_rk45_tol(ode_rk45_tol_prim_test::CosArg1(), y0,
                                        t0, ts, 1e-6, atolNaN, 1e6, nullptr, a),
               std::domain_error);
}

TEST(ode_rk45_tol_prim, max_num_steps_errors) {
  Eigen::VectorXd y0 = Eigen::VectorXd::Zero(1);
  double t0 = 0;
  std::vector<double> ts = {0.45, 1.1};

  int max_num_steps = 500;
  int max_num_steps_negative = -500;
  int max_num_steps_zero = 0;

  double a = 1.5;

  EXPECT_NO_THROW(stan::math::ode_rk45_tol(ode_rk45_tol_prim_test::CosArg1(),
                                           y0, t0, ts, 1e-6, 1e-6,
                                           max_num_steps, nullptr, a));

  EXPECT_THROW(
      stan::math::ode_rk45_tol(ode_rk45_tol_prim_test::CosArg1(), y0, t0, ts,
                               1e-6, 1e-6, max_num_steps_negative, nullptr, a),
      std::domain_error);

  EXPECT_THROW(
      stan::math::ode_rk45_tol(ode_rk45_tol_prim_test::CosArg1(), y0, t0, ts,
                               1e-6, 1e-6, max_num_steps_zero, nullptr, a),
      std::domain_error);
}

TEST(ode_rk45_tol_prim, rhs_wrong_size_errors) {
  Eigen::VectorXd y0 = Eigen::VectorXd::Zero(1);
  double t0 = 0;
  std::vector<double> ts = {0.45, 1.1};

  double a = 1.5;

  EXPECT_NO_THROW(stan::math::ode_rk45_tol(ode_rk45_tol_prim_test::CosArg1(),
                                           y0, t0, ts, 1e-6, 1e-6, 100, nullptr,
                                           a));

  EXPECT_THROW(
      stan::math::ode_rk45_tol(ode_rk45_tol_prim_test::CosArgWrongSize(), y0,
                               t0, ts, 1e-6, 1e-6, 100, nullptr, a),
      std::invalid_argument);
}

TEST(ode_rk45_tol_prim, error_name) {
  Eigen::VectorXd y0 = Eigen::VectorXd::Zero(1);
  double t0 = 0;
  std::vector<double> ts = {0.45, 1.1};

  double ainf = stan::math::INFTY;

  EXPECT_THROW_MSG(
      stan::math::ode_rk45_tol(ode_rk45_tol_prim_test::CosArg1(), y0, t0, ts,
                               1e-6, 1e-6, 100, nullptr, ainf),
      std::domain_error, "ode_rk45_tol");
}

TEST(ode_rk45_tol_prim, too_much_work) {
  Eigen::VectorXd y0 = Eigen::VectorXd::Zero(1);
  double t0 = 0;
  std::vector<double> ts = {0.45, 1e10};

  double a = 1.0;

  EXPECT_THROW_MSG(
      stan::math::ode_rk45_tol(ode_rk45_tol_prim_test::CosArg1(), y0, t0, ts,
                               1e-6, 1e-6, 100, nullptr, a),
      std::domain_error,
      "ode_rk45_tol:  Failed to integrate to next output time");
}<|MERGE_RESOLUTION|>--- conflicted
+++ resolved
@@ -1,69 +1,9 @@
 #include <stan/math/prim.hpp>
 #include <gtest/gtest.h>
 #include <test/unit/util.hpp>
-#include <test/unit/math/prim/functors/ode_test_functors.hpp>
+#include <test/unit/math/prim/functor/ode_test_functors.hpp>
 #include <iostream>
 #include <vector>
-<<<<<<< HEAD
-=======
-namespace ode_rk45_tol_prim_test {
-template <typename T, stan::require_stan_scalar_t<T>* = nullptr>
-T sum_(T arg) {
-  return arg;
-}
-
-template <typename EigMat, stan::require_eigen_t<EigMat>* = nullptr>
-auto sum_(EigMat&& arg) {
-  return stan::math::sum(arg);
-}
-
-template <typename Vec, stan::require_std_vector_t<Vec>* = nullptr>
-auto sum_(Vec&& arg) {
-  stan::scalar_type_t<Vec> sum = 0;
-  for (size_t i = 0; i < arg.size(); ++i) {
-    sum += sum_(arg[i]);
-  }
-  return sum;
-}
-
-struct CosArg1 {
-  template <typename T0, typename T1, typename... T_Args>
-  inline Eigen::Matrix<stan::return_type_t<T1, T_Args...>, Eigen::Dynamic, 1>
-  operator()(const T0& t, const Eigen::Matrix<T1, Eigen::Dynamic, 1>& y,
-             std::ostream* msgs, const T_Args&... a) const {
-    std::vector<typename stan::return_type<T0, T_Args...>::type> vec
-        = {sum_(a)...};
-    Eigen::Matrix<stan::return_type_t<T1, T_Args...>, Eigen::Dynamic, 1> out(1);
-    out << stan::math::cos(sum_(vec) * t);
-    return out;
-  }
-};
-
-struct Cos2Arg {
-  template <typename T0, typename T1, typename T2, typename T3>
-  inline Eigen::Matrix<stan::return_type_t<T1, T2, T3>, Eigen::Dynamic, 1>
-  operator()(const T0& t, const Eigen::Matrix<T1, Eigen::Dynamic, 1>& y,
-             std::ostream* msgs, const T2& a, const T3& b) const {
-    Eigen::Matrix<stan::return_type_t<T1, T2, T3>, Eigen::Dynamic, 1> out(1);
-    out << stan::math::cos((sum_(a) + sum_(b)) * t);
-    return out;
-  }
-};
-
-struct CosArgWrongSize {
-  template <typename T0, typename T1, typename... T_Args>
-  inline Eigen::Matrix<stan::return_type_t<T1, T_Args...>, Eigen::Dynamic, 1>
-  operator()(const T0& t, const Eigen::Matrix<T1, Eigen::Dynamic, 1>& y,
-             std::ostream* msgs, const T_Args&... a) const {
-    std::vector<typename stan::return_type<T0, T_Args...>::type> vec
-        = {sum_(a)...};
-    Eigen::Matrix<stan::return_type_t<T1, T_Args...>, Eigen::Dynamic, 1> out(2);
-    out << stan::math::cos(sum_(vec) * t), 0;
-    return out;
-  }
-};
-}  // namespace ode_rk45_tol_prim_test
->>>>>>> 911e2561
 
 TEST(ode_rk45_tol_prim, y0_errors) {
   Eigen::VectorXd y0 = Eigen::VectorXd::Zero(1);
@@ -77,22 +17,22 @@
 
   double a = 1.5;
 
-  EXPECT_NO_THROW(stan::math::ode_rk45_tol(ode_rk45_tol_prim_test::CosArg1(),
+  EXPECT_NO_THROW(stan::math::ode_rk45_tol(CosArg1(),
                                            y0, t0, ts, 1e-10, 1e-10, 1e6,
                                            nullptr, a));
 
   EXPECT_THROW(
-      stan::math::ode_rk45_tol(ode_rk45_tol_prim_test::CosArg1(), y0inf, t0, ts,
-                               1e-10, 1e-10, 1e6, nullptr, a),
-      std::domain_error);
-
-  EXPECT_THROW(
-      stan::math::ode_rk45_tol(ode_rk45_tol_prim_test::CosArg1(), y0NaN, t0, ts,
-                               1e-10, 1e-10, 1e6, nullptr, a),
-      std::domain_error);
-
-  EXPECT_THROW(
-      stan::math::ode_rk45_tol(ode_rk45_tol_prim_test::CosArg1(), y0_empty, t0,
+      stan::math::ode_rk45_tol(CosArg1(), y0inf, t0, ts,
+                               1e-10, 1e-10, 1e6, nullptr, a),
+      std::domain_error);
+
+  EXPECT_THROW(
+      stan::math::ode_rk45_tol(CosArg1(), y0NaN, t0, ts,
+                               1e-10, 1e-10, 1e6, nullptr, a),
+      std::domain_error);
+
+  EXPECT_THROW(
+      stan::math::ode_rk45_tol(CosArg1(), y0_empty, t0,
                                ts, 1e-10, 1e-10, 1e6, nullptr, a),
       std::invalid_argument);
 }
@@ -106,17 +46,17 @@
 
   double a = 1.5;
 
-  EXPECT_NO_THROW(stan::math::ode_rk45_tol(ode_rk45_tol_prim_test::CosArg1(),
+  EXPECT_NO_THROW(stan::math::ode_rk45_tol(CosArg1(),
                                            y0, t0, ts, 1e-10, 1e-10, 1e6,
                                            nullptr, a));
 
   EXPECT_THROW(
-      stan::math::ode_rk45_tol(ode_rk45_tol_prim_test::CosArg1(), y0, t0inf, ts,
-                               1e-10, 1e-10, 1e6, nullptr, a),
-      std::domain_error);
-
-  EXPECT_THROW(
-      stan::math::ode_rk45_tol(ode_rk45_tol_prim_test::CosArg1(), y0, t0NaN, ts,
+      stan::math::ode_rk45_tol(CosArg1(), y0, t0inf, ts,
+                               1e-10, 1e-10, 1e6, nullptr, a),
+      std::domain_error);
+
+  EXPECT_THROW(
+      stan::math::ode_rk45_tol(CosArg1(), y0, t0NaN, ts,
                                1e-10, 1e-10, 1e6, nullptr, a),
       std::domain_error);
 }
@@ -137,43 +77,43 @@
 
   std::vector<Eigen::VectorXd> out;
   EXPECT_NO_THROW(
-      out = stan::math::ode_rk45_tol(ode_rk45_tol_prim_test::CosArg1(), y0, t0,
+      out = stan::math::ode_rk45_tol(CosArg1(), y0, t0,
                                      ts, 1e-10, 1e-10, 1e6, nullptr, a));
   EXPECT_EQ(out.size(), ts.size());
 
   EXPECT_NO_THROW(
-      out = stan::math::ode_rk45_tol(ode_rk45_tol_prim_test::CosArg1(), y0, t0,
+      out = stan::math::ode_rk45_tol(CosArg1(), y0, t0,
                                      ts_repeat, 1e-10, 1e-10, 1e6, nullptr, a));
   EXPECT_EQ(out.size(), ts_repeat.size());
   EXPECT_MATRIX_FLOAT_EQ(out[0], out[1]);
 
   EXPECT_NO_THROW(
-      out = stan::math::ode_rk45_tol(ode_rk45_tol_prim_test::CosArg1(), y0, t0,
+      out = stan::math::ode_rk45_tol(CosArg1(), y0, t0,
                                      ts_lots, 1e-10, 1e-10, 1e6, nullptr, a));
   EXPECT_EQ(out.size(), ts_lots.size());
 
   EXPECT_THROW(
-      stan::math::ode_rk45_tol(ode_rk45_tol_prim_test::CosArg1(), y0, t0,
+      stan::math::ode_rk45_tol(CosArg1(), y0, t0,
                                ts_empty, 1e-10, 1e-10, 1e6, nullptr, a),
       std::invalid_argument);
 
   EXPECT_THROW(
-      stan::math::ode_rk45_tol(ode_rk45_tol_prim_test::CosArg1(), y0, t0,
+      stan::math::ode_rk45_tol(CosArg1(), y0, t0,
                                ts_early, 1e-10, 1e-10, 1e6, nullptr, a),
       std::domain_error);
 
   EXPECT_THROW(
-      stan::math::ode_rk45_tol(ode_rk45_tol_prim_test::CosArg1(), y0, t0,
+      stan::math::ode_rk45_tol(CosArg1(), y0, t0,
                                ts_decreasing, 1e-10, 1e-10, 1e6, nullptr, a),
       std::domain_error);
 
   EXPECT_THROW(
-      stan::math::ode_rk45_tol(ode_rk45_tol_prim_test::CosArg1(), y0, t0, tsinf,
-                               1e-10, 1e-10, 1e6, nullptr, a),
-      std::domain_error);
-
-  EXPECT_THROW(
-      stan::math::ode_rk45_tol(ode_rk45_tol_prim_test::CosArg1(), y0, t0, tsNaN,
+      stan::math::ode_rk45_tol(CosArg1(), y0, t0, tsinf,
+                               1e-10, 1e-10, 1e6, nullptr, a),
+      std::domain_error);
+
+  EXPECT_THROW(
+      stan::math::ode_rk45_tol(CosArg1(), y0, t0, tsNaN,
                                1e-10, 1e-10, 1e6, nullptr, a),
       std::domain_error);
 }
@@ -206,73 +146,73 @@
   std::vector<Eigen::VectorXd> veainf = {eainf};
   std::vector<Eigen::VectorXd> veaNaN = {eaNaN};
 
-  EXPECT_NO_THROW(stan::math::ode_rk45_tol(ode_rk45_tol_prim_test::CosArg1(),
+  EXPECT_NO_THROW(stan::math::ode_rk45_tol(CosArg1(),
                                            y0, t0, ts, 1e-10, 1e-10, 1e6,
                                            nullptr, a));
 
   EXPECT_THROW(
-      stan::math::ode_rk45_tol(ode_rk45_tol_prim_test::CosArg1(), y0, t0, ts,
+      stan::math::ode_rk45_tol(CosArg1(), y0, t0, ts,
                                1e-10, 1e-10, 1e6, nullptr, ainf),
       std::domain_error);
 
   EXPECT_THROW(
-      stan::math::ode_rk45_tol(ode_rk45_tol_prim_test::CosArg1(), y0, t0, ts,
+      stan::math::ode_rk45_tol(CosArg1(), y0, t0, ts,
                                1e-10, 1e-10, 1e6, nullptr, aNaN),
       std::domain_error);
 
-  EXPECT_NO_THROW(stan::math::ode_rk45_tol(ode_rk45_tol_prim_test::CosArg1(),
+  EXPECT_NO_THROW(stan::math::ode_rk45_tol(CosArg1(),
                                            y0, t0, ts, 1e-10, 1e-10, 1e6,
                                            nullptr, va));
 
   EXPECT_THROW(
-      stan::math::ode_rk45_tol(ode_rk45_tol_prim_test::CosArg1(), y0, t0, ts,
+      stan::math::ode_rk45_tol(CosArg1(), y0, t0, ts,
                                1e-10, 1e-10, 1e6, nullptr, vainf),
       std::domain_error);
 
   EXPECT_THROW(
-      stan::math::ode_rk45_tol(ode_rk45_tol_prim_test::CosArg1(), y0, t0, ts,
+      stan::math::ode_rk45_tol(CosArg1(), y0, t0, ts,
                                1e-10, 1e-10, 1e6, nullptr, vaNaN),
       std::domain_error);
 
-  EXPECT_NO_THROW(stan::math::ode_rk45_tol(ode_rk45_tol_prim_test::CosArg1(),
+  EXPECT_NO_THROW(stan::math::ode_rk45_tol(CosArg1(),
                                            y0, t0, ts, 1e-10, 1e-10, 1e6,
                                            nullptr, ea));
 
   EXPECT_THROW(
-      stan::math::ode_rk45_tol(ode_rk45_tol_prim_test::CosArg1(), y0, t0, ts,
+      stan::math::ode_rk45_tol(CosArg1(), y0, t0, ts,
                                1e-10, 1e-10, 1e6, nullptr, eainf),
       std::domain_error);
 
   EXPECT_THROW(
-      stan::math::ode_rk45_tol(ode_rk45_tol_prim_test::CosArg1(), y0, t0, ts,
+      stan::math::ode_rk45_tol(CosArg1(), y0, t0, ts,
                                1e-10, 1e-10, 1e6, nullptr, eaNaN),
       std::domain_error);
 
-  EXPECT_NO_THROW(stan::math::ode_rk45_tol(ode_rk45_tol_prim_test::CosArg1(),
+  EXPECT_NO_THROW(stan::math::ode_rk45_tol(CosArg1(),
                                            y0, t0, ts, 1e-10, 1e-10, 1e6,
                                            nullptr, vva));
 
   EXPECT_THROW(
-      stan::math::ode_rk45_tol(ode_rk45_tol_prim_test::CosArg1(), y0, t0, ts,
+      stan::math::ode_rk45_tol(CosArg1(), y0, t0, ts,
                                1e-10, 1e-10, 1e6, nullptr, vvainf),
       std::domain_error);
 
   EXPECT_THROW(
-      stan::math::ode_rk45_tol(ode_rk45_tol_prim_test::CosArg1(), y0, t0, ts,
+      stan::math::ode_rk45_tol(CosArg1(), y0, t0, ts,
                                1e-10, 1e-10, 1e6, nullptr, vvaNaN),
       std::domain_error);
 
-  EXPECT_NO_THROW(stan::math::ode_rk45_tol(ode_rk45_tol_prim_test::CosArg1(),
+  EXPECT_NO_THROW(stan::math::ode_rk45_tol(CosArg1(),
                                            y0, t0, ts, 1e-10, 1e-10, 1e6,
                                            nullptr, vea));
 
   EXPECT_THROW(
-      stan::math::ode_rk45_tol(ode_rk45_tol_prim_test::CosArg1(), y0, t0, ts,
+      stan::math::ode_rk45_tol(CosArg1(), y0, t0, ts,
                                1e-10, 1e-10, 1e6, nullptr, veainf),
       std::domain_error);
 
   EXPECT_THROW(
-      stan::math::ode_rk45_tol(ode_rk45_tol_prim_test::CosArg1(), y0, t0, ts,
+      stan::math::ode_rk45_tol(CosArg1(), y0, t0, ts,
                                1e-10, 1e-10, 1e6, nullptr, veaNaN),
       std::domain_error);
 }
@@ -305,73 +245,73 @@
   std::vector<Eigen::VectorXd> veainf = {eainf};
   std::vector<Eigen::VectorXd> veaNaN = {eaNaN};
 
-  EXPECT_NO_THROW(stan::math::ode_rk45_tol(ode_rk45_tol_prim_test::Cos2Arg(),
+  EXPECT_NO_THROW(stan::math::ode_rk45_tol(Cos2Arg(),
                                            y0, t0, ts, 1e-10, 1e-10, 1e6,
                                            nullptr, a, a));
 
   EXPECT_THROW(
-      stan::math::ode_rk45_tol(ode_rk45_tol_prim_test::Cos2Arg(), y0, t0, ts,
+      stan::math::ode_rk45_tol(Cos2Arg(), y0, t0, ts,
                                1e-10, 1e-10, 1e6, nullptr, a, ainf),
       std::domain_error);
 
   EXPECT_THROW(
-      stan::math::ode_rk45_tol(ode_rk45_tol_prim_test::Cos2Arg(), y0, t0, ts,
+      stan::math::ode_rk45_tol(Cos2Arg(), y0, t0, ts,
                                1e-10, 1e-10, 1e6, nullptr, a, aNaN),
       std::domain_error);
 
-  EXPECT_NO_THROW(stan::math::ode_rk45_tol(ode_rk45_tol_prim_test::Cos2Arg(),
+  EXPECT_NO_THROW(stan::math::ode_rk45_tol(Cos2Arg(),
                                            y0, t0, ts, 1e-10, 1e-10, 1e6,
                                            nullptr, a, va));
 
   EXPECT_THROW(
-      stan::math::ode_rk45_tol(ode_rk45_tol_prim_test::Cos2Arg(), y0, t0, ts,
+      stan::math::ode_rk45_tol(Cos2Arg(), y0, t0, ts,
                                1e-10, 1e-10, 1e6, nullptr, a, vainf),
       std::domain_error);
 
   EXPECT_THROW(
-      stan::math::ode_rk45_tol(ode_rk45_tol_prim_test::Cos2Arg(), y0, t0, ts,
+      stan::math::ode_rk45_tol(Cos2Arg(), y0, t0, ts,
                                1e-10, 1e-10, 1e6, nullptr, a, vaNaN),
       std::domain_error);
 
-  EXPECT_NO_THROW(stan::math::ode_rk45_tol(ode_rk45_tol_prim_test::Cos2Arg(),
+  EXPECT_NO_THROW(stan::math::ode_rk45_tol(Cos2Arg(),
                                            y0, t0, ts, 1e-10, 1e-10, 1e6,
                                            nullptr, a, ea));
 
   EXPECT_THROW(
-      stan::math::ode_rk45_tol(ode_rk45_tol_prim_test::Cos2Arg(), y0, t0, ts,
+      stan::math::ode_rk45_tol(Cos2Arg(), y0, t0, ts,
                                1e-10, 1e-10, 1e6, nullptr, a, eainf),
       std::domain_error);
 
   EXPECT_THROW(
-      stan::math::ode_rk45_tol(ode_rk45_tol_prim_test::Cos2Arg(), y0, t0, ts,
+      stan::math::ode_rk45_tol(Cos2Arg(), y0, t0, ts,
                                1e-10, 1e-10, 1e6, nullptr, a, eaNaN),
       std::domain_error);
 
-  EXPECT_NO_THROW(stan::math::ode_rk45_tol(ode_rk45_tol_prim_test::Cos2Arg(),
+  EXPECT_NO_THROW(stan::math::ode_rk45_tol(Cos2Arg(),
                                            y0, t0, ts, 1e-10, 1e-10, 1e6,
                                            nullptr, a, vva));
 
   EXPECT_THROW(
-      stan::math::ode_rk45_tol(ode_rk45_tol_prim_test::Cos2Arg(), y0, t0, ts,
+      stan::math::ode_rk45_tol(Cos2Arg(), y0, t0, ts,
                                1e-10, 1e-10, 1e6, nullptr, a, vvainf),
       std::domain_error);
 
   EXPECT_THROW(
-      stan::math::ode_rk45_tol(ode_rk45_tol_prim_test::Cos2Arg(), y0, t0, ts,
+      stan::math::ode_rk45_tol(Cos2Arg(), y0, t0, ts,
                                1e-10, 1e-10, 1e6, nullptr, a, vvaNaN),
       std::domain_error);
 
-  EXPECT_NO_THROW(stan::math::ode_rk45_tol(ode_rk45_tol_prim_test::Cos2Arg(),
+  EXPECT_NO_THROW(stan::math::ode_rk45_tol(Cos2Arg(),
                                            y0, t0, ts, 1e-10, 1e-10, 1e6,
                                            nullptr, a, vea));
 
   EXPECT_THROW(
-      stan::math::ode_rk45_tol(ode_rk45_tol_prim_test::Cos2Arg(), y0, t0, ts,
+      stan::math::ode_rk45_tol(Cos2Arg(), y0, t0, ts,
                                1e-10, 1e-10, 1e6, nullptr, a, veainf),
       std::domain_error);
 
   EXPECT_THROW(
-      stan::math::ode_rk45_tol(ode_rk45_tol_prim_test::Cos2Arg(), y0, t0, ts,
+      stan::math::ode_rk45_tol(Cos2Arg(), y0, t0, ts,
                                1e-10, 1e-10, 1e6, nullptr, a, veaNaN),
       std::domain_error);
 }
@@ -388,22 +328,22 @@
 
   double a = 1.5;
 
-  EXPECT_NO_THROW(stan::math::ode_rk45_tol(ode_rk45_tol_prim_test::CosArg1(),
+  EXPECT_NO_THROW(stan::math::ode_rk45_tol(CosArg1(),
                                            y0, t0, ts, rtol, 1e-10, 1e6,
                                            nullptr, a));
 
   EXPECT_THROW(
-      stan::math::ode_rk45_tol(ode_rk45_tol_prim_test::CosArg1(), y0, t0, ts,
+      stan::math::ode_rk45_tol(CosArg1(), y0, t0, ts,
                                rtol_negative, 1e-10, 1e6, nullptr, a),
       std::domain_error);
 
   EXPECT_THROW(
-      stan::math::ode_rk45_tol(ode_rk45_tol_prim_test::CosArg1(), y0, t0, ts,
+      stan::math::ode_rk45_tol(CosArg1(), y0, t0, ts,
                                rtolinf, 1e-10, 1e6, nullptr, a),
       std::domain_error);
 
   EXPECT_THROW(
-      stan::math::ode_rk45_tol(ode_rk45_tol_prim_test::CosArg1(), y0, t0, ts,
+      stan::math::ode_rk45_tol(CosArg1(), y0, t0, ts,
                                rtolNaN, 1e-10, 1e6, nullptr, a),
       std::domain_error);
 }
@@ -420,20 +360,20 @@
 
   double a = 1.5;
 
-  EXPECT_NO_THROW(stan::math::ode_rk45_tol(ode_rk45_tol_prim_test::CosArg1(),
+  EXPECT_NO_THROW(stan::math::ode_rk45_tol(CosArg1(),
                                            y0, t0, ts, 1e-6, atol, 1e6, nullptr,
                                            a));
 
   EXPECT_THROW(
-      stan::math::ode_rk45_tol(ode_rk45_tol_prim_test::CosArg1(), y0, t0, ts,
+      stan::math::ode_rk45_tol(CosArg1(), y0, t0, ts,
                                1e-6, atol_negative, 1e6, nullptr, a),
       std::domain_error);
 
-  EXPECT_THROW(stan::math::ode_rk45_tol(ode_rk45_tol_prim_test::CosArg1(), y0,
+  EXPECT_THROW(stan::math::ode_rk45_tol(CosArg1(), y0,
                                         t0, ts, 1e-6, atolinf, 1e6, nullptr, a),
                std::domain_error);
 
-  EXPECT_THROW(stan::math::ode_rk45_tol(ode_rk45_tol_prim_test::CosArg1(), y0,
+  EXPECT_THROW(stan::math::ode_rk45_tol(CosArg1(), y0,
                                         t0, ts, 1e-6, atolNaN, 1e6, nullptr, a),
                std::domain_error);
 }
@@ -449,17 +389,17 @@
 
   double a = 1.5;
 
-  EXPECT_NO_THROW(stan::math::ode_rk45_tol(ode_rk45_tol_prim_test::CosArg1(),
+  EXPECT_NO_THROW(stan::math::ode_rk45_tol(CosArg1(),
                                            y0, t0, ts, 1e-6, 1e-6,
                                            max_num_steps, nullptr, a));
 
   EXPECT_THROW(
-      stan::math::ode_rk45_tol(ode_rk45_tol_prim_test::CosArg1(), y0, t0, ts,
+      stan::math::ode_rk45_tol(CosArg1(), y0, t0, ts,
                                1e-6, 1e-6, max_num_steps_negative, nullptr, a),
       std::domain_error);
 
   EXPECT_THROW(
-      stan::math::ode_rk45_tol(ode_rk45_tol_prim_test::CosArg1(), y0, t0, ts,
+      stan::math::ode_rk45_tol(CosArg1(), y0, t0, ts,
                                1e-6, 1e-6, max_num_steps_zero, nullptr, a),
       std::domain_error);
 }
@@ -471,12 +411,12 @@
 
   double a = 1.5;
 
-  EXPECT_NO_THROW(stan::math::ode_rk45_tol(ode_rk45_tol_prim_test::CosArg1(),
+  EXPECT_NO_THROW(stan::math::ode_rk45_tol(CosArg1(),
                                            y0, t0, ts, 1e-6, 1e-6, 100, nullptr,
                                            a));
 
   EXPECT_THROW(
-      stan::math::ode_rk45_tol(ode_rk45_tol_prim_test::CosArgWrongSize(), y0,
+      stan::math::ode_rk45_tol(CosArgWrongSize(), y0,
                                t0, ts, 1e-6, 1e-6, 100, nullptr, a),
       std::invalid_argument);
 }
@@ -489,7 +429,7 @@
   double ainf = stan::math::INFTY;
 
   EXPECT_THROW_MSG(
-      stan::math::ode_rk45_tol(ode_rk45_tol_prim_test::CosArg1(), y0, t0, ts,
+      stan::math::ode_rk45_tol(CosArg1(), y0, t0, ts,
                                1e-6, 1e-6, 100, nullptr, ainf),
       std::domain_error, "ode_rk45_tol");
 }
@@ -502,7 +442,7 @@
   double a = 1.0;
 
   EXPECT_THROW_MSG(
-      stan::math::ode_rk45_tol(ode_rk45_tol_prim_test::CosArg1(), y0, t0, ts,
+      stan::math::ode_rk45_tol(CosArg1(), y0, t0, ts,
                                1e-6, 1e-6, 100, nullptr, a),
       std::domain_error,
       "ode_rk45_tol:  Failed to integrate to next output time");
