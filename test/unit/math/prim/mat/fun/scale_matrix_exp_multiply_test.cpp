--- conflicted
+++ resolved
@@ -29,17 +29,13 @@
   }
 }
 
-<<<<<<< HEAD
 TEST(MathMatrixPrimMat, scale_matrix_exp_multiply) {
-=======
-TEST(MathMatrix, scale_matrix_exp_multiply) {
   // the helper above doesn't handle 0 size inputs
   const double t = 1.0;
   Eigen::MatrixXd A(0, 0);
   Eigen::MatrixXd B(0, 0);
   EXPECT_EQ(stan::math::scale_matrix_exp_multiply(t, A, B).size(), 0);
 
->>>>>>> 63641117
   test_scale_matrix_exp_multiply<1, 1>();
   test_scale_matrix_exp_multiply<1, 5>();
   test_scale_matrix_exp_multiply<5, 1>();
