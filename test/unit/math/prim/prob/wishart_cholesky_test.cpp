#include <stan/math/prim.hpp>
#include <gtest/gtest.h>
#include <boost/random/mersenne_twister.hpp>
#include <boost/math/special_functions/digamma.hpp>
#include <boost/math/distributions.hpp>

TEST(ProbDistributionsWishartCholesky, wishart_symmetry) {
  using Eigen::Dynamic;
  using Eigen::Matrix;
  using Eigen::MatrixXd;
  using stan::math::wishart_cholesky_lpdf;

  MatrixXd Sigma(4, 4);
  MatrixXd Y(4, 4);

  Y << 7.988168, -9.555605, -14.47483, 4.395895, -9.555605, 44.750570,
      49.215769, -15.454186, -14.474830, 49.215769, 60.08987, -20.48108,
      4.395895, -15.454186, -20.48108, 7.885833;

  Sigma << 2.9983662, 0.2898776, -2.650523, 0.1055911, 0.2898776, 11.4803610,
      7.1579931, -3.1129955, -2.650523, 7.1579931, 11.676181, -3.586685,
      0.1055911, -3.1129955, -3.586685, 1.4482736;

  unsigned int dof = 5;

  MatrixXd L_Y = Y.llt().matrixL();
  MatrixXd L_S = Sigma.llt().matrixL();

  EXPECT_NO_THROW(wishart_cholesky_lpdf(L_Y, dof, L_S));
}

TEST(ProbDistributionsWishartCholesky, wishart_pos_def) {
  using Eigen::Dynamic;
  using Eigen::Matrix;
  using Eigen::MatrixXd;
  using stan::math::wishart_cholesky_lpdf;

  MatrixXd Sigma(2, 2);
  MatrixXd Sigma_non_pos_def(2, 2);
  MatrixXd Y(2, 2);
  MatrixXd Y_non_pos_def(2, 2);

  Sigma << 1, 0, 0, 1;
  Sigma_non_pos_def << -1, 0, 0, 1;
  Y << 1, 0, 0, 1;
  Y_non_pos_def << -1, 0, 0, 1;

  unsigned int dof = 5;

  EXPECT_NO_THROW(wishart_cholesky_lpdf(Y, dof, Sigma));
  EXPECT_THROW(wishart_cholesky_lpdf(Y_non_pos_def, dof, Sigma),
               std::domain_error);
  EXPECT_THROW(wishart_cholesky_lpdf(Y, dof, Sigma_non_pos_def),
               std::domain_error);
}

TEST(ProbDistributionsWishartCholesky, 0x0) {
  using Eigen::Dynamic;
  using Eigen::MatrixXd;
  MatrixXd Sigma(0, 0);
  MatrixXd Y(0, 0);

  unsigned int dof = 3;
  EXPECT_THROW(stan::math::wishart_cholesky_lpdf(Y, dof, Sigma),
               std::domain_error);

  unsigned int dof0 = 0;
  EXPECT_THROW(stan::math::wishart_cholesky_lpdf(Y, dof0, Sigma),
               std::domain_error);
}

TEST(ProbDistributionsWishartCholesky, dof_0) {
  using Eigen::Dynamic;
  using Eigen::MatrixXd;
  MatrixXd Sigma(2, 2);
  Sigma << 1.848220, 1.899623, 1.899623, 12.751941;

  MatrixXd Y(2, 2);
  Y << 2.011108, -11.206611, -11.206611, 112.94139;

  MatrixXd L_Y = Y.llt().matrixL();
  MatrixXd L_S = Sigma.llt().matrixL();

<<<<<<< HEAD
  unsigned int dof = std::numeric_limits<unsigned int>::quiet_NaN();
=======
  unsigned int dof = 0;
>>>>>>> 15f1348c
  EXPECT_THROW(stan::math::wishart_cholesky_lpdf(L_Y, dof, L_S),
               std::domain_error);
}

TEST(ProbDistributionsWishartCholesky, 1x1) {
  using Eigen::Dynamic;
  using Eigen::MatrixXd;
  MatrixXd Sigma(1, 1);
  Sigma << 1;

  MatrixXd Y(1, 1);
  Y << 2.011108;

  double dof = 0.1;

  EXPECT_NO_THROW(stan::math::wishart_cholesky_lpdf(Y, dof, Sigma));
}

TEST(ProbDistributionsWishartCholesky, 2x2) {
  using Eigen::Dynamic;
  using Eigen::MatrixXd;
  MatrixXd Sigma(2, 2);
  Sigma << 1.848220, 1.899623, 1.899623, 12.751941;

  MatrixXd Y(2, 2);
  Y << 2.011108, -11.206611, -11.206611, 112.94139;

  MatrixXd L_Y = Y.llt().matrixL();
  MatrixXd L_S = Sigma.llt().matrixL();

  unsigned int dof = 3;
  // log absolute determinant of the change of variables from Y -> LL'
  // see Theorem 2.1.9 in Muirhead, Aspects of Multivariate Statistical Theory
  double log_jac = 2 * stan::math::LOG_TWO;

  for (int i = 0; i < 2; i++) {
    log_jac += (2 - i) * log(L_Y(i, i));
  }
  // computed with MCMCpack in R
  double lp = -13.9596117200 + log_jac;

  EXPECT_NEAR(lp, stan::math::wishart_cholesky_lpdf(L_Y, dof, L_S), 1e-9);
}

TEST(ProbDistributionsWishartCholesky, 4x4) {
  using Eigen::Dynamic;
  using Eigen::MatrixXd;
  MatrixXd Y(4, 4);
  Y << 7.988168, -9.555605, -14.47483, 4.395895, -9.555605, 44.750570, 49.21577,
      -18.454186, -14.474830, 49.21577, 60.08987, -21.48108, 4.395895,
      -18.454186, -21.48108, 7.885833;

  MatrixXd Sigma(4, 4);
  Sigma << 2.9983662, 0.2898776, -2.650523, 0.1055911, 0.2898776, 11.4803610,
      7.1579931, -3.1129955, -2.650523, 7.1579931, 11.676181, -3.5866852,
      0.1055911, -3.1129955, -3.5866852, 1.4482736;

  MatrixXd L_Y = Y.llt().matrixL();
  MatrixXd L_S = Sigma.llt().matrixL();

  unsigned int dof = 4;
  double log_jac = 4 * stan::math::LOG_TWO;
  unsigned int n = 4;
  for (int i = 0; i < n; i++) {
    log_jac += (n - i) * log(L_Y(i, i));
  }

  double log_p = -20.9420668184 + log_jac;
  EXPECT_NEAR(log_p, stan::math::wishart_cholesky_lpdf(L_Y, dof, L_S), 1e-9);

  dof = 5;

  log_p = -22.6084823429 + log_jac;
  EXPECT_NEAR(log_p, stan::math::wishart_cholesky_lpdf(L_Y, dof, L_S), 1e-9);
}

TEST(ProbDistributionsWishartCholesky, 2x2Propto) {
  using Eigen::Dynamic;
  using Eigen::MatrixXd;
  MatrixXd Sigma(2, 2);
  Sigma << 1.848220, 1.899623, 1.899623, 12.751941;

  MatrixXd Y(2, 2);
  Y << 2.011108, -11.206611, -11.206611, 112.94139;

  MatrixXd L_Y = Y.llt().matrixL();
  MatrixXd L_S = Sigma.llt().matrixL();

  unsigned int dof = 3;

  EXPECT_FLOAT_EQ(0.0, stan::math::wishart_cholesky_lpdf<true>(L_Y, dof, L_S));
}

TEST(ProbDistributionsWishartCholesky, 4x4Propto) {
  using Eigen::Dynamic;
  using Eigen::MatrixXd;
  MatrixXd Y(4, 4);
  Y << 7.988168, -9.555605, -14.47483, 4.395895, -9.555605, 44.750570,
      49.215769, -18.454186, -14.474830, 49.215769, 60.08987, -21.48108,
      4.395895, -18.454186, -21.48108, 7.885833;

  MatrixXd Sigma(4, 4);
  Sigma << 2.9983662, 0.2898776, -2.650523, 0.1055911, 0.2898776, 11.4803610,
      7.1579931, -3.1129955, -2.650523, 7.1579931, 11.676181, -3.5866852,
      0.1055911, -3.1129955, -3.5866852, 1.4482736;

  MatrixXd L_Y = Y.llt().matrixL();
  MatrixXd L_S = Sigma.llt().matrixL();

  double dof = 4;
  EXPECT_FLOAT_EQ(0, stan::math::wishart_cholesky_lpdf<true>(L_Y, dof, L_S));

  dof = 5;
  EXPECT_FLOAT_EQ(0, stan::math::wishart_cholesky_lpdf<true>(L_Y, dof, L_S));
}

TEST(ProbDistributionsWishartCholesky, error) {
  using Eigen::Dynamic;
  using Eigen::MatrixXd;
  using stan::math::wishart_cholesky_lpdf;
  double nu;

  nu = 1;
  EXPECT_NO_THROW(wishart_cholesky_lpdf(MatrixXd::Identity(1, 1), nu,
                                        MatrixXd::Identity(1, 1)));

  nu = 5;
  MatrixXd Sigma(2, 1);
  EXPECT_THROW(wishart_cholesky_lpdf(MatrixXd::Identity(1, 1), nu, Sigma),
               std::invalid_argument);

  nu = 5;
  MatrixXd Y(2, 1);
  EXPECT_THROW(wishart_cholesky_lpdf(Y, nu, MatrixXd::Identity(2, 2)),
               std::invalid_argument);

  nu = 5;
  EXPECT_THROW(wishart_cholesky_lpdf(MatrixXd::Identity(3, 3), nu,
                                     MatrixXd::Identity(2, 2)),
               std::invalid_argument);

  nu = 3;
  EXPECT_NO_THROW(wishart_cholesky_lpdf(MatrixXd::Identity(3, 3), nu,
                                        MatrixXd::Identity(3, 3)));
  nu = 2;
  EXPECT_THROW(wishart_cholesky_lpdf(MatrixXd::Identity(3, 3), nu,
                                     MatrixXd::Identity(3, 3)),
               std::domain_error);
}<|MERGE_RESOLUTION|>--- conflicted
+++ resolved
@@ -81,11 +81,7 @@
   MatrixXd L_Y = Y.llt().matrixL();
   MatrixXd L_S = Sigma.llt().matrixL();
 
-<<<<<<< HEAD
-  unsigned int dof = std::numeric_limits<unsigned int>::quiet_NaN();
-=======
   unsigned int dof = 0;
->>>>>>> 15f1348c
   EXPECT_THROW(stan::math::wishart_cholesky_lpdf(L_Y, dof, L_S),
                std::domain_error);
 }
