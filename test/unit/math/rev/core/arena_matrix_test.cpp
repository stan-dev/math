--- conflicted
+++ resolved
@@ -193,19 +193,6 @@
   expect_sparse_matrix_equal(mul_B_m, mul_B);
 }
 
-<<<<<<< HEAD
-  stan::math::recover_memory();
-}
-
-TEST(AgradRevArenaMat, arena_matrix_move_test) {
-  using stan::math::arena_matrix;
-  Eigen::VectorXd c = Eigen::VectorXd::Random(3);
-  Eigen::VectorXd d = c;
-  arena_matrix<Eigen::VectorXd> a(std::move(c));
-  EXPECT_MATRIX_EQ(a, d);
-  EXPECT_EQ(stan::math::ChainableStack::instance_->var_alloc_stack_.size(), 1);
-  stan::math::recover_memory();
-=======
 TEST_F(AgradRev, arena_sparse_matrix_inplace_ops) {
   using eig_mat = Eigen::SparseMatrix<double>;
   using stan::math::arena_matrix;
@@ -252,5 +239,14 @@
     }
   }
   expect_sparse_dense_matrix_equal(A_m, C);
->>>>>>> 35d6d535
+}
+
+TEST(AgradRevArenaMat, arena_matrix_move_test) {
+  using stan::math::arena_matrix;
+  Eigen::VectorXd c = Eigen::VectorXd::Random(3);
+  Eigen::VectorXd d = c;
+  arena_matrix<Eigen::VectorXd> a(std::move(c));
+  EXPECT_MATRIX_EQ(a, d);
+  EXPECT_EQ(stan::math::ChainableStack::instance_->var_alloc_stack_.size(), 1);
+  stan::math::recover_memory();
 }