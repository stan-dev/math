--- conflicted
+++ resolved
@@ -42,7 +42,6 @@
 }
 
 template <typename T>
-<<<<<<< HEAD
 void ctor_overloads_float() {
   ctor_overloads_float_impl<T, double>();
   ctor_overloads_float_impl<T, long double>();
@@ -55,25 +54,9 @@
   ctor_overloads_float_impl<T, unsigned char>();
   ctor_overloads_float_impl<T, unsigned int>();
   ctor_overloads_float_impl<T, uint32_t>();
+  ctor_overloads_float_impl<T, uint16_t>();
   ctor_overloads_float_impl<T, size_t>();
   ctor_overloads_float_impl<T, ptrdiff_t>();
-=======
-void ctor_overloads() {
-  ctor_overloads_impl<T, double>();
-  ctor_overloads_impl<T, long double>();
-  ctor_overloads_impl<T, float>();
-  ctor_overloads_impl<T, bool>();
-  ctor_overloads_impl<T, char>();
-  ctor_overloads_impl<T, int>();
-  ctor_overloads_impl<T, int16_t>();
-  ctor_overloads_impl<T, int32_t>();
-  ctor_overloads_impl<T, unsigned char>();
-  ctor_overloads_impl<T, unsigned int>();
-  ctor_overloads_impl<T, uint32_t>();
-  ctor_overloads_impl<T, uint16_t>();
-  ctor_overloads_impl<T, size_t>();
-  ctor_overloads_impl<T, ptrdiff_t>();
->>>>>>> 2a143951
 }
 
 template <typename EigenMat>
@@ -85,7 +68,7 @@
 
   eigen_plain x = xx;
   // standard constructor
-  EXPECT_MATRIX_FLOAT_EQ((x * x).eval(), var_value<eigen_plain>(x * x).val());
+  EXPECT_MATRIX_FLOAT_EQ((x + x).eval(), var_value<eigen_plain>(x + x).val());
   // make sure copy ctor is used rather than casting vari* to unsigned int
   EXPECT_MATRIX_FLOAT_EQ(
       x, var_value<eigen_plain>(new vari_value<eigen_plain>(x)).val());
@@ -169,6 +152,10 @@
   using dense_mat = Eigen::Matrix<double, -1, -1>;
   using sparse_mat = Eigen::SparseMatrix<double>;
   stan::test::ctor_overloads_matrix(dense_mat::Random(10, 10));
+  using dense_vec = Eigen::Matrix<double, -1, 1>;
+  stan::test::ctor_overloads_matrix(dense_vec::Random(10));
+  using dense_row_vec = Eigen::Matrix<double, 1, -1>;
+  stan::test::ctor_overloads_matrix(dense_row_vec::Random(10));
   sparse_mat sparse_x = stan::test::make_sparse_matrix_random(10, 10);
   stan::test::ctor_overloads_sparse_matrix(sparse_x);
 }
