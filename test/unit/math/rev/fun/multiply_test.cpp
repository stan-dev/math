--- conflicted
+++ resolved
@@ -2,18 +2,10 @@
 #include <gtest/gtest.h>
 #include <test/unit/math/rev/fun/util.hpp>
 #include <test/unit/math/rev/util.hpp>
-<<<<<<< HEAD
-#include <boost/random/mersenne_twister.hpp>
-
-#define EXPECT_MATRIX_NEAR(A, B, DELTA) \
-  for (int i = 0; i < A.size(); i++)    \
-    EXPECT_NEAR(stan::math::value_of(A(i)), stan::math::value_of(B(i)), DELTA);
-=======
 #include <test/unit/util.hpp>
 
 #ifdef STAN_OPENCL
 #include <boost/random/mersenne_twister.hpp>
->>>>>>> a319c824
 
 boost::random::mt19937 rng;
 #ifdef STAN_OPENCL
