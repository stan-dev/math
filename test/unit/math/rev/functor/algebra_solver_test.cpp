--- conflicted
+++ resolved
@@ -12,46 +12,7 @@
 //////////////////////////////////////////////////////////////////////////
 // Tests for powell solver.
 
-<<<<<<< HEAD
-=======
-TEST_F(algebra_solver_simple_eq_test, powell) {
-  using stan::math::var;
-  bool is_newton = false;
-  for (int k = 0; k < n_x; k++) {
-    Eigen::Matrix<var, Eigen::Dynamic, 1> y = y_dbl;
-
-    Eigen::Matrix<var, Eigen::Dynamic, 1> theta
-        = simple_eq_test(simple_eq_functor(), y, is_newton);
-
-    std::vector<stan::math::var> y_vec{y(0), y(1), y(2)};
-    std::vector<double> g;
-    theta(k).grad(y_vec, g);
-
-    for (int i = 0; i < n_y; i++)
-      EXPECT_EQ(J(k, i), g[i]);
-  }
-}
-
-TEST_F(algebra_solver_simple_eq_test, powell_tuned) {
-  using stan::math::var;
-  bool is_newton = false;
-  for (int k = 0; k < n_x; k++) {
-    Eigen::Matrix<var, Eigen::Dynamic, 1> y = y_dbl;
-
-    Eigen::Matrix<var, Eigen::Dynamic, 1> theta
-        = simple_eq_test(simple_eq_functor(), y, is_newton, true, scale_step,
-                         xtol, ftol, maxfev);
-
-    std::vector<stan::math::var> y_vec{y(0), y(1), y(2)};
-    std::vector<double> g;
-    theta(k).grad(y_vec, g);
-
-    for (int i = 0; i < n_y; i++)
-      EXPECT_EQ(J(k, i), g[i]);
-  }
-}
-
->>>>>>> 62d9a8d0
+
 TEST_F(algebra_solver_simple_eq_test, powell_dbl) {
   bool is_newton = false;
   Eigen::VectorXd theta = simple_eq_test(simple_eq_functor(), y_dbl, is_newton);
@@ -63,8 +24,6 @@
                                          true, scale_step, xtol, ftol, maxfev);
 }
 
-<<<<<<< HEAD
-=======
 TEST_F(algebra_solver_simple_eq_nopara_test, powell) {
   using stan::math::algebra_solver_powell;
   Eigen::VectorXd theta = algebra_solver_powell(simple_eq_functor_nopara(), x,
@@ -73,36 +32,6 @@
   EXPECT_EQ(2, theta(1));
 }
 
-TEST_F(algebra_solver_simple_eq_test, powell_init_is_para) {
-  using stan::math::algebra_solver_powell;
-  Eigen::VectorXd theta
-      = algebra_solver_powell(simple_eq_functor(), x_var, y_dbl, dat, dat_int);
-  EXPECT_EQ(20, theta(0));
-  EXPECT_EQ(2, theta(1));
-}
-
-TEST_F(algebra_solver_non_linear_eq_test, powell) {
-  using stan::math::var;
-  bool is_newton = false;
-  for (int k = 0; k < n_x; k++) {
-    Eigen::Matrix<var, Eigen::Dynamic, 1> y = y_dbl;
-    Eigen::Matrix<var, Eigen::Dynamic, 1> theta
-        = non_linear_eq_test(non_linear_eq_functor(), y, is_newton);
-
-    EXPECT_FLOAT_EQ(-y(0).val(), theta(0).val());
-    EXPECT_FLOAT_EQ(-y(1).val(), theta(1).val());
-    EXPECT_FLOAT_EQ(y(2).val(), theta(2).val());
-
-    std::vector<stan::math::var> y_vec{y(0), y(1), y(2)};
-    std::vector<double> g;
-    theta(k).grad(y_vec, g);
-
-    for (int i = 0; i < n_y; i++)
-      EXPECT_NEAR(J(k, i), g[i], err);
-  }
-}
-
->>>>>>> 62d9a8d0
 TEST_F(algebra_solver_non_linear_eq_test, powell_dbl) {
   bool is_newton = false;
   Eigen::VectorXd theta
@@ -136,8 +65,138 @@
   max_num_steps_test(y, is_newton);
 }
 
-<<<<<<< HEAD
-=======
+TEST_F(degenerate_eq_test, powell_guess1_dbl) {
+  using stan::math::algebra_solver_powell;
+
+  // This first initial guess produces the
+  // solution x = {8, 8}
+
+  Eigen::VectorXd theta = algebra_solver_powell(degenerate_eq_functor(),
+                                                x_guess_1, y_dbl, dat, dat_int);
+  EXPECT_FLOAT_EQ(8, theta(0));
+  EXPECT_FLOAT_EQ(8, theta(1));
+}
+
+TEST_F(degenerate_eq_test, powell_guess2_dbl) {
+  using stan::math::algebra_solver_powell;
+  // This next initial guess produces the
+  // solution x = {5, 5}
+
+  Eigen::VectorXd theta = algebra_solver_powell(degenerate_eq_functor(),
+                                                x_guess_2, y_dbl, dat, dat_int);
+  EXPECT_FLOAT_EQ(5, theta(0));
+  EXPECT_FLOAT_EQ(5, theta(1));
+}
+
+// For the next two unit tests,  see if the initial
+// guess determines neighborhood of the
+// solution, when solutions have different scales,
+// using y_scale.
+
+TEST_F(degenerate_eq_test, powell_guess2_scale_dbl) {
+  using stan::math::algebra_solver_powell;
+
+  Eigen::VectorXd theta = algebra_solver_powell(
+      degenerate_eq_functor(), x_guess_2, y_scale, dat, dat_int);
+  EXPECT_FLOAT_EQ(5, theta(0));
+  EXPECT_FLOAT_EQ(5, theta(1));
+}
+
+TEST_F(degenerate_eq_test, powell_guess_saddle_point_dbl) {
+  using stan::math::algebra_solver_powell;
+
+  Eigen::VectorXd theta = algebra_solver_powell(
+      degenerate_eq_functor(), x_guess_3, y_scale, dat, dat_int);
+  EXPECT_FLOAT_EQ(100, theta(0));
+  EXPECT_FLOAT_EQ(100, theta(1));
+}
+
+TEST_F(algebra_solver_simple_eq_test, powell) {
+  using stan::math::var;
+  bool is_newton = false;
+  for (int k = 0; k < n_x; k++) {
+    Eigen::Matrix<var, Eigen::Dynamic, 1> y = y_dbl;
+
+    Eigen::Matrix<var, Eigen::Dynamic, 1> theta
+        = simple_eq_test(simple_eq_functor(), y, is_newton);
+
+    std::vector<stan::math::var> y_vec{y(0), y(1), y(2)};
+    std::vector<double> g;
+    theta(k).grad(y_vec, g);
+
+    for (int i = 0; i < n_y; i++) {
+      EXPECT_EQ(J(k, i), g[i]);
+    }
+  }
+}
+
+TEST_F(algebra_solver_simple_eq_test, powell_tuned) {
+  using stan::math::var;
+  bool is_newton = false;
+  for (int k = 0; k < n_x; k++) {
+    Eigen::Matrix<var, Eigen::Dynamic, 1> y = y_dbl;
+
+    Eigen::Matrix<var, Eigen::Dynamic, 1> theta
+        = simple_eq_test(simple_eq_functor(), y, is_newton, true, scale_step,
+                         xtol, ftol, maxfev);
+
+    std::vector<stan::math::var> y_vec{y(0), y(1), y(2)};
+    std::vector<double> g;
+    theta(k).grad(y_vec, g);
+
+    for (int i = 0; i < n_y; i++)
+      EXPECT_EQ(J(k, i), g[i]);
+  }
+}
+
+TEST_F(algebra_solver_simple_eq_test, powell_init_is_para) {
+  using stan::math::algebra_solver_powell;
+  Eigen::VectorXd theta
+      = algebra_solver_powell(simple_eq_functor(), x_var, y_dbl, dat, dat_int);
+  EXPECT_EQ(20, theta(0));
+  EXPECT_EQ(2, theta(1));
+}
+
+TEST_F(algebra_solver_non_linear_eq_test, powell) {
+  using stan::math::var;
+  bool is_newton = false;
+  for (int k = 0; k < n_x; k++) {
+    Eigen::Matrix<var, Eigen::Dynamic, 1> y = y_dbl;
+    Eigen::Matrix<var, Eigen::Dynamic, 1> theta
+        = non_linear_eq_test(non_linear_eq_functor(), y, is_newton);
+
+    EXPECT_FLOAT_EQ(-y(0).val(), theta(0).val());
+    EXPECT_FLOAT_EQ(-y(1).val(), theta(1).val());
+    EXPECT_FLOAT_EQ(y(2).val(), theta(2).val());
+
+    std::vector<stan::math::var> y_vec{y(0), y(1), y(2)};
+    std::vector<double> g;
+    theta(k).grad(y_vec, g);
+
+    for (int i = 0; i < n_y; i++)
+      EXPECT_NEAR(J(k, i), g[i], err);
+  }
+}
+
+TEST_F(error_message_test, powell) {
+  using stan::math::var;
+  bool is_newton = false;
+  Eigen::Matrix<var, Eigen::Dynamic, 1> y = y_2;
+  error_conditions_test(non_linear_eq_functor(), y, is_newton);
+}
+
+TEST(unsolvable_test, powell) {
+  using stan::math::var;
+  Eigen::Matrix<var, Eigen::Dynamic, 1> y(2);
+  y << 1, 1;
+  unsolvable_test(y);
+}
+
+TEST_F(max_steps_test, powell) {
+  bool is_newton = false;
+  max_num_steps_test(y_var, is_newton);
+}
+
 TEST_F(degenerate_eq_test, powell_guess1) {
   using stan::math::algebra_solver_powell;
   using stan::math::var;
@@ -181,188 +240,6 @@
   }
 }
 
->>>>>>> 62d9a8d0
-TEST_F(degenerate_eq_test, powell_guess1_dbl) {
-  using stan::math::algebra_solver_powell;
-
-  // This first initial guess produces the
-  // solution x = {8, 8}
-
-  Eigen::VectorXd theta = algebra_solver_powell(degenerate_eq_functor(),
-                                                x_guess_1, y_dbl, dat, dat_int);
-  EXPECT_FLOAT_EQ(8, theta(0));
-  EXPECT_FLOAT_EQ(8, theta(1));
-}
-
-TEST_F(degenerate_eq_test, powell_guess2_dbl) {
-  using stan::math::algebra_solver_powell;
-  // This next initial guess produces the
-  // solution x = {5, 5}
-
-  Eigen::VectorXd theta = algebra_solver_powell(degenerate_eq_functor(),
-                                                x_guess_2, y_dbl, dat, dat_int);
-  EXPECT_FLOAT_EQ(5, theta(0));
-  EXPECT_FLOAT_EQ(5, theta(1));
-}
-
-// For the next two unit tests,  see if the initial
-// guess determines neighborhood of the
-// solution, when solutions have different scales,
-// using y_scale.
-
-TEST_F(degenerate_eq_test, powell_guess2_scale_dbl) {
-  using stan::math::algebra_solver_powell;
-
-  Eigen::VectorXd theta = algebra_solver_powell(
-      degenerate_eq_functor(), x_guess_2, y_scale, dat, dat_int);
-  EXPECT_FLOAT_EQ(5, theta(0));
-  EXPECT_FLOAT_EQ(5, theta(1));
-}
-
-TEST_F(degenerate_eq_test, powell_guess_saddle_point_dbl) {
-  using stan::math::algebra_solver_powell;
-
-  Eigen::VectorXd theta = algebra_solver_powell(
-      degenerate_eq_functor(), x_guess_3, y_scale, dat, dat_int);
-  EXPECT_FLOAT_EQ(100, theta(0));
-  EXPECT_FLOAT_EQ(100, theta(1));
-}
-
-TEST_F(algebra_solver_simple_eq_test, powell) {
-  using stan::math::var;
-  bool is_newton = false;
-  for (int k = 0; k < n_x; k++) {
-    Eigen::Matrix<var, Eigen::Dynamic, 1> y = y_dbl;
-
-    Eigen::Matrix<var, Eigen::Dynamic, 1> theta
-        = simple_eq_test(simple_eq_functor(), y, is_newton);
-
-<<<<<<< HEAD
-    stan::math::set_zero_all_adjoints();
-    AVEC y_vec = createAVEC(y(0), y(1), y(2));
-    VEC g;
-=======
-    std::vector<stan::math::var> y_vec{y(0), y(1), y(2)};
-    std::vector<double> g;
->>>>>>> 62d9a8d0
-    theta(k).grad(y_vec, g);
-
-    for (int i = 0; i < n_y; i++) {
-      EXPECT_EQ(J(k, i), g[i]);
-    }
-  }
-}
-
-TEST_F(algebra_solver_simple_eq_test, powell_tuned) {
-  using stan::math::var;
-  bool is_newton = false;
-  for (int k = 0; k < n_x; k++) {
-    Eigen::Matrix<var, Eigen::Dynamic, 1> y = y_dbl;
-
-    Eigen::Matrix<var, Eigen::Dynamic, 1> theta
-        = simple_eq_test(simple_eq_functor(), y, is_newton, true, scale_step,
-                         xtol, ftol, maxfev);
-
-    std::vector<stan::math::var> y_vec{y(0), y(1), y(2)};
-    std::vector<double> g;
-    theta(k).grad(y_vec, g);
-
-    for (int i = 0; i < n_y; i++)
-      EXPECT_EQ(J(k, i), g[i]);
-  }
-}
-
-TEST_F(algebra_solver_simple_eq_test, powell_init_is_para) {
-  using stan::math::algebra_solver_powell;
-  Eigen::VectorXd theta
-      = algebra_solver_powell(simple_eq_functor(), x_var, y_dbl, dat, dat_int);
-  EXPECT_EQ(20, theta(0));
-  EXPECT_EQ(2, theta(1));
-}
-
-TEST_F(algebra_solver_non_linear_eq_test, powell) {
-  using stan::math::var;
-  bool is_newton = false;
-  for (int k = 0; k < n_x; k++) {
-    Eigen::Matrix<var, Eigen::Dynamic, 1> y = y_dbl;
-    Eigen::Matrix<var, Eigen::Dynamic, 1> theta
-        = non_linear_eq_test(non_linear_eq_functor(), y, is_newton);
-
-    EXPECT_FLOAT_EQ(-y(0).val(), theta(0).val());
-    EXPECT_FLOAT_EQ(-y(1).val(), theta(1).val());
-    EXPECT_FLOAT_EQ(y(2).val(), theta(2).val());
-
-    std::vector<stan::math::var> y_vec{y(0), y(1), y(2)};
-    std::vector<double> g;
-    theta(k).grad(y_vec, g);
-
-    for (int i = 0; i < n_y; i++)
-      EXPECT_NEAR(J(k, i), g[i], err);
-  }
-}
-
-TEST_F(error_message_test, powell) {
-  using stan::math::var;
-  bool is_newton = false;
-  Eigen::Matrix<var, Eigen::Dynamic, 1> y = y_2;
-  error_conditions_test(non_linear_eq_functor(), y, is_newton);
-}
-
-TEST(unsolvable_test, powell) {
-  using stan::math::var;
-  Eigen::Matrix<var, Eigen::Dynamic, 1> y(2);
-  y << 1, 1;
-  unsolvable_test(y);
-}
-
-TEST_F(max_steps_test, powell) {
-  bool is_newton = false;
-  max_num_steps_test(y_var, is_newton);
-}
-
-TEST_F(degenerate_eq_test, powell_guess1) {
-  using stan::math::algebra_solver_powell;
-  using stan::math::var;
-
-  // This first initial guess produces the
-  // solution x = {8, 8}
-  for (int k = 0; k < n_x; k++) {
-    Eigen::Matrix<var, Eigen::Dynamic, 1> y = y_dbl;
-    Eigen::Matrix<var, Eigen::Dynamic, 1> theta = algebra_solver_powell(
-        degenerate_eq_functor(), x_guess_1, y, dat, dat_int);
-    EXPECT_FLOAT_EQ(8, theta(0).val());
-    EXPECT_FLOAT_EQ(8, theta(1).val());
-
-    std::vector<stan::math::var> y_vec{y(0), y(1)};
-    std::vector<double> g;
-    theta(k).grad(y_vec, g);
-
-    for (int l = 0; l < n_y; l++)
-      EXPECT_NEAR(J1(k, l), g[l], tolerance);
-  }
-}
-
-TEST_F(degenerate_eq_test, powell_guess2) {
-  using stan::math::algebra_solver_powell;
-  using stan::math::var;
-  // This next initial guess produces the
-  // solution x = {5, 5}
-  for (int k = 0; k < 1; k++) {
-    Eigen::Matrix<var, Eigen::Dynamic, 1> y = y_dbl;
-    Eigen::Matrix<var, Eigen::Dynamic, 1> theta = algebra_solver_powell(
-        degenerate_eq_functor(), x_guess_2, y, dat, dat_int);
-    EXPECT_FLOAT_EQ(5, theta(0).val());
-    EXPECT_FLOAT_EQ(5, theta(0).val());
-
-    std::vector<stan::math::var> y_vec{y(0), y(1)};
-    std::vector<double> g;
-    theta(k).grad(y_vec, g);
-
-    for (int l = 0; l < n_y; l++)
-      EXPECT_NEAR(J2(k, l), g[l], tolerance);
-  }
-}
-
 TEST_F(variadic_test, powell) {
   using stan::math::var;
   bool is_newton = true;
@@ -376,8 +253,8 @@
             is_newton, scaling_step_size, relative_tolerance,
             function_tolerance, max_num_steps);
 
-    AVEC y_vec = createAVEC(y_1, y_2, y_3);
-    VEC g;
+    std::vector<var> y_vec{y_1, y_2, y_3};
+    std::vector<double> g;
     theta(k).grad(y_vec, g);
 
     for (int i = 0; i < n_y; i++)
