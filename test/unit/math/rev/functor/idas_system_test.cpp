--- conflicted
+++ resolved
@@ -13,12 +13,9 @@
 #include <vector>
 #include <limits>
 
-<<<<<<< HEAD
-#ifndef SUNDIALS_INTERFACE_OLD
-=======
 namespace idas_system_test {
 
->>>>>>> 0a53c7d7
+#ifndef SUNDIALS_INTERFACE_OLD
 static sundials::Context sundials_context;
 #endif
 
