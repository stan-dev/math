#include <gtest/gtest.h>
#include <stan/math/prim/meta.hpp>
#include <stan/math/rev/functor/solve_powell.hpp>
#include <stan/math/rev/functor/solve_newton.hpp>
#include <test/unit/util.hpp>
#include <sstream>
#include <vector>
#include <limits>
#include <string>

// Every test exists in four versions for the cases
// where y (the auxiliary parameters) are passed as
// data (double type) or parameters (var types),
// and the cases where the solver is based on Powell's
// or Newton's method.

class algebra_solver_simple_eq_test : public ::testing::Test {
 protected:
  void SetUp() override {
    n_x = 2;
    n_y = 3;

    y_dbl = stan::math::to_vector({5, 4, 2});
    Eigen::MatrixXd J_(n_x, n_y);
    J_ << 4, 5, 0, 0, 0, 1;
    J = J_;

    x_var = stan::math::to_vector({1, 1});
  }

  void TearDown() override { stan::math::recover_memory(); }

  int n_x;
  int n_y;
  Eigen::VectorXd y_dbl;
  Eigen::Matrix<stan::math::var, Eigen::Dynamic, 1> x_var;
  std::vector<double> dat;
  std::vector<int> dat_int;
  double scale_step = 1e-3;
  double xtol = 1e-6;
  double ftol = 1e-3;
  int maxfev = 1e+2;

  Eigen::MatrixXd J;
};

class algebra_solver_simple_eq_nopara_test : public ::testing::Test {
 protected:
  void SetUp() override { x = stan::math::to_vector({1, 1}); }

  void TearDown() override { stan::math::recover_memory(); }

  int n_x = 2;
  Eigen::VectorXd x;
  std::vector<double> dat = {5, 4, 2};
  Eigen::VectorXd y_dummy;
  std::vector<int> dummy_dat_int;
};

class algebra_solver_non_linear_eq_test : public ::testing::Test {
 protected:
  void SetUp() override {
    y_dbl = stan::math::to_vector({4, 6, 3});
    Eigen::MatrixXd J_(n_x, n_y);
    J_ << -1, 0, 0, 0, -1, 0, 0, 0, 1;
    J = J_;
  }

  void TearDown() override { stan::math::recover_memory(); }

  int n_x = 3;
  int n_y = 3;
  double err = 1e-11;

  Eigen::VectorXd y_dbl;
  Eigen::MatrixXd J;
};

class error_message_test : public ::testing::Test {
 protected:
  void SetUp() override {
    y_2 = stan::math::to_vector({4, 6});
    y_3 = stan::math::to_vector({4, 6, 3});
  }

  void TearDown() override { stan::math::recover_memory(); }

  Eigen::VectorXd y_2;
  Eigen::VectorXd y_3;
};

class max_steps_test : public ::testing::Test {
 protected:
  void SetUp() override {
    y = stan::math::to_vector({1, 1, 1});
    y_var = stan::math::to_vector({1, 1, 1});
  }

  void TearDown() override { stan::math::recover_memory(); }

  Eigen::VectorXd y;
  Eigen::Matrix<stan::math::var, Eigen::Dynamic, 1> y_var;
};

class degenerate_eq_test : public ::testing::Test {
 protected:
  void SetUp() override {
    using stan::math::to_vector;
    y_dbl = to_vector({5, 8});
    y_scale = to_vector({5, 100});
    x_guess_1 = to_vector({10, 1});
    x_guess_2 = to_vector({1, 1});
    x_guess_3 = to_vector({5, 100});  // 80, 80

    Eigen::MatrixXd J_(n_x, n_y);
    J_ << 0, 1, 0, 1;
    J1 = J_;
    J_ << 1, 0, 1, 0;
    J2 = J_;
  }

  void TearDown() override { stan::math::recover_memory(); }

  int n_x = 2;
  int n_y = 2;
  double tolerance = 1e-10;
  Eigen::VectorXd y_dbl;
  Eigen::VectorXd y_scale;
  Eigen::VectorXd x_guess_1;
  Eigen::VectorXd x_guess_2;
  Eigen::VectorXd x_guess_3;
  Eigen::MatrixXd J1;
  Eigen::MatrixXd J2;
  std::vector<double> dat;
  std::vector<int> dat_int;
};

class variadic_test : public ::testing::Test {
 protected:
  void SetUp() override {
    n_x = 2;
    n_y = 3;

    y_1_dbl = 5;
    y_2_dbl = 4;
    y_3_dbl = 2;

    Eigen::MatrixXd A_(n_x, n_x);
    A_ << 1, 2, 2, 1;
    A = A_;

    x_var = stan::math::to_vector({1, 3});

    Eigen::MatrixXd J_(n_x, n_y);
    J_ << 4, 5, 0, 0, 0, 1;
    J = J_;

    i = 3;
  }

  void TearDown() override { stan::math::recover_memory(); }

  int n_x;
  int n_y;
  Eigen::MatrixXd A_;
  Eigen::Matrix<stan::math::var, Eigen::Dynamic, Eigen::Dynamic> A;
  double y_1_dbl;
  double y_2_dbl;
  double y_3_dbl;
  int i;
  Eigen::Matrix<stan::math::var, Eigen::Dynamic, 1> x_var;

  double scaling_step_size = 1e-3;
  double relative_tolerance = 1e-6;
  double function_tolerance = 1e-3;
  int max_num_steps = 1e+2;

  Eigen::MatrixXd J;
};

/* wrapper function that either calls the Newton or the Powell solver.
 * Available arguments for solver_type:
 *  0: solve_powell (variadic arguments)
 *  1: solve_newton (variadic arguments)
 *  2: algebra_solver (powell, deprecated signature)
 *  3: algebra_solver_newton (deprecated signature)
 */
template <typename F, typename T1, typename T2>
Eigen::Matrix<T2, Eigen::Dynamic, 1> general_algebra_solver(
    int solver_type, bool use_tol, const F& f,
    const Eigen::Matrix<T1, Eigen::Dynamic, 1>& x,
    const Eigen::Matrix<T2, Eigen::Dynamic, 1>& y,
    const std::vector<double>& dat, const std::vector<int>& dat_int,
    std::ostream* msgs = nullptr, double relative_tolerance = 1e-10,
    double scaling_step_size = 1e-3, double function_tolerance = 1e-6,
    long int max_num_steps = 1e+3) {  // NOLINT(runtime/int)
  using stan::math::solve_newton;
  using stan::math::solve_newton_tol;
  using stan::math::solve_powell;
  using stan::math::solve_powell_tol;
  using stan::math::algebra_solver;
  using stan::math::algebra_solver_newton;

<<<<<<< HEAD
  Eigen::Matrix<T2, Eigen::Dynamic, 1> theta;

  if (solver_type == 0) {
    theta = use_tol ? solve_powell_tol(
                f, x, relative_tolerance, function_tolerance, max_num_steps,
                msgs, y, dat, dat_int)
                    : solve_powell(f, x, msgs, y, dat, dat_int);
  } else if (solver_type == 1) {
    theta = use_tol ? solve_newton_tol(
                f, x, scaling_step_size, function_tolerance, max_num_steps,
                msgs, y, dat, dat_int)
                    : solve_newton(f, x, msgs, y, dat, dat_int);
  } else if (solver_type == 2) {
    theta = algebra_solver(f, x, y, dat, dat_int, msgs, relative_tolerance,
                           function_tolerance, max_num_steps);
  } else if (solver_type == 3) {
    theta = algebra_solver_newton(f, x, y, dat, dat_int, msgs,
                                  scaling_step_size, function_tolerance,
                                  max_num_steps);
  }
=======
  Eigen::Matrix<T2, Eigen::Dynamic, 1> theta
      = is_newton ? use_tol ? algebra_solver_newton_tol(
                        f, x, scaling_step_size, function_tolerance,
                        max_num_steps, msgs, y, dat, dat_int)
                            : algebra_solver_newton(f, x, msgs, y, dat, dat_int)
                  : use_tol ? solve_powell_tol(
                        f, x, relative_tolerance, function_tolerance,
                        max_num_steps, msgs, y, dat, dat_int)
                            : solve_powell(f, x, msgs, y, dat, dat_int);
>>>>>>> 3d69d1ba
  return theta;
}

/* define algebraic functions which get solved. */
struct simple_eq_functor {
  template <typename T1, typename T2, typename T3, typename T4>
  inline Eigen::Matrix<stan::return_type_t<T1, T2>, Eigen::Dynamic, 1>
  operator()(const T1& x, const T2& y, const T3& dat, const T4& dat_int,
             std::ostream* pstream__) const {
    Eigen::Matrix<stan::return_type_t<T1, T2>, Eigen::Dynamic, 1> z(2);
    z(0) = x(0) - y(0) * y(1);
    z(1) = x(1) - y(2);
    return z;
  }
};

struct simple_eq_functor_nopara {
  template <typename T1, typename T2, typename T3, typename T4>
  inline Eigen::Matrix<stan::return_type_t<T1, T2>, Eigen::Dynamic, 1>
  operator()(const T1& x, const T2& y, const T3& dat, const T4& dat_int,
             std::ostream* pstream__) const {
    Eigen::Matrix<stan::return_type_t<T1, T2>, Eigen::Dynamic, 1> z(2);
    z(0) = x(0) - dat[0] * dat[1];
    z(1) = x(1) - dat[2];
    return z;
  }
};

struct non_linear_eq_functor {
  template <typename T1, typename T2, typename T3, typename T4>
  inline Eigen::Matrix<stan::return_type_t<T1, T2>, Eigen::Dynamic, 1>
  operator()(const T1& x, const T2& y, const T3& dat, const T4& dat_int,
             std::ostream* pstream__) const {
    Eigen::Matrix<stan::return_type_t<T1, T2>, Eigen::Dynamic, 1> z(3);
    z(0) = x(2) - y(2);
    z(1) = x(0) * x(1) - y(0) * y(1);
    z(2) = x(2) / x(0) + y(2) / y(0);
    return z;
  }
};

struct non_square_eq_functor {
  template <typename T1, typename T2, typename T3, typename T4>
  inline Eigen::Matrix<stan::return_type_t<T1, T2>, Eigen::Dynamic, 1>
  operator()(const T1& x, const T2& y, const T3& dat, const T4& dat_int,
             std::ostream* pstream__) const {
    Eigen::Matrix<stan::return_type_t<T1, T2>, Eigen::Dynamic, 1> z(2);
    z(0) = x(0) - y(0);
    z(1) = x(1) * x(2) - y(1);
    return z;
  }
};

struct unsolvable_eq_functor {
  template <typename T1, typename T2, typename T3, typename T4>
  inline Eigen::Matrix<stan::return_type_t<T1, T2>, Eigen::Dynamic, 1>
  operator()(const T1& x, const T2& y, const T3& dat, const T4& dat_int,
             std::ostream* pstream__) const {
    Eigen::Matrix<stan::return_type_t<T1, T2>, Eigen::Dynamic, 1> z(2);
    z(0) = x(0) * x(0) + y(0);
    z(1) = x(1) * x(1) + y(1);
    return z;
  }
};

// Degenerate roots: each solution can either be y(0) or y(1).
struct degenerate_eq_functor {
  template <typename T1, typename T2, typename T3, typename T4>
  inline Eigen::Matrix<stan::return_type_t<T1, T2>, Eigen::Dynamic, 1>
  operator()(const T1& x, const T2& y, const T3& dat, const T4& dat_int,
             std::ostream* pstream__) const {
    Eigen::Matrix<stan::return_type_t<T1, T2>, Eigen::Dynamic, 1> z(2);
    z(0) = (x(0) - y(0)) * (x(1) - y(1));
    z(1) = (x(0) - y(1)) * (x(1) - y(0));
    return z;
  }
};

struct variadic_eq_functor {
  template <typename T1, typename T2, typename T3, typename T4>
  inline Eigen::Matrix<stan::return_type_t<T1, T2, T3, T4>, Eigen::Dynamic, 1>
  operator()(const T1& x, const T2& A, const T3& y_1, const T3& y_2,
             const T3& y_3, const T4& i, std::ostream* pstream__) const {
    Eigen::Matrix<stan::return_type_t<T1, T2, T3, T4>, Eigen::Dynamic, 1> z(2);
    z(0) = x(0) - y_1 * y_2;
    z(1) = x(1) - y_3;
    for (int j = 0; j < i; ++j)
      z = A * z;
    return z;
  }
};

/* template code for running tests in the prim and rev regime */

template <typename F, typename T>
Eigen::Matrix<T, Eigen::Dynamic, 1> simple_eq_test(
    const F& f, const Eigen::Matrix<T, Eigen::Dynamic, 1>& y,
    int solver_type = 0, bool tuning = false, double scale_step = 1e-3,
    double rel_tol = 1e-10, double fun_tol = 1e-6, int32_t max_steps = 1e+3) {
  int n_x = 2;
  Eigen::VectorXd x(n_x);
  x << 1, 1;  // initial guess
  std::vector<double> dummy_dat;
  std::vector<int> dummy_dat_int;

  Eigen::Matrix<T, Eigen::Dynamic, 1> theta = general_algebra_solver(
      solver_type, tuning, f, x, y, dummy_dat, dummy_dat_int, &std::cout,
      scale_step, rel_tol, fun_tol, max_steps);

  EXPECT_EQ(20, theta(0));
  EXPECT_EQ(2, theta(1));

  return theta;
}

template <typename F, typename T>
Eigen::Matrix<T, Eigen::Dynamic, 1> non_linear_eq_test(
    const F& f, const Eigen::Matrix<T, Eigen::Dynamic, 1>& y,
    int solver_type = 0, bool use_tol = false) {
  int n_x = 3;
  Eigen::VectorXd x(n_x);
  x << -3, -3, -3;  // note: need good guess for this one
  std::vector<double> dummy_dat;
  std::vector<int> dummy_dat_int;

  Eigen::Matrix<T, Eigen::Dynamic, 1> theta;

  theta = general_algebra_solver(solver_type, use_tol, f, x, y, dummy_dat,
                                 dummy_dat_int);

  return theta;
}

template <typename F, typename T>
inline void error_conditions_test(const F& f,
                                  const Eigen::Matrix<T, Eigen::Dynamic, 1>& y,
                                  int solver_type = 0, bool use_tol = true) {
  int n_x = 3;
  Eigen::VectorXd x(n_x);
  x << 1, 1, 1;
  std::vector<double> dat;
  std::vector<int> dat_int;

  std::stringstream err_msg;
  err_msg << "size of the algebraic system's output (2) "
          << "and size of the vector of unknowns, x, (3) must match in size";
  std::string msg = err_msg.str();
  EXPECT_THROW_MSG(
      general_algebra_solver(solver_type, use_tol, non_square_eq_functor(), x,
                             y, dat, dat_int),
      std::invalid_argument, msg);

  Eigen::VectorXd x_bad(static_cast<Eigen::VectorXd::Index>(0));
  std::stringstream err_msg2;
  err_msg2 << "initial guess has size 0, but "
           << "must have a non-zero size";
  std::string msg2 = err_msg2.str();
  EXPECT_THROW_MSG(
      general_algebra_solver(solver_type, use_tol, f, x_bad, y, dat, dat_int),
      std::invalid_argument, msg2);

  double inf = std::numeric_limits<double>::infinity();
  Eigen::VectorXd x_bad_inf(n_x);
  x_bad_inf << inf, 1, 1;
  EXPECT_THROW_MSG(
      general_algebra_solver(solver_type, use_tol, f, x_bad_inf, y, dat, dat_int),
      std::domain_error, "initial guess[1] is inf, but must be finite!");

  if (solver_type == 0) {
    EXPECT_THROW_MSG(general_algebra_solver(solver_type, use_tol, f, x, y, dat,
                                            dat_int, 0, -1, 1e-3, 1e-6, 1e+3),
                     std::domain_error, "relative_tolerance");
  }
  if (solver_type == 1) {
    EXPECT_THROW_MSG(general_algebra_solver(solver_type, use_tol, f, x, y, dat,
                                            dat_int, 0, 1e-10, -1, 1e-6, 1e+3),
                     std::domain_error, "scaling_step_size");
  }
  EXPECT_THROW_MSG(general_algebra_solver(solver_type, use_tol, f, x, y, dat,
                                          dat_int, 0, 1e-10, 1e-3, -1, 1e+3),
                   std::domain_error, "function_tolerance");
  EXPECT_THROW_MSG(general_algebra_solver(solver_type, use_tol, f, x, y, dat,
                                          dat_int, 0, 1e-10, 1e-3, 1e-6, -1),
                   std::domain_error, "max_num_steps");
}

template <typename T>
void inline unsolvable_test(Eigen::Matrix<T, Eigen::Dynamic, 1>& y,
                            int solver_type = 0, bool use_tol = false) {
  Eigen::VectorXd x(2);
  x << 1, 1;
  std::vector<double> dat;
  std::vector<int> dat_int;
  double relative_tolerance = 1e-6, function_tolerance = 1e-6,
         scaling_step_size = 1e-3;
  int max_num_steps = 1e+3;

  std::stringstream err_msg;
  err_msg << "algebra_solver: the norm of the algebraic function is "
          << 1.41421  // sqrt(2)
          << " but should be lower than the function tolerance: "
          << function_tolerance
          << ". Consider decreasing the relative tolerance and increasing"
          << " max_num_steps.";
  std::string msg = err_msg.str();
  EXPECT_THROW_MSG(general_algebra_solver(
                       solver_type, use_tol, unsolvable_eq_functor(), x, y, dat,
                       dat_int, 0, relative_tolerance, scaling_step_size,
                       function_tolerance, max_num_steps),
                   std::domain_error, msg);
}

template <typename T>
void inline unsolvable_flag_test(Eigen::Matrix<T, Eigen::Dynamic, 1>& y,
                                 int solver_type = 0, bool use_tol = false) {
  Eigen::VectorXd x(2);
  x << 1, 1;
  std::vector<double> dat;
  std::vector<int> dat_int;
  std::stringstream err_msg;
  err_msg << "The linear solver’s setup function failed in an unrecoverable "
             "manner.";  // NOLINT
  std::string msg = err_msg.str();
  EXPECT_THROW_MSG(
      general_algebra_solver(solver_type, use_tol, unsolvable_eq_functor(), x,
                             y, dat, dat_int),
      std::runtime_error, msg);
}

template <typename T>
inline void max_num_steps_test(Eigen::Matrix<T, Eigen::Dynamic, 1>& y,
                               int solver_type = 0, bool use_tol = false) {
  Eigen::VectorXd x(3);
  x << 1, 1, 1;
  std::vector<double> dat;
  std::vector<int> dat_int;

  double relative_tolerance = 1e-6, function_tolerance = 1e-6,
         scaling_step = 1e-3;
  int max_num_steps = 2;  // very low for test

  EXPECT_THROW(
      general_algebra_solver(solver_type, use_tol, non_linear_eq_functor(), x, y,
                             dat, dat_int, 0, scaling_step, relative_tolerance,
                             function_tolerance, max_num_steps),
      std::domain_error);
}

Eigen::Matrix<stan::math::var, Eigen::Dynamic, 1> variadic_eq_impl_test(
    const Eigen::Matrix<stan::math::var, Eigen::Dynamic, Eigen::Dynamic> A,
    const stan::math::var& y_1, const stan::math::var& y_2,
    const stan::math::var& y_3, const int i, bool is_newton = false,
    bool is_impl = false, bool use_tol = false, double scaling_step_size = 1e-3,
    double relative_tolerance = 1e-10, double function_tolerance = 1e-6,
    int32_t max_num_steps = 1e+3) {
  using stan::math::solve_newton;
  using stan::math::solve_powell;
  using stan::math::solve_powell_tol;
  using stan::math::var;

  int n_x = 2;
  Eigen::VectorXd x(2);
  x << 1, 1;  // initial guess

  Eigen::Matrix<var, Eigen::Dynamic, 1> theta;

  if (is_impl) {
    theta = is_newton ? solve_newton_impl(
                algebra_solver_adapter<variadic_eq_functor>(
                    variadic_eq_functor()),
                x, &std::cout, scaling_step_size, function_tolerance,
                max_num_steps, A, y_1, y_2, y_3, i)
                      : solve_powell_impl(
                          algebra_solver_adapter<variadic_eq_functor>(
                              variadic_eq_functor()),
                          x, &std::cout, relative_tolerance, function_tolerance,
                          max_num_steps, A, y_1, y_2, y_3, i);
  } else {
    theta = is_newton
                ? use_tol
                      ? solve_newton_tol(
                          variadic_eq_functor(), x, relative_tolerance,
                          function_tolerance, max_num_steps, &std::cout, A, y_1,
                          y_2, y_3, i)
                      : solve_newton(variadic_eq_functor(), x,
                                              &std::cout, A, y_1, y_2, y_3, i)
                : use_tol ? solve_powell_tol(variadic_eq_functor(), x,
                                             relative_tolerance,
                                             function_tolerance, max_num_steps,
                                             &std::cout, A, y_1, y_2, y_3, i)
                          : solve_powell(variadic_eq_functor(), x, &std::cout,
                                         A, y_1, y_2, y_3, i);
  }

  EXPECT_NEAR(20, value_of(theta(0)), 1e-6);
  EXPECT_NEAR(2, value_of(theta(1)), 1e-6);

  return theta;
}<|MERGE_RESOLUTION|>--- conflicted
+++ resolved
@@ -201,7 +201,6 @@
   using stan::math::algebra_solver;
   using stan::math::algebra_solver_newton;
 
-<<<<<<< HEAD
   Eigen::Matrix<T2, Eigen::Dynamic, 1> theta;
 
   if (solver_type == 0) {
@@ -222,17 +221,6 @@
                                   scaling_step_size, function_tolerance,
                                   max_num_steps);
   }
-=======
-  Eigen::Matrix<T2, Eigen::Dynamic, 1> theta
-      = is_newton ? use_tol ? algebra_solver_newton_tol(
-                        f, x, scaling_step_size, function_tolerance,
-                        max_num_steps, msgs, y, dat, dat_int)
-                            : algebra_solver_newton(f, x, msgs, y, dat, dat_int)
-                  : use_tol ? solve_powell_tol(
-                        f, x, relative_tolerance, function_tolerance,
-                        max_num_steps, msgs, y, dat, dat_int)
-                            : solve_powell(f, x, msgs, y, dat, dat_int);
->>>>>>> 3d69d1ba
   return theta;
 }
 
