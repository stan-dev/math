#include <stan/math/rev/mat.hpp>
#include <gtest/gtest.h>
#include <test/unit/math/rev/mat/fun/util.hpp>
#include <boost/random/mersenne_twister.hpp>
#include <vector>

template<typename T_x>
std::vector<T_x> fill_vec(Eigen::Matrix<T_x, -1, 1> inp) {
  std::vector<T_x> ret_vec;
  ret_vec.reserve(inp.rows());
  for (int i = 0; i < inp.rows(); ++i)
    ret_vec.push_back(inp(i));
  return ret_vec;
}

template<typename T>
Eigen::Matrix<T, -1, -1> create_mat(Eigen::VectorXd inp,
                                    T alpha,
                                    T len,
                                    T jitter) {
  std::vector<double> test_inp = fill_vec(inp);
  Eigen::Matrix<T, -1, -1> test_mat_dense
                              = stan::math::cov_exp_quad(test_inp, alpha, len);
  for (int i = 0; i < inp.rows(); ++i)
    test_mat_dense(i, i) = test_mat_dense(i, i) + jitter;
  return test_mat_dense;
}

struct gp_chol {
  Eigen::VectorXd inp, mean, y;
  gp_chol(Eigen::VectorXd inp_, Eigen::VectorXd mean_,
          Eigen::VectorXd y_) : inp(inp_), mean(mean_), y(y_) { }
  template <typename T>
  T operator()(Eigen::Matrix<T, -1, 1> x) const {
    Eigen::Matrix<T, -1, -1> x_c = create_mat(inp, x[0], x[1], x[2]);
    Eigen::Matrix<T, -1, -1> L = stan::math::cholesky_decompose(x_c);
    T lp = stan::math::multi_normal_cholesky_lpdf(y, mean, L);
    return lp;
  }
};

struct chol_functor {
  int i, j, K;
  chol_functor(int i_, int j_, int K_) : i(i_), j(j_), K(K_) { }
  template <typename T>
  T operator()(Eigen::Matrix<T, -1, 1> x) const {
    using stan::math::cov_matrix_constrain;
    using stan::math::cholesky_decompose;
    T lp(0.0);
    Eigen::Matrix<T, -1, -1> x_c = cov_matrix_constrain(x, K, lp);
    Eigen::Matrix<T, -1, -1> L = cholesky_decompose(x_c);
    lp += L(i, j);
    return lp;
  }
};

struct chol_functor_mult_scal {
  int K;
  Eigen::VectorXd vec;
  chol_functor_mult_scal(int K_, Eigen::VectorXd vec_) : K(K_), vec(vec_) { }
  template <typename T>
  T operator()(Eigen::Matrix<T, -1, 1> x) const {
    using stan::math::cov_matrix_constrain;
    using stan::math::cholesky_decompose;
    using stan::math::multiply;
    using stan::math::transpose;
    T lp(0.0);
    Eigen::Matrix<T, -1, -1> x_c = cov_matrix_constrain(x, K, lp);
    Eigen::Matrix<T, -1, -1> L = cholesky_decompose(x_c);
    lp += multiply(transpose(vec), multiply(L, vec));
    return lp;
  }
};


struct chol_functor_2 {
  int K;
  explicit chol_functor_2(int K_) : K(K_) { }
  template <typename T>
  T operator()(Eigen::Matrix<T, -1, 1> x) const {
    using stan::math::cov_matrix_constrain;
    using stan::math::cholesky_decompose;
    using stan::math::multi_normal_cholesky_log;
    T lp(0.0);
    Eigen::Matrix<T, -1, -1> x_c = cov_matrix_constrain(x, K, lp);
    Eigen::Matrix<T, -1, -1> L = cholesky_decompose(x_c);
    Eigen::Matrix<double, -1, 1> vec(K);
    Eigen::Matrix<double, -1, 1> mu(K);
    vec.setZero();
    mu.setOnes();
    lp += multi_normal_cholesky_log(vec, mu, L);
    return lp;
  }
};

struct chol_functor_simple {
  int i, j, K;
  chol_functor_simple(int i_, int j_, int K_) : i(i_), j(j_), K(K_) { }
  template <typename T>
  T operator()(Eigen::Matrix<T, -1, 1> x) const {
    using stan::math::cholesky_decompose;
    Eigen::Matrix<T, -1, -1> x_c(K, K);
    int pos = 0;
    for (int n = 0; n < K; ++n)
      for (int m = 0; m < K; ++m) {
        x_c(m, n) = x(pos++);
        x_c(n, m) = x_c(m, n);
      }
    Eigen::Matrix<T, -1, -1> L = cholesky_decompose(x_c);
    return L(i, j);
  }
};

struct chol_functor_simple_vec {
  int K;
  Eigen::VectorXd vec;
  chol_functor_simple_vec(int K_, Eigen::VectorXd vec_): K(K_), vec(vec_) { }
  template <typename T>
  T operator()(Eigen::Matrix<T, -1, 1> x) const {
    using stan::math::cholesky_decompose;
    using stan::math::multiply;
    using stan::math::transpose;
    Eigen::Matrix<T, -1, -1> x_c(K, K);
    int pos = 0;
    for (int n = 0; n < K; ++n)
      for (int m = 0; m < K; ++m) {
        x_c(m, n) = x(pos++);
        x_c(n, m) = x_c(m, n);
      }
    Eigen::Matrix<T, -1, -1> L = cholesky_decompose(x_c);
    T lp = multiply(transpose(vec), multiply(L, vec));
    return lp;
  }
};

void test_gradients(int size, double prec) {
  std::vector<std::vector<chol_functor> > functors;
  std::vector<std::vector<Eigen::Matrix<double, -1, 1> > > grads_ad;
  std::vector<std::vector<Eigen::Matrix<double, -1, 1> > > grads_fd;
  Eigen::Matrix<double, -1, -1> evals_ad(size, size);
  Eigen::Matrix<double, -1, -1> evals_fd(size, size);
  functors.resize(size);
  grads_ad.resize(size);
  grads_fd.resize(size);

  for (int i = 0; i < size; ++i)
    for (int j = 0; j < size; ++j) {
      functors[i].push_back(chol_functor(i, j, size));
      grads_fd[i].push_back(Eigen::Matrix<double, -1, 1>(size));
      grads_ad[i].push_back(Eigen::Matrix<double, -1, 1>(size));
    }

  int numels = size + size * (size - 1) / 2;
  Eigen::Matrix<double, -1, 1> x(numels);
  for (int i = 0; i < numels; ++i)
      x(i) = i % 10 / 100.0;

  for (size_t i = 0; i < static_cast<size_t>(size); ++i) {
    for (size_t j = 0; j < static_cast<size_t>(size); ++j) {
      stan::math::gradient(functors[i][j], x, evals_ad(i, j), grads_ad[i][j]);
      stan::math::finite_diff_gradient(functors[i][j], x,
                                       evals_fd(i, j), grads_fd[i][j]);

      for (int k = 0; k < numels; ++k)
        EXPECT_NEAR(grads_fd[i][j](k), grads_ad[i][j](k), prec);
      EXPECT_FLOAT_EQ(evals_fd(i, j), evals_ad(i, j));
    }
  }
}

void test_gradients_simple(int size, double prec) {
  std::vector<std::vector<chol_functor_simple> > functors;
  std::vector<std::vector<Eigen::Matrix<double, -1, 1> > > grads_ad;
  std::vector<std::vector<Eigen::Matrix<double, -1, 1> > > grads_fd;
  Eigen::Matrix<double, -1, -1> evals_ad(size, size);
  Eigen::Matrix<double, -1, -1> evals_fd(size, size);
  functors.resize(size);
  grads_ad.resize(size);
  grads_fd.resize(size);

  for (int i = 0; i < size; ++i)
    for (int j = 0; j < size; ++j) {
      functors[i].push_back(chol_functor_simple(i, j, size));
      grads_fd[i].push_back(Eigen::Matrix<double, -1, 1>(size));
      grads_ad[i].push_back(Eigen::Matrix<double, -1, 1>(size));
    }

  stan::math::welford_covar_estimator estimator(size);

  boost::random::mt19937 rng;
  for (int i = 0; i < 1000; ++i) {
    Eigen::VectorXd q(size);
    for (int j = 0; j < size; ++j)
      q(j) = stan::math::normal_rng(0.0, 1.0, rng);
    estimator.add_sample(q);
  }

  Eigen::MatrixXd covar(size, size);
  estimator.sample_covariance(covar);

  Eigen::Matrix<double, -1, 1> x(size * size);
  int pos = 0;
  for (int j = 0; j < size; ++j)
    for (int i = 0; i < size; ++i)
      x(pos++) = covar(i, j);

  for (size_t j = 0; j < static_cast<size_t>(size); ++j) {
    for (size_t i = j; i < static_cast<size_t>(size); ++i) {
      stan::math::gradient(functors[i][j], x, evals_ad(i, j), grads_ad[i][j]);
      stan::math::finite_diff_gradient(functors[i][j], x,
                                       evals_fd(i, j), grads_fd[i][j]);

      for (int k = 0; k < size; ++k)
        EXPECT_NEAR(grads_fd[i][j](k), grads_ad[i][j](k), prec);
      EXPECT_FLOAT_EQ(evals_fd(i, j), evals_ad(i, j));
    }
  }
}

void test_gp_grad(int mat_size, double prec) {
  using Eigen::RowVectorXd;
  using Eigen::VectorXd;
  using Eigen::MatrixXd;
  using stan::math::var;

  Eigen::VectorXd test_vec(mat_size);
  Eigen::VectorXd mean_vec(mat_size);
  Eigen::VectorXd draw_vec(mat_size);
  Eigen::VectorXd test_vals(3);
  test_vals[0] = 1;
  test_vals[1] = 1.5;
  test_vals[2] = 1;

  boost::random::mt19937 rng(2);

  for (int i = 0; i < mat_size; ++i) {
    test_vec(i) = stan::math::normal_rng(0.0, 0.1, rng);
    mean_vec(i) = 0;
    draw_vec(i) = stan::math::normal_rng(0.0, 0.1, rng);
  }

  Eigen::MatrixXd cov_mat = create_mat(test_vec,
                                       test_vals[0],
                                       test_vals[1],
                                       test_vals[2]);
  Eigen::MatrixXd chol_cov = cov_mat.llt().matrixL();
  Eigen::VectorXd y_vec = chol_cov * draw_vec;

  gp_chol gp_fun(test_vec, mean_vec, y_vec);
  double val_ad;
  Eigen::VectorXd grad_ad;
  stan::math::gradient(gp_fun, test_vals,
                       val_ad, grad_ad);

  VectorXd grad_fd;
  double val_fd;

  stan::math::finite_diff_gradient(gp_fun,
                                   test_vals,
                                   val_fd, grad_fd);
  EXPECT_NEAR(val_fd, val_ad, 1e-10);
  for (int i = 0; i < grad_ad.size(); ++i) {
    EXPECT_NEAR(grad_fd(i), grad_ad(i), prec);
  }
}

void test_chol_mult(int mat_size, double prec) {
  using Eigen::RowVectorXd;
  using Eigen::VectorXd;
  using Eigen::MatrixXd;
  using stan::math::var;

  int vec_size = mat_size * (mat_size + 1) / 2;
  Eigen::VectorXd test_vec(mat_size);
  Eigen::VectorXd test_vals(vec_size);

  boost::random::mt19937 rng(2);

  for (int i = 0; i < test_vals.size(); ++i) {
      if (i < test_vec.size()) {
<<<<<<< HEAD
        test_vec(i) = stan::math::normal_rng(0.0,0.1,rng);
=======
        test_vec(i) = stan::math::normal_rng(0.0, 0.1, rng);
>>>>>>> a8bc05ff
      }
      test_vals(i) = i % 10 / 100.0;
  }

  chol_functor_mult_scal mult_fun(mat_size, test_vec);
  double val_ad;
  Eigen::VectorXd grad_ad;
  stan::math::gradient(mult_fun, test_vals,
                       val_ad, grad_ad);

  VectorXd grad_fd;
  double val_fd;

  stan::math::finite_diff_gradient(mult_fun,
                                   test_vals,
                                   val_fd, grad_fd);
  EXPECT_NEAR(val_fd, val_ad, 1e-10);
  for (int i = 0; i < grad_ad.size(); ++i) {
    EXPECT_NEAR(grad_fd(i), grad_ad(i), prec);
  }
}

void test_simple_vec_mult(int size, double prec) {
  Eigen::VectorXd test_vec(size);
  boost::random::mt19937 rng(2);

  for (int i = 0; i < test_vec.size(); ++i)
    test_vec(i) = stan::math::normal_rng(0.0, 0.1, rng);

  chol_functor_simple_vec f(size, test_vec);

  stan::math::welford_covar_estimator estimator(size);

  for (int i = 0; i < 1000; ++i) {
    Eigen::VectorXd q(size);
    for (int j = 0; j < size; ++j)
      q(j) = stan::math::normal_rng(0.0, 1.0, rng);
    estimator.add_sample(q);
  }

  Eigen::MatrixXd covar(size, size);
  estimator.sample_covariance(covar);

  Eigen::Matrix<double, -1, 1> x(size * size);
  int pos = 0;
  for (int j = 0; j < size; ++j)
    for (int i = 0; i < size; ++i)
      x(pos++) = covar(i, j);

  double eval_ad;
  Eigen::VectorXd grad_ad;
  stan::math::gradient(f, x, eval_ad, grad_ad);
  double eval_fd;
  Eigen::VectorXd grad_fd;
  stan::math::finite_diff_gradient(f, x,
                                   eval_fd, grad_fd);

  EXPECT_FLOAT_EQ(eval_fd, eval_ad);
  for (int k = 0; k < grad_fd.size(); ++k)
    EXPECT_NEAR(grad_fd(k), grad_ad(k), prec);
}

double test_gradient(int size, double prec) {
  chol_functor_2 functown(size);
  Eigen::Matrix<double, -1, 1> grads_ad;
  Eigen::Matrix<double, -1, 1> grads_fd;
  double evals_ad;
  double evals_fd;

  int numels = size + size * (size - 1) / 2;
  Eigen::Matrix<double, -1, 1> x(numels);
  for (int i = 0; i < numels; ++i)
    x(i) = i / 100.0;

  stan::math::gradient(functown, x, evals_ad, grads_ad);
  stan::math::finite_diff_gradient(functown, x, evals_fd, grads_fd);

  for (int k = 0; k < numels; ++k)
    EXPECT_NEAR(grads_fd(k), grads_ad(k), prec);
  EXPECT_FLOAT_EQ(evals_fd, evals_ad);
  return grads_ad.sum();
}
TEST(AgradRevMatrix, mat_cholesky) {
  using stan::math::matrix_v;
  using stan::math::transpose;
  using stan::math::cholesky_decompose;
  using stan::math::singular_values;

  // symmetric
  matrix_v X(2, 2);
  AVAR a = 3.0;
  AVAR b = -1.0;
  AVAR c = -1.0;
  AVAR d = 1.0;
  X << a, b,
    c, d;

  matrix_v L = cholesky_decompose(X);

  matrix_v LL_trans = multiply(L, transpose(L));
  EXPECT_FLOAT_EQ(a.val(), LL_trans(0, 0).val());
  EXPECT_FLOAT_EQ(b.val(), LL_trans(0, 1).val());
  EXPECT_FLOAT_EQ(c.val(), LL_trans(1, 0).val());
  EXPECT_FLOAT_EQ(d.val(), LL_trans(1, 1).val());

  EXPECT_NO_THROW(singular_values(X));
}

TEST(AgradRevMatrix, exception_mat_cholesky) {
  stan::math::matrix_v m;

  // not positive definite
  m.resize(2, 2);
  m << 1.0, 2.0,
    2.0, 3.0;
  EXPECT_THROW(stan::math::cholesky_decompose(m), std::domain_error);

  // zero size
  m.resize(0, 0);
  EXPECT_NO_THROW(stan::math::cholesky_decompose(m));

  // not square
  m.resize(2, 3);
  EXPECT_THROW(stan::math::cholesky_decompose(m), std::invalid_argument);

  // not symmetric
  m.resize(2, 2);
  m << 1.0, 2.0,
    3.0, 4.0;
  EXPECT_THROW(stan::math::cholesky_decompose(m), std::domain_error);
}

TEST(AgradRevMatrix, mat_cholesky_1st_deriv_small) {
  test_gradients(9, 1e-10);
  test_gradients_simple(10, 1e-10);
  test_gradient(15, 1e-10);
  test_gp_grad(20, 1e-10);
}

TEST(AgradRevMatrix, check_varis_on_stack_small) {
  stan::math::matrix_v X(2, 2);
  X << 3, -1, -1, 1;

  test::check_varis_on_stack(stan::math::cholesky_decompose(X));
}

TEST(AgradRevMatrix, mat_cholesky_1st_deriv_large_gradients) {
  test_gradient(36, 1e-08);
  test_gp_grad(100, 1e-08);
  test_gp_grad(1000, 1e-08);
  test_chol_mult(37, 1e-08);
  test_simple_vec_mult(45, 1e-08);
}

TEST(AgradRevMatrix, check_varis_on_stack_large) {
  stan::math::matrix_v X(50, 50);
  for (int j = 0; j < X.cols() - 1; ++j) {
    X(j, j) = 1;
    for (int i = j + 1; i < X.cols(); ++i) {
      X(i, j) = (i + 1) * (j + 1);
      X(j, i) = 0;
    }
  }
  X(X.cols() - 1, X.cols() - 1) = 1;

  X = stan::math::multiply(X, stan::math::transpose(X));
  test::check_varis_on_stack(stan::math::cholesky_decompose(X));
}<|MERGE_RESOLUTION|>--- conflicted
+++ resolved
@@ -278,11 +278,7 @@
 
   for (int i = 0; i < test_vals.size(); ++i) {
       if (i < test_vec.size()) {
-<<<<<<< HEAD
-        test_vec(i) = stan::math::normal_rng(0.0,0.1,rng);
-=======
         test_vec(i) = stan::math::normal_rng(0.0, 0.1, rng);
->>>>>>> a8bc05ff
       }
       test_vals(i) = i % 10 / 100.0;
   }
