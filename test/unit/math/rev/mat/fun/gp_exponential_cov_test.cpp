#include <stan/math/rev/mat.hpp>
#include <gtest/gtest.h>
#include <test/unit/math/rev/mat/util.hpp>
#include <limits>
#include <string>
#include <vector>

template <typename T_x1, typename T_x2, typename T_sigma, typename T_l>
std::string pull_msg(std::vector<T_x1> x1, std::vector<T_x2> x2, T_sigma sigma,
                     T_l l) {
  std::string message;
  try {
    stan::math::gp_exp_quad_cov(x1, x2, sigma, l);
  } catch (std::domain_error& e) {
    message = e.what();
  } catch (...) {
    message = "Threw the wrong exception";
  }
  return message;
}

template <typename T_x1, typename T_sigma, typename T_l>
std::string pull_msg(std::vector<T_x1> x1, T_sigma sigma, T_l l) {
  std::string message;
  try {
    stan::math::gp_exp_quad_cov(x1, sigma, l);
  } catch (std::domain_error& e) {
    message = e.what();
  } catch (...) {
    message = "Threw the wrong exception";
  }
  return message;
}

TEST(RevMath, gp_exponential_cov_vvv) {
  Eigen::Matrix<stan::math::var, Eigen::Dynamic, Eigen::Dynamic> cov;

  for (std::size_t i = 0; i < 3; ++i) {
    for (std::size_t j = 0; j < 3; ++j) {
      std::vector<stan::math::var> x(3);
      stan::math::var sigma = 0.2;
      stan::math::var l = 5;
      x[0] = -2;
      x[1] = -1;
      x[2] = -0.5;
      EXPECT_NO_THROW(cov = stan::math::gp_exponential_cov(x, sigma, l));

      std::vector<double> grad;
      std::vector<stan::math::var> params;
      params.push_back(sigma);
      params.push_back(l);
      params.push_back(x[i]);
      params.push_back(x[j]);

      cov(i, j).grad(params, grad);
      double dist = std::abs(x[i].val() - x[j].val());
      double exp_val = exp(-dist / l.val());
      EXPECT_FLOAT_EQ(stan::math::square(sigma.val()) * exp_val,
                      cov(i, j).val())
          << "index: (" << i << ", " << j << ")";
      EXPECT_FLOAT_EQ(2 * sigma.val() * exp_val, grad[0])
          << "index: (" << i << ", " << j << ")";
      EXPECT_FLOAT_EQ(
          sigma.val() * sigma.val() * exp_val * dist / (l.val() * l.val()),
          grad[1])
          << "index: (" << i << ", " << j << ")";
<<<<<<< HEAD
=======

      // I can use this code later...
      // if (x[i] < x[j]) {  // since the distance isn't squared
      //   EXPECT_FLOAT_EQ(sigma.val() * sigma.val() * exp_val / l.val(),
      //                   grad[2])
      //     << "index: (" << i << ", " << j << ")";
      // } else if (x[i] > x[j]) {
      //   EXPECT_FLOAT_EQ(sigma.val() * sigma.val() * -exp_val / l.val(),
      //                   grad[2])
      //     << "index: (" << i << ", " << j << ")";
      // } else {
      //   EXPECT_FLOAT_EQ(0, grad[2])
      //     << "index: (" << i << ", " << j << ")";
      // }

      // if (x[i] > x[j]) {  // since the distance isn't squared
      //   EXPECT_FLOAT_EQ(sigma.val() * sigma.val() * exp_val / l.val(),
      //                   grad[3])
      //     << "index: (" << i << ", " << j << ")";
      // } else if (x[i] < x[j]) {
      //   EXPECT_FLOAT_EQ(sigma.val() * sigma.val() * -exp_val / l.val(),
      //                   grad[3])
      //     << "index: (" << i << ", " << j << ")";
      // } else {
      //   EXPECT_FLOAT_EQ(0, grad[3])
      //     << "index: (" << i << ", " << j << ")";
      // }
>>>>>>> 64a72df1
      stan::math::recover_memory();
    }
  }
}

TEST(RevMath, gp_exponential_cov_vvd) {
  Eigen::Matrix<stan::math::var, Eigen::Dynamic, Eigen::Dynamic> cov;

  double l = 5;

  for (std::size_t i = 0; i < 3; ++i) {
    for (std::size_t j = 0; j < 3; ++j) {
      std::vector<stan::math::var> x(3);
      stan::math::var sigma = 0.2;
      x[0] = -2;
      x[1] = -1;
      x[2] = -0.5;

      EXPECT_NO_THROW(cov = stan::math::gp_exponential_cov(x, sigma, l));

      std::vector<double> grad;
      std::vector<stan::math::var> params;
      params.push_back(sigma);
      params.push_back(x[i]);
      params.push_back(x[j]);

      cov(i, j).grad(params, grad);
      double dist = std::abs(x[i].val() - x[j].val());
      double exp_val = exp(-dist / l);
      EXPECT_FLOAT_EQ(stan::math::square(sigma.val()) * exp_val,
                      cov(i, j).val())
          << "index: (" << i << ", " << j << ")";
      EXPECT_FLOAT_EQ(2 * sigma.val() * exp_val, grad[0])
          << "index: (" << i << ", " << j << ")";
      if (x[i] < x[j]) {  // since the distance isn't squared
        EXPECT_FLOAT_EQ(sigma.val() * sigma.val() * exp_val / l,
                        grad[1])
          << "index: (" << i << ", " << j << ")";
      } else if (x[i] > x[j]) {
        EXPECT_FLOAT_EQ(sigma.val() * sigma.val() * -exp_val / l,
                        grad[1])
          << "index: (" << i << ", " << j << ")";
      } else {
        EXPECT_FLOAT_EQ(0, grad[1])
          << "index: (" << i << ", " << j << ")";        
      }

      if (x[i] > x[j]) {  // since the distance isn't squared
        EXPECT_FLOAT_EQ(sigma.val() * sigma.val() * exp_val / l,
                        grad[2])
          << "index: (" << i << ", " << j << ")";
      } else if (x[i] < x[j]) {
        EXPECT_FLOAT_EQ(sigma.val() * sigma.val() * -exp_val / l,
                        grad[2])
          << "index: (" << i << ", " << j << ")";
      } else {
        EXPECT_FLOAT_EQ(0, grad[2])
          << "index: (" << i << ", " << j << ")";    
      }

      stan::math::recover_memory();
    }
  }
}

// TEST(RevMath, gp_exp_quad_cov_vdv) {
//   Eigen::Matrix<stan::math::var, Eigen::Dynamic, Eigen::Dynamic> cov;

//   double sigma = 0.2;
//   for (std::size_t i = 0; i < 3; ++i) {
//     for (std::size_t j = 0; j < 3; ++j) {
//       std::vector<stan::math::var> x(3);
//       stan::math::var l = 5;
//       x[0] = -2;
//       x[1] = -1;
//       x[2] = -0.5;

//       EXPECT_NO_THROW(cov = stan::math::gp_exp_quad_cov(x, sigma, l));

//       std::vector<double> grad;
//       std::vector<stan::math::var> params;
//       params.push_back(l);
//       params.push_back(x[i]);
//       params.push_back(x[j]);

//       cov(i, j).grad(params, grad);

//       double distance = x[i].val() - x[j].val();
//       double sq_distance = stan::math::square(distance);
//       double sq_l = stan::math::square(l.val());
//       double exp_val = exp(sq_distance / (-2.0 * sq_l));
//       EXPECT_FLOAT_EQ(stan::math::square(sigma) * exp_val, cov(i, j).val())
//           << "index: (" << i << ", " << j << ")";
//       EXPECT_FLOAT_EQ(sigma * sigma * exp_val * sq_distance / (sq_l *
//       l.val()),
//                       grad[0])
//           << "index: (" << i << ", " << j << ")";
//       EXPECT_FLOAT_EQ(sigma * sigma * exp_val * -distance / sq_l, grad[1])
//           << "index: (" << i << ", " << j << ")";
//       EXPECT_FLOAT_EQ(sigma * sigma * exp_val * distance / sq_l, grad[2])
//           << "index: (" << i << ", " << j << ")";

//       stan::math::recover_memory();
//     }
//   }
// }

// TEST(RevMath, gp_exp_quad_cov_vdd) {
//   Eigen::Matrix<stan::math::var, Eigen::Dynamic, Eigen::Dynamic> cov;
//   double sigma = 0.2;
//   double l = 5;

//   for (std::size_t i = 0; i < 3; ++i) {
//     for (std::size_t j = 0; j < 3; ++j) {
//       std::vector<stan::math::var> x(3);
//       x[0] = -2;
//       x[1] = -1;
//       x[2] = -0.5;

//       EXPECT_NO_THROW(cov = stan::math::gp_exp_quad_cov(x, sigma, l));

//       std::vector<double> grad;
//       std::vector<stan::math::var> params;
//       params.push_back(x[i]);
//       params.push_back(x[j]);

//       cov(i, j).grad(params, grad);

//       double distance = x[i].val() - x[j].val();
//       double sq_distance = stan::math::square(distance);
//       double sq_l = stan::math::square(l);
//       double exp_val = exp(sq_distance / (-2.0 * sq_l));
//       EXPECT_FLOAT_EQ(stan::math::square(sigma) * exp_val, cov(i, j).val())
//           << "index: (" << i << ", " << j << ")";
//       EXPECT_FLOAT_EQ(sigma * sigma * exp_val * -distance / sq_l, grad[0])
//           << "index: (" << i << ", " << j << ")";
//       EXPECT_FLOAT_EQ(sigma * sigma * exp_val * distance / sq_l, grad[1])
//           << "index: (" << i << ", " << j << ")";

//       stan::math::recover_memory();
//     }
//   }
// }

// TEST(RevMath, gp_exp_quad_cov_dvv) {
//   Eigen::Matrix<stan::math::var, Eigen::Dynamic, Eigen::Dynamic> cov;
//   std::vector<double> x(3);
//   x[0] = -2;
//   x[1] = -1;
//   x[2] = -0.5;

//   for (std::size_t i = 0; i < 3; ++i) {
//     for (std::size_t j = 0; j < 3; ++j) {
//       stan::math::var sigma = 0.2;
//       stan::math::var l = 5;

//       EXPECT_NO_THROW(cov = stan::math::gp_exp_quad_cov(x, sigma, l));

//       std::vector<double> grad;
//       std::vector<stan::math::var> params;
//       params.push_back(sigma);
//       params.push_back(l);

//       cov(i, j).grad(params, grad);

//       double distance = x[i] - x[j];
//       double sq_distance = stan::math::square(distance);
//       double sq_l = stan::math::square(l.val());
//       double exp_val = exp(sq_distance / (-2.0 * sq_l));
//       EXPECT_FLOAT_EQ(stan::math::square(sigma.val()) * exp_val,
//                       cov(i, j).val())
//           << "index: (" << i << ", " << j << ")";
//       EXPECT_FLOAT_EQ(2 * sigma.val() * exp_val, grad[0])
//           << "index: (" << i << ", " << j << ")";
//       EXPECT_FLOAT_EQ(
//           sigma.val() * sigma.val() * exp_val * sq_distance / (sq_l *
//           l.val()), grad[1])
//           << "index: (" << i << ", " << j << ")";

//       stan::math::recover_memory();
//     }
//   }
// }

// TEST(RevMath, gp_exp_quad_cov_dvd) {
//   Eigen::Matrix<stan::math::var, Eigen::Dynamic, Eigen::Dynamic> cov;
//   std::vector<double> x(3);
//   x[0] = -2;
//   x[1] = -1;
//   x[2] = -0.5;
//   double l = 5;

//   for (std::size_t i = 0; i < 3; ++i) {
//     for (std::size_t j = 0; j < 3; ++j) {
//       stan::math::var sigma = 0.2;

//       EXPECT_NO_THROW(cov = stan::math::gp_exp_quad_cov(x, sigma, l));

//       std::vector<double> grad;
//       std::vector<stan::math::var> params;
//       params.push_back(sigma);

//       cov(i, j).grad(params, grad);

//       double distance = x[i] - x[j];
//       double sq_distance = stan::math::square(distance);
//       double sq_l = stan::math::square(l);
//       double exp_val = exp(sq_distance / (-2.0 * sq_l));
//       EXPECT_FLOAT_EQ(stan::math::square(sigma.val()) * exp_val,
//                       cov(i, j).val())
//           << "index: (" << i << ", " << j << ")";
//       EXPECT_FLOAT_EQ(2 * sigma.val() * exp_val, grad[0])
//           << "index: (" << i << ", " << j << ")";

//       stan::math::recover_memory();
//     }
//   }
// }

// TEST(RevMath, gp_exp_quad_cov_ddv) {
//   Eigen::Matrix<stan::math::var, Eigen::Dynamic, Eigen::Dynamic> cov;
//   std::vector<double> x(3);
//   x[0] = -2;
//   x[1] = -1;
//   x[2] = -0.5;
//   double sigma = 0.2;

//   for (std::size_t i = 0; i < 3; ++i) {
//     for (std::size_t j = 0; j < 3; ++j) {
//       stan::math::var l = 5;

//       EXPECT_NO_THROW(cov = stan::math::gp_exp_quad_cov(x, sigma, l));

//       std::vector<double> grad;
//       std::vector<stan::math::var> params;
//       params.push_back(l);

//       cov(i, j).grad(params, grad);

//       double distance = x[i] - x[j];
//       double sq_distance = stan::math::square(distance);
//       double sq_l = stan::math::square(l.val());
//       double exp_val = exp(sq_distance / (-2.0 * sq_l));
//       EXPECT_FLOAT_EQ(stan::math::square(sigma) * exp_val, cov(i, j).val())
//           << "index: (" << i << ", " << j << ")";
//       EXPECT_FLOAT_EQ(sigma * sigma * exp_val * sq_distance / (sq_l *
//       l.val()),
//                       grad[0]);

//       stan::math::recover_memory();
//     }
//   }
// }

// TEST(RevMath, gp_exp_quad_cov_vector_vvv) {
//   typedef Eigen::Matrix<stan::math::var, Eigen::Dynamic, 1> vector_v;
//   Eigen::Matrix<stan::math::var, Eigen::Dynamic, Eigen::Dynamic> cov;

//   for (std::size_t i = 0; i < 3; ++i) {
//     for (std::size_t j = 0; j < 3; ++j) {
//       std::vector<vector_v> x(3);
//       vector_v x0(2), x1(2), x2(2);
//       x0(0) = -2;
//       x0(1) = -2;
//       x1(0) = 1;
//       x1(1) = 2;
//       x2(0) = -0.5;
//       x2(1) = 0.0;

//       x[0] = x0;
//       x[1] = x1;
//       x[2] = x2;

//       stan::math::var sigma = 0.2;
//       stan::math::var l = 5;

//       EXPECT_NO_THROW(cov = stan::math::gp_exp_quad_cov(x, sigma, l));

//       std::vector<double> grad;
//       std::vector<stan::math::var> params;
//       params.push_back(sigma);
//       params.push_back(l);
//       params.push_back(x[i](0));
//       params.push_back(x[i](1));
//       params.push_back(x[j](0));
//       params.push_back(x[j](1));

//       cov(i, j).grad(params, grad);

//       double distance = stan::math::distance(stan::math::value_of(x[i]),
//                                              stan::math::value_of(x[j]));
//       double sq_distance = stan::math::square(distance);
//       double sq_l = stan::math::square(l.val());
//       double exp_val = exp(sq_distance / (-2.0 * sq_l));
//       EXPECT_FLOAT_EQ(stan::math::square(sigma.val()) * exp_val,
//                       cov(i, j).val())
//           << "index: (" << i << ", " << j << ")";
//       EXPECT_FLOAT_EQ(2 * sigma.val() * exp_val, grad[0])
//           << "index: (" << i << ", " << j << ")";
//       EXPECT_FLOAT_EQ(
//           sigma.val() * sigma.val() * exp_val * sq_distance / (sq_l *
//           l.val()), grad[1])
//           << "index: (" << i << ", " << j << ")";
//       EXPECT_FLOAT_EQ(-cov(i, j).val() * (x[i](0).val() - x[j](0).val()) /
//       sq_l,
//                       grad[2])
//           << "index: (" << i << ", " << j << ")";
//       EXPECT_FLOAT_EQ(-cov(i, j).val() * (x[i](1).val() - x[j](1).val()) /
//       sq_l,
//                       grad[3])
//           << "index: (" << i << ", " << j << ")";
//       EXPECT_FLOAT_EQ(-cov(i, j).val() * (x[j](0).val() - x[i](0).val()) /
//       sq_l,
//                       grad[4])
//           << "index: (" << i << ", " << j << ")";
//       EXPECT_FLOAT_EQ(-cov(i, j).val() * (x[j](1).val() - x[i](1).val()) /
//       sq_l,
//                       grad[5])
//           << "index: (" << i << ", " << j << ")";

//       stan::math::recover_memory();
//     }
//   }
// }

// TEST(RevMath, gp_exp_quad_cov_vector_vvd) {
//   typedef Eigen::Matrix<stan::math::var, Eigen::Dynamic, 1> vector_v;
//   Eigen::Matrix<stan::math::var, Eigen::Dynamic, Eigen::Dynamic> cov;
//   double l = 5;

//   for (std::size_t i = 0; i < 3; ++i) {
//     for (std::size_t j = 0; j < 3; ++j) {
//       std::vector<vector_v> x(3);
//       vector_v x0(2), x1(2), x2(2);
//       x0(0) = -2;
//       x0(1) = -2;
//       x1(0) = 1;
//       x1(1) = 2;
//       x2(0) = -0.5;
//       x2(1) = 0.0;

//       x[0] = x0;
//       x[1] = x1;
//       x[2] = x2;

//       stan::math::var sigma = 0.2;

//       EXPECT_NO_THROW(cov = stan::math::gp_exp_quad_cov(x, sigma, l));

//       std::vector<double> grad;
//       std::vector<stan::math::var> params;
//       params.push_back(sigma);
//       params.push_back(x[i](0));
//       params.push_back(x[i](1));
//       params.push_back(x[j](0));
//       params.push_back(x[j](1));

//       cov(i, j).grad(params, grad);

//       double distance = stan::math::distance(stan::math::value_of(x[i]),
//                                              stan::math::value_of(x[j]));
//       double sq_distance = stan::math::square(distance);
//       double sq_l = stan::math::square(l);
//       double exp_val = exp(sq_distance / (-2.0 * sq_l));
//       EXPECT_FLOAT_EQ(stan::math::square(sigma.val()) * exp_val,
//                       cov(i, j).val())
//           << "index: (" << i << ", " << j << ")";
//       EXPECT_FLOAT_EQ(2 * sigma.val() * exp_val, grad[0])
//           << "index: (" << i << ", " << j << ")";
//       EXPECT_FLOAT_EQ(-cov(i, j).val() * (x[i](0).val() - x[j](0).val()) /
//       sq_l,
//                       grad[1])
//           << "index: (" << i << ", " << j << ")";
//       EXPECT_FLOAT_EQ(-cov(i, j).val() * (x[i](1).val() - x[j](1).val()) /
//       sq_l,
//                       grad[2])
//           << "index: (" << i << ", " << j << ")";
//       EXPECT_FLOAT_EQ(-cov(i, j).val() * (x[j](0).val() - x[i](0).val()) /
//       sq_l,
//                       grad[3])
//           << "index: (" << i << ", " << j << ")";
//       EXPECT_FLOAT_EQ(-cov(i, j).val() * (x[j](1).val() - x[i](1).val()) /
//       sq_l,
//                       grad[4])
//           << "index: (" << i << ", " << j << ")";

//       stan::math::recover_memory();
//     }
//   }
// }

// TEST(RevMath, gp_exp_quad_cov_vector_vdv) {
//   typedef Eigen::Matrix<stan::math::var, Eigen::Dynamic, 1> vector_v;
//   Eigen::Matrix<stan::math::var, Eigen::Dynamic, Eigen::Dynamic> cov;
//   double sigma = 0.2;

//   for (std::size_t i = 0; i < 3; ++i) {
//     for (std::size_t j = 0; j < 3; ++j) {
//       std::vector<vector_v> x(3);
//       vector_v x0(2), x1(2), x2(2);
//       x0(0) = -2;
//       x0(1) = -2;
//       x1(0) = 1;
//       x1(1) = 2;
//       x2(0) = -0.5;
//       x2(1) = 0.0;

//       x[0] = x0;
//       x[1] = x1;
//       x[2] = x2;

//       stan::math::var l = 5;

//       EXPECT_NO_THROW(cov = stan::math::gp_exp_quad_cov(x, sigma, l));

//       std::vector<double> grad;
//       std::vector<stan::math::var> params;
//       params.push_back(l);
//       params.push_back(x[i](0));
//       params.push_back(x[i](1));
//       params.push_back(x[j](0));
//       params.push_back(x[j](1));

//       cov(i, j).grad(params, grad);

//       double distance = stan::math::distance(stan::math::value_of(x[i]),
//                                              stan::math::value_of(x[j]));
//       double sq_distance = stan::math::square(distance);
//       double sq_l = stan::math::square(l.val());
//       double exp_val = exp(sq_distance / (-2.0 * sq_l));
//       EXPECT_FLOAT_EQ(stan::math::square(sigma) * exp_val, cov(i, j).val())
//           << "index: (" << i << ", " << j << ")";
//       EXPECT_FLOAT_EQ(sigma * sigma * exp_val * sq_distance / (sq_l *
//       l.val()),
//                       grad[0])
//           << "index: (" << i << ", " << j << ")";
//       EXPECT_FLOAT_EQ(-cov(i, j).val() * (x[i](0).val() - x[j](0).val()) /
//       sq_l,
//                       grad[1])
//           << "index: (" << i << ", " << j << ")";
//       EXPECT_FLOAT_EQ(-cov(i, j).val() * (x[i](1).val() - x[j](1).val()) /
//       sq_l,
//                       grad[2])
//           << "index: (" << i << ", " << j << ")";
//       EXPECT_FLOAT_EQ(-cov(i, j).val() * (x[j](0).val() - x[i](0).val()) /
//       sq_l,
//                       grad[3])
//           << "index: (" << i << ", " << j << ")";
//       EXPECT_FLOAT_EQ(-cov(i, j).val() * (x[j](1).val() - x[i](1).val()) /
//       sq_l,
//                       grad[4])
//           << "index: (" << i << ", " << j << ")";

//       stan::math::recover_memory();
//     }
//   }
// }

// TEST(RevMath, gp_exp_quad_cov_vector_vdd) {
//   typedef Eigen::Matrix<stan::math::var, Eigen::Dynamic, 1> vector_v;
//   Eigen::Matrix<stan::math::var, Eigen::Dynamic, Eigen::Dynamic> cov;
//   double sigma = 0.2;
//   double l = 5;

//   for (std::size_t i = 0; i < 3; ++i) {
//     for (std::size_t j = 0; j < 3; ++j) {
//       std::vector<vector_v> x(3);
//       vector_v x0(2), x1(2), x2(2);
//       x0(0) = -2;
//       x0(1) = -2;
//       x1(0) = 1;
//       x1(1) = 2;
//       x2(0) = -0.5;
//       x2(1) = 0.0;

//       x[0] = x0;
//       x[1] = x1;
//       x[2] = x2;

//       EXPECT_NO_THROW(cov = stan::math::gp_exp_quad_cov(x, sigma, l));

//       std::vector<double> grad;
//       std::vector<stan::math::var> params;
//       params.push_back(x[i](0));
//       params.push_back(x[i](1));
//       params.push_back(x[j](0));
//       params.push_back(x[j](1));

//       cov(i, j).grad(params, grad);

//       double distance = stan::math::distance(stan::math::value_of(x[i]),
//                                              stan::math::value_of(x[j]));
//       double sq_distance = stan::math::square(distance);
//       double sq_l = stan::math::square(l);
//       double exp_val = exp(sq_distance / (-2.0 * sq_l));
//       EXPECT_FLOAT_EQ(stan::math::square(sigma) * exp_val, cov(i, j).val())
//           << "index: (" << i << ", " << j << ")";
//       EXPECT_FLOAT_EQ(-cov(i, j).val() * (x[i](0).val() - x[j](0).val()) /
//       sq_l,
//                       grad[0])
//           << "index: (" << i << ", " << j << ")";
//       EXPECT_FLOAT_EQ(-cov(i, j).val() * (x[i](1).val() - x[j](1).val()) /
//       sq_l,
//                       grad[1])
//           << "index: (" << i << ", " << j << ")";
//       EXPECT_FLOAT_EQ(-cov(i, j).val() * (x[j](0).val() - x[i](0).val()) /
//       sq_l,
//                       grad[2])
//           << "index: (" << i << ", " << j << ")";
//       EXPECT_FLOAT_EQ(-cov(i, j).val() * (x[j](1).val() - x[i](1).val()) /
//       sq_l,
//                       grad[3])
//           << "index: (" << i << ", " << j << ")";

//       stan::math::recover_memory();
//     }
//   }
// }

// TEST(RevMath, gp_exp_quad_cov_vector_dvv) {
//   typedef Eigen::Matrix<double, Eigen::Dynamic, 1> vector_d;
//   Eigen::Matrix<stan::math::var, Eigen::Dynamic, Eigen::Dynamic> cov;

//   std::vector<vector_d> x(3);
//   vector_d x0(2), x1(2), x2(2);
//   x0(0) = -2;
//   x0(1) = -2;
//   x1(0) = 1;
//   x1(1) = 2;
//   x2(0) = -0.5;
//   x2(1) = 0.0;

//   x[0] = x0;
//   x[1] = x1;
//   x[2] = x2;

//   // std::cout << "x[0]: " << x[0] << std::endl
//   //           << "x[1]: " << x[1] << std::endl
//   //           << "x[2]: " << x[2] << std::endl
//   //           << std::endl;
//   // std::cout << "x[0]: " << x[0] << std::endl
//   //           << "x[1]: " << x[1] << std::endl
//   //           << "x[2]: " << x[2] << std::endl
//   //           << std::endl;

//   for (std::size_t i = 0; i < 3; ++i) {
//     for (std::size_t j = 0; j < 3; ++j) {
//       stan::math::var sigma = 0.2;
//       stan::math::var l = 5;

//       EXPECT_NO_THROW(cov = stan::math::gp_exp_quad_cov(x, sigma, l));

//       std::vector<double> grad;
//       std::vector<stan::math::var> params;
//       params.push_back(sigma);
//       params.push_back(l);

//       cov(i, j).grad(params, grad);

//       // std::cout << "x[0]: " << x[0] << std::endl
//       //           << "x[1]: " << x[1] << std::endl
//       //           << "x[2]: " << x[2] << std::endl
//       //           << std::endl;
//       double sq_distance = stan::math::squared_distance(
//           stan::math::value_of(x[i]), stan::math::value_of(x[j]));

//       double sq_l = stan::math::square(l.val());
//       double exp_val = exp(sq_distance / (-2.0 * sq_l));
//       EXPECT_FLOAT_EQ(stan::math::square(sigma.val()) * exp_val,
//                       cov(i, j).val())
//           << "index: (" << i << ", " << j << ")";
//       EXPECT_FLOAT_EQ(2 * sigma.val() * exp_val, grad[0])
//           << "index: (" << i << ", " << j << ")";
//       // << std::endl
//       // << "x[i]: " << x[i] << std::endl
//       // << "x[j]: " << x[j] << std::endl
//       // << "dist: " << distance << std::endl
//       // << "sq_dist: " << sq_distance << std::endl
//       // << "sq_l: " << sq_l << std::endl
//       // << "exp_val: " << exp_val << std::endl;
//       // EXPECT_FLOAT_EQ(- 2 * cov(i, j).val() / pow(l.val(), 3),
//       //                 grad[1])
//       //   << "index: (" << i << ", " << j << ")";

//       stan::math::recover_memory();
//     }
//   }
// }

// TEST(RevMath, gp_exp_quad_cov_vector_dvd) {
//   typedef Eigen::Matrix<double, Eigen::Dynamic, 1> vector_d;
//   Eigen::Matrix<stan::math::var, Eigen::Dynamic, Eigen::Dynamic> cov;
//   std::vector<vector_d> x(3);
//   vector_d x0(2), x1(2), x2(2);
//   x0(0) = -2;
//   x0(1) = -2;
//   x1(0) = 1;
//   x1(1) = 2;
//   x2(0) = -0.5;
//   x2(1) = 0.0;

//   x[0] = x0;
//   x[1] = x1;
//   x[2] = x2;
//   double l = 5;

//   for (std::size_t i = 0; i < 3; ++i) {
//     for (std::size_t j = 0; j < 3; ++j) {
//       stan::math::var sigma = 0.2;

//       EXPECT_NO_THROW(cov = stan::math::gp_exp_quad_cov(x, sigma, l));

//       std::vector<double> grad;
//       std::vector<stan::math::var> params;
//       params.push_back(sigma);

//       cov(i, j).grad(params, grad);

//       double distance = stan::math::distance(stan::math::value_of(x[i]),
//                                              stan::math::value_of(x[j]));
//       double sq_distance = stan::math::square(distance);
//       double sq_l = stan::math::square(l);
//       double exp_val = exp(sq_distance / (-2.0 * sq_l));
//       EXPECT_FLOAT_EQ(stan::math::square(sigma.val()) * exp_val,
//                       cov(i, j).val())
//           << "index: (" << i << ", " << j << ")";
//       EXPECT_FLOAT_EQ(2 * sigma.val() * exp_val, grad[0])
//           << "index: (" << i << ", " << j << ")";

//       stan::math::recover_memory();
//     }
//   }
// }

// TEST(RevMath, gp_exp_quad_cov_vector_ddv) {
//   typedef Eigen::Matrix<double, Eigen::Dynamic, 1> vector_d;
//   Eigen::Matrix<stan::math::var, Eigen::Dynamic, Eigen::Dynamic> cov;
//   std::vector<vector_d> x(3);
//   vector_d x0(2), x1(2), x2(2);
//   x0(0) = -2;
//   x0(1) = -2;
//   x1(0) = 1;
//   x1(1) = 2;
//   x2(0) = -0.5;
//   x2(1) = 0.0;

//   x[0] = x0;
//   x[1] = x1;
//   x[2] = x2;
//   double sigma = 0.2;

//   for (std::size_t i = 0; i < 3; ++i) {
//     for (std::size_t j = 0; j < 3; ++j) {
//       stan::math::var l = 5;

//       EXPECT_NO_THROW(cov = stan::math::gp_exp_quad_cov(x, sigma, l));

//       std::vector<double> grad;
//       std::vector<stan::math::var> params;
//       params.push_back(l);

//       cov(i, j).grad(params, grad);

//       double distance = stan::math::distance(stan::math::value_of(x[i]),
//                                              stan::math::value_of(x[j]));
//       double sq_distance = stan::math::square(distance);
//       double sq_l = stan::math::square(l.val());
//       double exp_val = exp(sq_distance / (-2.0 * sq_l));
//       EXPECT_FLOAT_EQ(stan::math::square(sigma) * exp_val, cov(i, j).val())
//           << "index: (" << i << ", " << j << ")";
//       EXPECT_FLOAT_EQ(sigma * sigma * exp_val * sq_distance / (sq_l *
//       l.val()),
//                       grad[0])
//           << "index: (" << i << ", " << j << ")";

//       stan::math::recover_memory();
//     }
//   }
// }

// TEST(RevMath, gp_exp_quad_cov1_vec_eigen_rvec) {
//   using stan::math::squared_distance;
//   using stan::math::var;

//   var sigma = 0.2;
//   var l = 5;

//   std::vector<Eigen::Matrix<var, 1, -1> > x1(3);

//   for (size_t i = 0; i < x1.size(); ++i) {
//     x1[i].resize(1, 3);
//     x1[i] << 1 * i, 2 * i, 3 * i;
//   }

//   Eigen::Matrix<var, -1, -1> cov;
//   EXPECT_NO_THROW(cov = stan::math::gp_exp_quad_cov(x1, sigma, l));
//   EXPECT_EQ(3, cov.rows());
//   EXPECT_EQ(3, cov.cols());
//   for (int i = 0; i < 3; i++)
//     for (int j = 0; j < 3; j++)
//       EXPECT_FLOAT_EQ(sigma.val() * sigma.val()
//                           * exp(squared_distance(x1[i], x1[j]).val()
//                                 / (-2.0 * l.val() * l.val())),
//                       cov(i, j).val())
//           << "index: (" << i << ", " << j << ")";
// }

// TEST(RevMath, gp_exp_quad_cov2_vec_eigen_rvec) {
//   using stan::math::squared_distance;
//   using stan::math::var;
//   var sigma = 0.2;
//   var l = 5;

//   std::vector<Eigen::Matrix<var, 1, -1> > x1(3);
//   std::vector<Eigen::Matrix<var, 1, -1> > x2(4);

//   for (size_t i = 0; i < x1.size(); ++i) {
//     x1[i].resize(1, 3);
//     x1[i] << 1 * i, 2 * i, 3 * i;
//   }

//   for (size_t i = 0; i < x2.size(); ++i) {
//     x2[i].resize(1, 3);
//     x2[i] << 2 * i, 3 * i, 4 * i;
//   }

//   Eigen::Matrix<var, -1, -1> cov;
//   EXPECT_NO_THROW(cov = stan::math::gp_exp_quad_cov(x1, x2, sigma, l));
//   EXPECT_EQ(3, cov.rows());
//   EXPECT_EQ(4, cov.cols());
//   for (int i = 0; i < 3; i++)
//     for (int j = 0; j < 4; j++)
//       EXPECT_FLOAT_EQ(sigma.val() * sigma.val()
//                           * exp(squared_distance(x1[i], x2[j]).val()
//                                 / (-2.0 * l.val() * l.val())),
//                       cov(i, j).val())
//           << "index: (" << i << ", " << j << ")";

//   Eigen::Matrix<var, -1, -1> cov2;
//   cov2 = stan::math::gp_exp_quad_cov(x2, x1, sigma, l);
//   EXPECT_EQ(4, cov2.rows());
//   EXPECT_EQ(3, cov2.cols());
//   for (int i = 0; i < 4; i++)
//     for (int j = 0; j < 3; j++) {
//       EXPECT_FLOAT_EQ(sigma.val() * sigma.val()
//                           * exp(squared_distance(x2[i], x1[j]).val()
//                                 / (-2.0 * l.val() * l.val())),
//                       cov2(i, j).val())
//           << "index: (" << i << ", " << j << ")";
//       EXPECT_FLOAT_EQ(cov2(i, j).val(), cov(j, i).val());
//     }
// }

// TEST(RevMath, gp_exp_quad_cov2_vec_eigen_mixed) {
//   using stan::math::squared_distance;
//   using stan::math::var;
//   var sigma = 0.2;
//   var l = 5;

//   std::vector<Eigen::Matrix<var, 1, -1> > x1_rvec(3);
//   std::vector<Eigen::Matrix<var, 1, -1> > x2_rvec(4);

//   for (size_t i = 0; i < x1_rvec.size(); ++i) {
//     x1_rvec[i].resize(1, 3);
//     x1_rvec[i] << 1 * i, 2 * i, 3 * i;
//   }

//   for (size_t i = 0; i < x2_rvec.size(); ++i) {
//     x2_rvec[i].resize(1, 3);
//     x2_rvec[i] << 2 * i, 3 * i, 4 * i;
//   }

//   std::vector<Eigen::Matrix<var, -1, 1> > x1_vec(3);
//   std::vector<Eigen::Matrix<var, -1, 1> > x2_vec(4);

//   for (size_t i = 0; i < x1_vec.size(); ++i) {
//     x1_vec[i].resize(3, 1);
//     x1_vec[i] << 1 * i, 2 * i, 3 * i;
//   }

//   for (size_t i = 0; i < x2_vec.size(); ++i) {
//     x2_vec[i].resize(3, 1);
//     x2_vec[i] << 2 * i, 3 * i, 4 * i;
//   }

//   Eigen::Matrix<var, -1, -1> cov;
//   EXPECT_NO_THROW(cov = stan::math::gp_exp_quad_cov(x1_rvec, x2_vec, sigma,
//   l)); EXPECT_EQ(3, cov.rows()); EXPECT_EQ(4, cov.cols()); for (int i = 0; i
//   < 3; i++)
//     for (int j = 0; j < 4; j++)
//       EXPECT_FLOAT_EQ(sigma.val() * sigma.val()
//                           * exp(squared_distance(x1_rvec[i], x2_vec[j]).val()
//                                 / (-2.0 * l.val() * l.val())),
//                       cov(i, j).val())
//           << "index: (" << i << ", " << j << ")";

//   Eigen::Matrix<var, -1, -1> cov7;
//   EXPECT_NO_THROW(cov7
//                   = stan::math::gp_exp_quad_cov(x2_vec, x1_rvec, sigma, l));
//   EXPECT_EQ(4, cov7.rows());
//   EXPECT_EQ(3, cov7.cols());
//   for (int i = 0; i < 4; i++)
//     for (int j = 0; j < 3; j++) {
//       EXPECT_FLOAT_EQ(sigma.val() * sigma.val()
//                           * exp(squared_distance(x2_vec[i], x1_rvec[j]).val()
//                                 / (-2.0 * l.val() * l.val())),
//                       cov7(i, j).val())
//           << "index: (" << i << ", " << j << ")";
//       EXPECT_FLOAT_EQ(cov7(i, j).val(), cov(j, i).val());
//     }

//   Eigen::Matrix<var, -1, -1> cov2;
//   EXPECT_NO_THROW(cov2
//                   = stan::math::gp_exp_quad_cov(x1_vec, x2_rvec, sigma, l));
//   EXPECT_EQ(3, cov2.rows());
//   EXPECT_EQ(4, cov2.cols());
//   for (int i = 0; i < 3; i++)
//     for (int j = 0; j < 4; j++)
//       EXPECT_FLOAT_EQ(sigma.val() * sigma.val()
//                           * exp(squared_distance(x1_vec[i], x2_rvec[j]).val()
//                                 / (-2.0 * l.val() * l.val())),
//                       cov2(i, j).val())
//           << "index: (" << i << ", " << j << ")";

//   Eigen::Matrix<var, -1, -1> cov8;
//   EXPECT_NO_THROW(cov8
//                   = stan::math::gp_exp_quad_cov(x2_rvec, x1_vec, sigma, l));
//   EXPECT_EQ(4, cov8.rows());
//   EXPECT_EQ(3, cov8.cols());
//   for (int i = 0; i < 4; i++)
//     for (int j = 0; j < 3; j++) {
//       EXPECT_FLOAT_EQ(sigma.val() * sigma.val()
//                           * exp(squared_distance(x2_rvec[i], x1_vec[j]).val()
//                                 / (-2.0 * l.val() * l.val())),
//                       cov8(i, j).val())
//           << "index: (" << i << ", " << j << ")";
//       EXPECT_FLOAT_EQ(cov8(i, j).val(), cov2(j, i).val());
//     }

//   Eigen::Matrix<var, -1, -1> cov3;
//   EXPECT_NO_THROW(cov3
//                   = stan::math::gp_exp_quad_cov(x2_vec, x2_rvec, sigma, l));
//   EXPECT_EQ(4, cov3.rows());
//   EXPECT_EQ(4, cov3.cols());
//   for (int i = 0; i < 4; i++)
//     for (int j = 0; j < 4; j++)
//       EXPECT_FLOAT_EQ(sigma.val() * sigma.val()
//                           * exp(squared_distance(x2_vec[i], x2_rvec[j]).val()
//                                 / (-2.0 * l.val() * l.val())),
//                       cov3(i, j).val())
//           << "index: (" << i << ", " << j << ")";

//   Eigen::Matrix<var, -1, -1> cov4;
//   EXPECT_NO_THROW(cov4
//                   = stan::math::gp_exp_quad_cov(x2_rvec, x2_vec, sigma, l));
//   EXPECT_EQ(4, cov4.rows());
//   EXPECT_EQ(4, cov4.cols());
//   for (int i = 0; i < 4; i++)
//     for (int j = 0; j < 4; j++) {
//       EXPECT_FLOAT_EQ(sigma.val() * sigma.val()
//                           * exp(squared_distance(x2_rvec[i], x2_vec[j]).val()
//                                 / (-2.0 * l.val() * l.val())),
//                       cov4(i, j).val())
//           << "index: (" << i << ", " << j << ")";
//       EXPECT_FLOAT_EQ(cov4(i, j).val(), cov3(i, j).val());
//     }

//   Eigen::Matrix<var, -1, -1> cov5;
//   EXPECT_NO_THROW(cov5
//                   = stan::math::gp_exp_quad_cov(x1_rvec, x1_vec, sigma, l));
//   EXPECT_EQ(3, cov5.rows());
//   EXPECT_EQ(3, cov5.cols());
//   for (int i = 0; i < 3; i++)
//     for (int j = 0; j < 3; j++)
//       EXPECT_FLOAT_EQ(sigma.val() * sigma.val()
//                           * exp(squared_distance(x1_rvec[i], x1_vec[j]).val()
//                                 / (-2.0 * l.val() * l.val())),
//                       cov5(i, j).val())
//           << "index: (" << i << ", " << j << ")";

//   Eigen::Matrix<var, -1, -1> cov6;
//   EXPECT_NO_THROW(cov6
//                   = stan::math::gp_exp_quad_cov(x1_vec, x1_rvec, sigma, l));
//   EXPECT_EQ(3, cov6.rows());
//   EXPECT_EQ(3, cov6.cols());
//   for (int i = 0; i < 3; i++)
//     for (int j = 0; j < 3; j++) {
//       EXPECT_FLOAT_EQ(sigma.val() * sigma.val()
//                           * exp(squared_distance(x1_vec[i], x1_rvec[j]).val()
//                                 / (-2.0 * l.val() * l.val())),
//                       cov6(i, j).val())
//           << "index: (" << i << ", " << j << ")";
//       EXPECT_FLOAT_EQ(cov6(i, j).val(), cov5(i, j).val());
//     }
// }

// TEST(RevMath, gp_exp_quad_cov_domain_error_training) {
//   using stan::math::var;
//   var sigma = 0.2;
//   var l = 5;

//   std::vector<var> x(3);
//   x[0] = -2;
//   x[1] = -1;
//   x[2] = -0.5;

//   std::vector<Eigen::Matrix<var, -1, 1> > x_2(3);
//   for (size_t i = 0; i < x_2.size(); ++i) {
//     x_2[i].resize(3, 1);
//     x_2[i] << 1, 2, 3;
//   }

//   std::vector<Eigen::Matrix<var, 1, -1> > x_3(3);
//   for (size_t i = 0; i < x_3.size(); ++i) {
//     x_3[i].resize(1, 3);
//     x_3[i] << 1, 2, 3;
//   }

//   var sigma_bad = -1;
//   var l_bad = -1;

//   std::string msg1, msg2, msg3;
//   msg1 = pull_msg(x, sigma, l_bad);
//   msg2 = pull_msg(x, sigma_bad, l);
//   msg3 = pull_msg(x, sigma_bad, l_bad);
//   EXPECT_TRUE(std::string::npos != msg1.find(" length scale")) << msg1;
//   EXPECT_TRUE(std::string::npos != msg2.find(" magnitude")) << msg2;
//   EXPECT_TRUE(std::string::npos != msg3.find(" magnitude")) << msg3;

//   EXPECT_THROW(stan::math::gp_exp_quad_cov(x, sigma, l_bad),
//   std::domain_error); EXPECT_THROW(stan::math::gp_exp_quad_cov(x, sigma_bad,
//   l), std::domain_error); EXPECT_THROW(stan::math::gp_exp_quad_cov(x,
//   sigma_bad, l_bad),
//                std::domain_error);

//   EXPECT_THROW(stan::math::gp_exp_quad_cov(x_2, sigma, l_bad),
//                std::domain_error);
//   EXPECT_THROW(stan::math::gp_exp_quad_cov(x_2, sigma_bad, l),
//                std::domain_error);
//   EXPECT_THROW(stan::math::gp_exp_quad_cov(x_2, sigma_bad, l_bad),
//                std::domain_error);

//   EXPECT_THROW(stan::math::gp_exp_quad_cov(x_3, sigma, l_bad),
//                std::domain_error);
//   EXPECT_THROW(stan::math::gp_exp_quad_cov(x_3, sigma_bad, l),
//                std::domain_error);
//   EXPECT_THROW(stan::math::gp_exp_quad_cov(x_3, sigma_bad, l_bad),
//                std::domain_error);
// }

// TEST(RevMath, gp_exp_quad_cov_nan_error_training) {
//   using stan::math::var;
//   var sigma = 0.2;
//   var l = 5;

//   std::vector<var> x(3);
//   x[0] = -2;
//   x[1] = -1;
//   x[2] = -0.5;

//   std::vector<Eigen::Matrix<var, -1, 1> > x_2(3);
//   for (size_t i = 0; i < x_2.size(); ++i) {
//     x_2[i].resize(3, 1);
//     x_2[i] << 1, 2, 3;
//   }

//   std::vector<Eigen::Matrix<var, 1, -1> > x_3(3);
//   for (size_t i = 0; i < x_3.size(); ++i) {
//     x_3[i].resize(1, 3);
//     x_3[i] << 1, 2, 3;
//   }

//   std::vector<var> x_bad(x);
//   x_bad[1] = std::numeric_limits<var>::quiet_NaN();

//   std::vector<Eigen::Matrix<var, -1, 1> > x_bad_2(x_2);
//   x_bad_2[1](1) = std::numeric_limits<var>::quiet_NaN();

//   std::vector<Eigen::Matrix<var, 1, -1> > x_bad_3(x_3);
//   x_bad_3[1](1) = std::numeric_limits<var>::quiet_NaN();

//   var sigma_bad = std::numeric_limits<var>::quiet_NaN();
//   var l_bad = std::numeric_limits<var>::quiet_NaN();

//   std::string msg1, msg2, msg3;
//   msg1 = pull_msg(x, sigma, l_bad);
//   msg2 = pull_msg(x, sigma_bad, l);
//   msg3 = pull_msg(x, sigma_bad, l_bad);
//   EXPECT_TRUE(std::string::npos != msg1.find(" length scale")) << msg1;
//   EXPECT_TRUE(std::string::npos != msg2.find(" magnitude")) << msg2;
//   EXPECT_TRUE(std::string::npos != msg3.find(" magnitude")) << msg3;

//   EXPECT_THROW(stan::math::gp_exp_quad_cov(x, sigma, l_bad),
//   std::domain_error); EXPECT_THROW(stan::math::gp_exp_quad_cov(x, sigma_bad,
//   l), std::domain_error); EXPECT_THROW(stan::math::gp_exp_quad_cov(x,
//   sigma_bad, l_bad),
//                std::domain_error);
//   EXPECT_THROW(stan::math::gp_exp_quad_cov(x_bad, sigma, l),
//   std::domain_error); EXPECT_THROW(stan::math::gp_exp_quad_cov(x_bad,
//   sigma_bad, l),
//                std::domain_error);
//   EXPECT_THROW(stan::math::gp_exp_quad_cov(x_bad, sigma, l_bad),
//                std::domain_error);
//   EXPECT_THROW(stan::math::gp_exp_quad_cov(x_bad, sigma_bad, l_bad),
//                std::domain_error);

//   EXPECT_THROW(stan::math::gp_exp_quad_cov(x_2, sigma, l_bad),
//                std::domain_error);
//   EXPECT_THROW(stan::math::gp_exp_quad_cov(x_2, sigma_bad, l),
//                std::domain_error);
//   EXPECT_THROW(stan::math::gp_exp_quad_cov(x_2, sigma_bad, l_bad),
//                std::domain_error);
//   EXPECT_THROW(stan::math::gp_exp_quad_cov(x_bad_2, sigma, l),
//                std::domain_error);
//   EXPECT_THROW(stan::math::gp_exp_quad_cov(x_bad_2, sigma_bad, l),
//                std::domain_error);
//   EXPECT_THROW(stan::math::gp_exp_quad_cov(x_bad_2, sigma, l_bad),
//                std::domain_error);
//   EXPECT_THROW(stan::math::gp_exp_quad_cov(x_bad_2, sigma_bad, l_bad),
//                std::domain_error);

//   EXPECT_THROW(stan::math::gp_exp_quad_cov(x_3, sigma, l_bad),
//                std::domain_error);
//   EXPECT_THROW(stan::math::gp_exp_quad_cov(x_3, sigma_bad, l),
//                std::domain_error);
//   EXPECT_THROW(stan::math::gp_exp_quad_cov(x_3, sigma_bad, l_bad),
//                std::domain_error);
//   EXPECT_THROW(stan::math::gp_exp_quad_cov(x_bad_3, sigma, l),
//                std::domain_error);
//   EXPECT_THROW(stan::math::gp_exp_quad_cov(x_bad_3, sigma_bad, l),
//                std::domain_error);
//   EXPECT_THROW(stan::math::gp_exp_quad_cov(x_bad_3, sigma, l_bad),
//                std::domain_error);
//   EXPECT_THROW(stan::math::gp_exp_quad_cov(x_bad_3, sigma_bad, l_bad),
//                std::domain_error);
// }

// TEST(RevMath, gp_exp_quad_cov_domain_error) {
//   using stan::math::var;
//   var sigma = 0.2;
//   var l = 5;

//   std::vector<var> x1(3);
//   x1[0] = -2;
//   x1[1] = -1;
//   x1[2] = -0.5;

//   std::vector<var> x2(4);
//   x2[0] = -2;
//   x2[1] = -1;
//   x2[2] = -0.5;
//   x2[3] = -5;

//   var sigma_bad = -1;
//   var l_bad = -1;

//   std::string msg1, msg2, msg3;
//   msg1 = pull_msg(x1, x2, sigma, l_bad);
//   msg2 = pull_msg(x1, x2, sigma_bad, l);
//   msg3 = pull_msg(x1, x2, sigma_bad, l_bad);
//   EXPECT_TRUE(std::string::npos != msg1.find(" length scale")) << msg1;
//   EXPECT_TRUE(std::string::npos != msg2.find(" magnitude")) << msg2;
//   EXPECT_TRUE(std::string::npos != msg3.find(" magnitude")) << msg3;

//   EXPECT_THROW(stan::math::gp_exp_quad_cov(x1, x2, sigma, l_bad),
//                std::domain_error);
//   EXPECT_THROW(stan::math::gp_exp_quad_cov(x1, x2, sigma_bad, l),
//                std::domain_error);
//   EXPECT_THROW(stan::math::gp_exp_quad_cov(x1, x2, sigma_bad, l_bad),
//                std::domain_error);

//   std::vector<Eigen::Matrix<var, -1, 1> > x_vec_1(3);
//   for (size_t i = 0; i < x_vec_1.size(); ++i) {
//     x_vec_1[i].resize(3, 1);
//     x_vec_1[i] << 1, 2, 3;
//   }

//   std::vector<Eigen::Matrix<var, -1, 1> > x_vec_2(4);
//   for (size_t i = 0; i < x_vec_2.size(); ++i) {
//     x_vec_2[i].resize(3, 1);
//     x_vec_2[i] << 4, 1, 3;
//   }

//   EXPECT_THROW(stan::math::gp_exp_quad_cov(x_vec_1, x_vec_2, sigma_bad, l),
//                std::domain_error);
//   EXPECT_THROW(stan::math::gp_exp_quad_cov(x_vec_1, x_vec_2, sigma, l_bad),
//                std::domain_error);
//   EXPECT_THROW(stan::math::gp_exp_quad_cov(x_vec_1, x_vec_2, sigma_bad,
//   l_bad),
//                std::domain_error);

//   std::vector<Eigen::Matrix<var, 1, -1> > x_rvec_1(3);
//   for (size_t i = 0; i < x_rvec_1.size(); ++i) {
//     x_rvec_1[i].resize(1, 3);
//     x_rvec_1[i] << 1, 2, 3;
//   }

//   std::vector<Eigen::Matrix<var, 1, -1> > x_rvec_2(4);
//   for (size_t i = 0; i < x_rvec_2.size(); ++i) {
//     x_rvec_2[i].resize(1, 3);
//     x_rvec_2[i] << 4, 1, 3;
//   }

//   EXPECT_THROW(stan::math::gp_exp_quad_cov(x_rvec_1, x_rvec_2, sigma_bad, l),
//                std::domain_error);
//   EXPECT_THROW(stan::math::gp_exp_quad_cov(x_rvec_1, x_rvec_2, sigma, l_bad),
//                std::domain_error);
//   EXPECT_THROW(
//       stan::math::gp_exp_quad_cov(x_rvec_1, x_rvec_2, sigma_bad, l_bad),
//       std::domain_error);

//   EXPECT_THROW(stan::math::gp_exp_quad_cov(x_vec_1, x_rvec_2, sigma_bad, l),
//                std::domain_error);
//   EXPECT_THROW(stan::math::gp_exp_quad_cov(x_vec_1, x_rvec_2, sigma, l_bad),
//                std::domain_error);
//   EXPECT_THROW(stan::math::gp_exp_quad_cov(x_vec_1, x_rvec_2, sigma_bad,
//   l_bad),
//                std::domain_error);

//   EXPECT_THROW(stan::math::gp_exp_quad_cov(x_rvec_1, x_vec_2, sigma_bad, l),
//                std::domain_error);
//   EXPECT_THROW(stan::math::gp_exp_quad_cov(x_rvec_1, x_vec_2, sigma, l_bad),
//                std::domain_error);
//   EXPECT_THROW(stan::math::gp_exp_quad_cov(x_rvec_1, x_vec_2, sigma_bad,
//   l_bad),
//                std::domain_error);
// }

// TEST(RevMath, gp_exp_quad_cov2_nan_domain_error) {
//   using stan::math::var;
//   var sigma = 0.2;
//   var l = 5;

//   std::vector<var> x1(3);
//   x1[0] = -2;
//   x1[1] = -1;
//   x1[2] = -0.5;

//   std::vector<var> x2(4);
//   x2[0] = -2;
//   x2[1] = -1;
//   x2[2] = -0.5;
//   x2[3] = -5;

//   var sigma_bad = std::numeric_limits<var>::quiet_NaN();
//   var l_bad = std::numeric_limits<var>::quiet_NaN();

//   EXPECT_THROW(stan::math::gp_exp_quad_cov(x1, x2, sigma, l_bad),
//                std::domain_error);
//   EXPECT_THROW(stan::math::gp_exp_quad_cov(x1, x2, sigma_bad, l),
//                std::domain_error);
//   EXPECT_THROW(stan::math::gp_exp_quad_cov(x1, x2, sigma_bad, l_bad),
//                std::domain_error);

//   std::vector<Eigen::Matrix<var, -1, 1> > x_vec_1(3);
//   for (size_t i = 0; i < x_vec_1.size(); ++i) {
//     x_vec_1[i].resize(3, 1);
//     x_vec_1[i] << 1, 2, 3;
//   }

//   std::vector<Eigen::Matrix<var, -1, 1> > x_vec_2(4);
//   for (size_t i = 0; i < x_vec_2.size(); ++i) {
//     x_vec_2[i].resize(3, 1);
//     x_vec_2[i] << 4, 1, 3;
//   }

//   EXPECT_THROW(stan::math::gp_exp_quad_cov(x_vec_1, x_vec_2, sigma_bad, l),
//                std::domain_error);
//   EXPECT_THROW(stan::math::gp_exp_quad_cov(x_vec_1, x_vec_2, sigma, l_bad),
//                std::domain_error);
//   EXPECT_THROW(stan::math::gp_exp_quad_cov(x_vec_1, x_vec_2, sigma_bad,
//   l_bad),
//                std::domain_error);

//   std::vector<Eigen::Matrix<var, 1, -1> > x_rvec_1(3);
//   for (size_t i = 0; i < x_rvec_1.size(); ++i) {
//     x_rvec_1[i].resize(1, 3);
//     x_rvec_1[i] << 1, 2, 3;
//   }

//   std::vector<Eigen::Matrix<var, 1, -1> > x_rvec_2(4);
//   for (size_t i = 0; i < x_rvec_2.size(); ++i) {
//     x_rvec_2[i].resize(1, 3);
//     x_rvec_2[i] << 4, 1, 3;
//   }

//   EXPECT_THROW(stan::math::gp_exp_quad_cov(x_rvec_1, x_rvec_2, sigma_bad, l),
//                std::domain_error);
//   EXPECT_THROW(stan::math::gp_exp_quad_cov(x_rvec_1, x_rvec_2, sigma, l_bad),
//                std::domain_error);
//   EXPECT_THROW(
//       stan::math::gp_exp_quad_cov(x_rvec_1, x_rvec_2, sigma_bad, l_bad),
//       std::domain_error);

//   EXPECT_THROW(stan::math::gp_exp_quad_cov(x_vec_1, x_rvec_2, sigma_bad, l),
//                std::domain_error);
//   EXPECT_THROW(stan::math::gp_exp_quad_cov(x_vec_1, x_rvec_2, sigma, l_bad),
//                std::domain_error);
//   EXPECT_THROW(stan::math::gp_exp_quad_cov(x_vec_1, x_rvec_2, sigma_bad,
//   l_bad),
//                std::domain_error);

//   EXPECT_THROW(stan::math::gp_exp_quad_cov(x_rvec_1, x_vec_2, sigma_bad, l),
//                std::domain_error);
//   EXPECT_THROW(stan::math::gp_exp_quad_cov(x_rvec_1, x_vec_2, sigma, l_bad),
//                std::domain_error);
//   EXPECT_THROW(stan::math::gp_exp_quad_cov(x_rvec_1, x_vec_2, sigma_bad,
//   l_bad),
//                std::domain_error);

//   std::vector<var> x1_bad(x1);
//   x1_bad[1] = std::numeric_limits<var>::quiet_NaN();
//   std::vector<var> x2_bad(x2);
//   x2_bad[1] = std::numeric_limits<var>::quiet_NaN();

//   std::vector<Eigen::Matrix<var, -1, 1> > x_vec_1_bad(x_vec_1);
//   x_vec_1_bad[1](1) = std::numeric_limits<var>::quiet_NaN();
//   std::vector<Eigen::Matrix<var, -1, 1> > x_vec_2_bad(x_vec_2);
//   x_vec_2_bad[1](1) = std::numeric_limits<var>::quiet_NaN();

//   std::vector<Eigen::Matrix<var, 1, -1> > x_rvec_1_bad(x_rvec_1);
//   x_rvec_1_bad[1](1) = std::numeric_limits<var>::quiet_NaN();
//   std::vector<Eigen::Matrix<var, 1, -1> > x_rvec_2_bad(x_rvec_2);
//   x_rvec_2_bad[1](1) = std::numeric_limits<var>::quiet_NaN();

//   EXPECT_THROW(stan::math::gp_exp_quad_cov(x1_bad, x2, sigma, l),
//                std::domain_error);
//   EXPECT_THROW(stan::math::gp_exp_quad_cov(x1, x2_bad, sigma, l),
//                std::domain_error);
//   EXPECT_THROW(stan::math::gp_exp_quad_cov(x1_bad, x2_bad, sigma, l),
//                std::domain_error);

//   EXPECT_THROW(stan::math::gp_exp_quad_cov(x_vec_1_bad, x_vec_2, sigma, l),
//                std::domain_error);
//   EXPECT_THROW(stan::math::gp_exp_quad_cov(x_vec_1, x_vec_2_bad, sigma, l),
//                std::domain_error);
//   EXPECT_THROW(stan::math::gp_exp_quad_cov(x_vec_1_bad, x_vec_2_bad, sigma,
//   l),
//                std::domain_error);

//   EXPECT_THROW(stan::math::gp_exp_quad_cov(x_rvec_1_bad, x_rvec_2, sigma, l),
//                std::domain_error);
//   EXPECT_THROW(stan::math::gp_exp_quad_cov(x_rvec_1, x_rvec_2_bad, sigma, l),
//                std::domain_error);
//   EXPECT_THROW(
//       stan::math::gp_exp_quad_cov(x_rvec_1_bad, x_rvec_2_bad, sigma, l),
//       std::domain_error);

//   EXPECT_THROW(stan::math::gp_exp_quad_cov(x_vec_1_bad, x_rvec_2, sigma, l),
//                std::domain_error);
//   EXPECT_THROW(stan::math::gp_exp_quad_cov(x_rvec_1_bad, x_vec_2, sigma, l),
//                std::domain_error);
//   EXPECT_THROW(stan::math::gp_exp_quad_cov(x_vec_1, x_rvec_2_bad, sigma, l),
//                std::domain_error);
//   EXPECT_THROW(stan::math::gp_exp_quad_cov(x_rvec_1, x_vec_2_bad, sigma, l),
//                std::domain_error);
//   EXPECT_THROW(stan::math::gp_exp_quad_cov(x_vec_1_bad, x_rvec_2_bad, sigma,
//   l),
//                std::domain_error);
//   EXPECT_THROW(stan::math::gp_exp_quad_cov(x_rvec_1_bad, x_vec_2_bad, sigma,
//   l),
//                std::domain_error);
// }

// TEST(RevMath, gp_exp_quad_cov2_dim_mismatch_vec_eigen_vec) {
//   using stan::math::var;
//   var sigma = 0.2;
//   var l = 5;

//   std::vector<Eigen::Matrix<var, -1, 1> > x_vec_1(3);
//   for (size_t i = 0; i < x_vec_1.size(); ++i) {
//     x_vec_1[i].resize(3, 1);
//     x_vec_1[i] << 1, 2, 3;
//   }

//   std::vector<Eigen::Matrix<var, -1, 1> > x_vec_2(4);
//   for (size_t i = 0; i < x_vec_2.size(); ++i) {
//     x_vec_2[i].resize(4, 1);
//     x_vec_2[i] << 4, 1, 3, 1;
//   }

//   EXPECT_THROW(stan::math::gp_exp_quad_cov(x_vec_1, x_vec_2, sigma, l),
//                std::invalid_argument);
// }

// TEST(RevMath, gp_exp_quad_cov2_dim_mismatch_vec_eigen_rvec) {
//   using stan::math::var;
//   var sigma = 0.2;
//   var l = 5;

//   std::vector<Eigen::Matrix<var, 1, -1> > x_vec_1(3);
//   for (size_t i = 0; i < x_vec_1.size(); ++i) {
//     x_vec_1[i].resize(1, 3);
//     x_vec_1[i] << 1, 2, 3;
//   }

//   std::vector<Eigen::Matrix<var, 1, -1> > x_vec_2(4);
//   for (size_t i = 0; i < x_vec_2.size(); ++i) {
//     x_vec_2[i].resize(1, 4);
//     x_vec_2[i] << 4, 1, 3, 1;
//   }

//   EXPECT_THROW(stan::math::gp_exp_quad_cov(x_vec_1, x_vec_2, sigma, l),
//                std::invalid_argument);
// }

// TEST(RevMath, gp_exp_quad_cov2_dim_mismatch_vec_eigen_mixed) {
//   using stan::math::var;
//   var sigma = 0.2;
//   var l = 5;

//   std::vector<Eigen::Matrix<var, 1, -1> > x_rvec_1(3);
//   for (size_t i = 0; i < x_rvec_1.size(); ++i) {
//     x_rvec_1[i].resize(1, 3);
//     x_rvec_1[i] << 1, 2, 3;
//   }

//   std::vector<Eigen::Matrix<var, -1, 1> > x_vec_1(4);
//   for (size_t i = 0; i < x_vec_1.size(); ++i) {
//     x_vec_1[i].resize(4, 1);
//     x_vec_1[i] << 4, 1, 3, 1;
//   }

//   std::vector<Eigen::Matrix<var, -1, 1> > x_vec_2(3);
//   for (size_t i = 0; i < x_vec_2.size(); ++i) {
//     x_vec_2[i].resize(3, 1);
//     x_vec_2[i] << 1, 2, 3;
//   }

//   std::vector<Eigen::Matrix<var, 1, -1> > x_rvec_2(4);
//   for (size_t i = 0; i < x_rvec_2.size(); ++i) {
//     x_rvec_2[i].resize(1, 4);
//     x_rvec_2[i] << 1, 2, 3, 4;
//   }

//   EXPECT_THROW(stan::math::gp_exp_quad_cov(x_rvec_1, x_vec_1, sigma, l),
//                std::invalid_argument);
//   EXPECT_THROW(stan::math::gp_exp_quad_cov(x_vec_1, x_rvec_1, sigma, l),
//                std::invalid_argument);

//   EXPECT_THROW(stan::math::gp_exp_quad_cov(x_rvec_2, x_vec_2, sigma, l),
//                std::invalid_argument);
//   EXPECT_THROW(stan::math::gp_exp_quad_cov(x_vec_2, x_rvec_2, sigma, l),
//                std::invalid_argument);
// }
// TEST(AgradRevMatrix, check_varis_on_stack) {
//   using stan::math::to_var;
//   std::vector<double> x(3);
//   double sigma = 0.2;
//   double l = 5;
//   x[0] = -2;
//   x[1] = -1;
//   x[2] = -0.5;

//   test::check_varis_on_stack(
//       stan::math::gp_exp_quad_cov(to_var(x), to_var(sigma), to_var(l)));
//   test::check_varis_on_stack(
//       stan::math::gp_exp_quad_cov(to_var(x), to_var(sigma), l));
//   test::check_varis_on_stack(
//       stan::math::gp_exp_quad_cov(to_var(x), sigma, to_var(l)));
//   test::check_varis_on_stack(stan::math::gp_exp_quad_cov(to_var(x), sigma,
//   l)); test::check_varis_on_stack(
//       stan::math::gp_exp_quad_cov(x, to_var(sigma), to_var(l)));
//   test::check_varis_on_stack(stan::math::gp_exp_quad_cov(x, to_var(sigma),
//   l)); test::check_varis_on_stack(stan::math::gp_exp_quad_cov(x, sigma,
//   to_var(l)));
// }<|MERGE_RESOLUTION|>--- conflicted
+++ resolved
@@ -64,36 +64,6 @@
           sigma.val() * sigma.val() * exp_val * dist / (l.val() * l.val()),
           grad[1])
           << "index: (" << i << ", " << j << ")";
-<<<<<<< HEAD
-=======
-
-      // I can use this code later...
-      // if (x[i] < x[j]) {  // since the distance isn't squared
-      //   EXPECT_FLOAT_EQ(sigma.val() * sigma.val() * exp_val / l.val(),
-      //                   grad[2])
-      //     << "index: (" << i << ", " << j << ")";
-      // } else if (x[i] > x[j]) {
-      //   EXPECT_FLOAT_EQ(sigma.val() * sigma.val() * -exp_val / l.val(),
-      //                   grad[2])
-      //     << "index: (" << i << ", " << j << ")";
-      // } else {
-      //   EXPECT_FLOAT_EQ(0, grad[2])
-      //     << "index: (" << i << ", " << j << ")";
-      // }
-
-      // if (x[i] > x[j]) {  // since the distance isn't squared
-      //   EXPECT_FLOAT_EQ(sigma.val() * sigma.val() * exp_val / l.val(),
-      //                   grad[3])
-      //     << "index: (" << i << ", " << j << ")";
-      // } else if (x[i] < x[j]) {
-      //   EXPECT_FLOAT_EQ(sigma.val() * sigma.val() * -exp_val / l.val(),
-      //                   grad[3])
-      //     << "index: (" << i << ", " << j << ")";
-      // } else {
-      //   EXPECT_FLOAT_EQ(0, grad[3])
-      //     << "index: (" << i << ", " << j << ")";
-      // }
->>>>>>> 64a72df1
       stan::math::recover_memory();
     }
   }
