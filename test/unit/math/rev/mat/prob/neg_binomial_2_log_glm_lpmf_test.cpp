--- conflicted
+++ resolved
@@ -110,7 +110,6 @@
   }
 }
 
-<<<<<<< HEAD
 TEST(ProbDistributionsNegBinomial2LogGLM, broadcast_x) {
   vector<int> y{1, 0, 5};
   Matrix<double, 1, Dynamic> x(1, 2);
@@ -174,7 +173,8 @@
   }
   EXPECT_DOUBLE_EQ(alpha1.adj(), alpha2.adj());
   EXPECT_DOUBLE_EQ(phi1.adj(), phi2.adj());
-=======
+}
+
 TEST(ProbDistributionsNegBinomial2LogGLM,
      glm_matches_neg_binomial_2_log_vars_zero_instances) {
   vector<int> y{};
@@ -244,7 +244,6 @@
   EXPECT_FLOAT_EQ(lp_val, lp2.val());
   EXPECT_FLOAT_EQ(alpha_adj, alpha2.adj());
   EXPECT_FLOAT_EQ(phi_adj, phi2.adj());
->>>>>>> 5312600d
 }
 
 //  We check that the gradients of the new regression match those of one built
