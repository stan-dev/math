--- conflicted
+++ resolved
@@ -4,23 +4,13 @@
 #include <string>
 
 template <typename T_prob>
-<<<<<<< HEAD
-inline void expect_propto_categorical_log(unsigned int n1, T_prob theta1,
-                                          unsigned int n2, T_prob theta2,
-                                          std::string message) {
-  expect_eq_diffs(stan::math::categorical_log<false>(n1, theta1),
-                  stan::math::categorical_log<false>(n2, theta2),
-                  stan::math::categorical_log<true>(n1, theta1),
-                  stan::math::categorical_log<true>(n2, theta2), message);
-=======
-void expect_propto_categorical_lpmf(unsigned int n1, T_prob theta1,
+inline void expect_propto_categorical_lpmf(unsigned int n1, T_prob theta1,
                                     unsigned int n2, T_prob theta2,
                                     std::string message) {
   expect_eq_diffs(stan::math::categorical_lpmf<false>(n1, theta1),
                   stan::math::categorical_lpmf<false>(n2, theta2),
                   stan::math::categorical_lpmf<true>(n1, theta1),
                   stan::math::categorical_lpmf<true>(n2, theta2), message);
->>>>>>> 8ab97601
 }
 
 TEST(AgradDistributionsCategorical, Propto) {
