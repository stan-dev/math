--- conflicted
+++ resolved
@@ -8,16 +8,7 @@
 #include <vector>
 
 template <typename T_y, typename T_scale, typename T_w>
-<<<<<<< HEAD
-inline void expect_propto_multi_gp_cholesky_log(T_y y1, T_scale L1, T_w w1,
-                                                T_y y2, T_scale L2, T_w w2,
-                                                std::string message = "") {
-  expect_eq_diffs(stan::math::multi_gp_cholesky_log<false>(y1, L1, w1),
-                  stan::math::multi_gp_cholesky_log<false>(y2, L2, w2),
-                  stan::math::multi_gp_cholesky_log<true>(y1, L1, w1),
-                  stan::math::multi_gp_cholesky_log<true>(y2, L2, w2), message);
-=======
-void expect_propto_multi_gp_cholesky_lpdf(T_y y1, T_scale L1, T_w w1, T_y y2,
+inline void expect_propto_multi_gp_cholesky_lpdf(T_y y1, T_scale L1, T_w w1, T_y y2,
                                           T_scale L2, T_w w2,
                                           std::string message = "") {
   expect_eq_diffs(stan::math::multi_gp_cholesky_lpdf<false>(y1, L1, w1),
@@ -25,7 +16,6 @@
                   stan::math::multi_gp_cholesky_lpdf<true>(y1, L1, w1),
                   stan::math::multi_gp_cholesky_lpdf<true>(y2, L2, w2),
                   message);
->>>>>>> 8ab97601
 }
 
 TEST_F(agrad_distributions_multi_gp_cholesky, Propto) {
