--- conflicted
+++ resolved
@@ -9,24 +9,13 @@
 #include <string>
 
 template <typename T_y, typename T_loc, typename T_scale>
-<<<<<<< HEAD
-inline void expect_propto_multi_normal_prec_log(T_y y1, T_loc mu1,
-                                                T_scale sigma1, T_y y2,
-                                                T_loc mu2, T_scale sigma2,
-                                                std::string message = "") {
-  expect_eq_diffs(stan::math::multi_normal_prec_log<false>(y1, mu1, sigma1),
-                  stan::math::multi_normal_prec_log<false>(y2, mu2, sigma2),
-                  stan::math::multi_normal_prec_log<true>(y1, mu1, sigma1),
-                  stan::math::multi_normal_prec_log<true>(y2, mu2, sigma2),
-=======
-void expect_propto_multi_normal_prec_lpdf(T_y y1, T_loc mu1, T_scale sigma1,
+inline void expect_propto_multi_normal_prec_lpdf(T_y y1, T_loc mu1, T_scale sigma1,
                                           T_y y2, T_loc mu2, T_scale sigma2,
                                           std::string message = "") {
   expect_eq_diffs(stan::math::multi_normal_prec_lpdf<false>(y1, mu1, sigma1),
                   stan::math::multi_normal_prec_lpdf<false>(y2, mu2, sigma2),
                   stan::math::multi_normal_prec_lpdf<true>(y1, mu1, sigma1),
                   stan::math::multi_normal_prec_lpdf<true>(y2, mu2, sigma2),
->>>>>>> 8ab97601
                   message);
 }
 
