--- conflicted
+++ resolved
@@ -6,23 +6,13 @@
 #include <vector>
 
 template <typename T_prob>
-<<<<<<< HEAD
 inline void expect_propto_multinomial(std::vector<int>& ns1, T_prob theta1,
-                                      std::vector<int>& ns2, T_prob theta2,
-                                      std::string message) {
-  expect_eq_diffs(stan::math::multinomial_log<false>(ns1, theta1),
-                  stan::math::multinomial_log<false>(ns2, theta2),
-                  stan::math::multinomial_log<true>(ns1, theta1),
-                  stan::math::multinomial_log<true>(ns2, theta2), message);
-=======
-void expect_propto_multinomial(std::vector<int>& ns1, T_prob theta1,
                                std::vector<int>& ns2, T_prob theta2,
                                std::string message) {
   expect_eq_diffs(stan::math::multinomial_lpmf<false>(ns1, theta1),
                   stan::math::multinomial_lpmf<false>(ns2, theta2),
                   stan::math::multinomial_lpmf<true>(ns1, theta1),
                   stan::math::multinomial_lpmf<true>(ns2, theta2), message);
->>>>>>> 8ab97601
 }
 
 TEST(AgradDistributionsMultinomial, Propto) {
