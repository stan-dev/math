#include <stan/math/rev.hpp>
#include <test/unit/math/rev/util.hpp>
#include <test/unit/math/rev/prob/expect_eq_diffs.hpp>
#include <gtest/gtest.h>
#include <string>

template <typename T_y, typename T_dof, typename T_scale>
<<<<<<< HEAD
inline void expect_propto_wishart_log(T_y W1, T_dof nu1, T_scale S1, T_y W2,
                                      T_dof nu2, T_scale S2,
                                      std::string message) {
  expect_eq_diffs(stan::math::wishart_log<false>(W1, nu1, S1),
                  stan::math::wishart_log<false>(W2, nu2, S2),
                  stan::math::wishart_log<true>(W1, nu1, S1),
                  stan::math::wishart_log<true>(W2, nu2, S2), message);
=======
void expect_propto_wishart_lpdf(T_y W1, T_dof nu1, T_scale S1, T_y W2,
                                T_dof nu2, T_scale S2, std::string message) {
  expect_eq_diffs(stan::math::wishart_lpdf<false>(W1, nu1, S1),
                  stan::math::wishart_lpdf<false>(W2, nu2, S2),
                  stan::math::wishart_lpdf<true>(W1, nu1, S1),
                  stan::math::wishart_lpdf<true>(W2, nu2, S2), message);
>>>>>>> 8ab97601
}

using Eigen::Dynamic;
using Eigen::Matrix;

class AgradDistributionsWishart : public ::testing::Test {
 protected:
  virtual void SetUp() {
    Y1.resize(2, 2);
    Y1 << 2.011108, -11.20661, -11.20661, 112.94139;
    Y2.resize(2, 2);
    Y2 << 13.4, 12.2, 12.2, 11.5;

    nu1 = 3;
    nu2 = 5.3;

    S1.resize(2, 2);
    S1 << 1.848220, 1.899623, 1.899623, 12.751941;
    S2.resize(2, 2);
    S2 << 3.0, 1.4, 1.4, 7.0;
  }
  Matrix<double, Dynamic, Dynamic> Y1;
  Matrix<double, Dynamic, Dynamic> Y2;
  double nu1;
  double nu2;
  Matrix<double, Dynamic, Dynamic> S1;
  Matrix<double, Dynamic, Dynamic> S2;
};

TEST_F(AgradDistributionsWishart, Propto) {
  using stan::math::to_var;
  expect_propto_wishart_lpdf(to_var(Y1), to_var(nu1), to_var(S1), to_var(Y2),
                             to_var(nu2), to_var(S2), "var: y, nu, and sigma");

  stan::math::recover_memory();
}
TEST_F(AgradDistributionsWishart, ProptoY) {
  using stan::math::to_var;
  expect_propto_wishart_lpdf(to_var(Y1), nu1, S1, to_var(Y2), nu1, S1,
                             "var: y");

  stan::math::recover_memory();
}
TEST_F(AgradDistributionsWishart, ProptoYNu) {
  using stan::math::to_var;
  expect_propto_wishart_lpdf(to_var(Y1), to_var(nu1), S1, to_var(Y2),
                             to_var(nu2), S1, "var: y, and nu");

  stan::math::recover_memory();
}
TEST_F(AgradDistributionsWishart, ProptoYSigma) {
  using stan::math::to_var;
  expect_propto_wishart_lpdf(to_var(Y1), nu1, to_var(S1), to_var(Y2), nu1,
                             to_var(S2), "var: y and sigma");

  stan::math::recover_memory();
}
TEST_F(AgradDistributionsWishart, ProptoNu) {
  using stan::math::to_var;
  expect_propto_wishart_lpdf(Y1, to_var(nu1), S1, Y1, to_var(nu2), S1,
                             "var: nu");

  stan::math::recover_memory();
}
TEST_F(AgradDistributionsWishart, ProptoNuSigma) {
  using stan::math::to_var;
  expect_propto_wishart_lpdf(Y1, to_var(nu1), to_var(S1), Y1, to_var(nu2),
                             to_var(S2), "var: nu and sigma");

  stan::math::recover_memory();
}
TEST_F(AgradDistributionsWishart, ProptoSigma) {
  using stan::math::to_var;
  expect_propto_wishart_lpdf(Y1, nu1, to_var(S1), Y1, nu1, to_var(S2),
                             "var: sigma");

  stan::math::recover_memory();
}

TEST(Wishart, check_varis_on_stack) {
  using stan::math::to_var;
  Eigen::MatrixXd W(2, 2);
  W << 2.011108, -11.20661, -11.20661, 112.94139;

  double nu = 3;

  Eigen::MatrixXd S(2, 2);
  S << 1.848220, 1.899623, 1.899623, 12.751941;

  test::check_varis_on_stack(
      stan::math::wishart_lpdf<false>(to_var(W), to_var(nu), to_var(S)));
  test::check_varis_on_stack(
      stan::math::wishart_lpdf<false>(to_var(W), to_var(nu), S));
  test::check_varis_on_stack(
      stan::math::wishart_lpdf<false>(to_var(W), nu, to_var(S)));
  test::check_varis_on_stack(stan::math::wishart_lpdf<false>(to_var(W), nu, S));
  test::check_varis_on_stack(
      stan::math::wishart_lpdf<false>(W, to_var(nu), to_var(S)));
  test::check_varis_on_stack(stan::math::wishart_lpdf<false>(W, to_var(nu), S));
  test::check_varis_on_stack(stan::math::wishart_lpdf<false>(W, nu, to_var(S)));

  test::check_varis_on_stack(
      stan::math::wishart_lpdf<true>(to_var(W), to_var(nu), to_var(S)));
  test::check_varis_on_stack(
      stan::math::wishart_lpdf<true>(to_var(W), to_var(nu), S));
  test::check_varis_on_stack(
      stan::math::wishart_lpdf<true>(to_var(W), nu, to_var(S)));
  test::check_varis_on_stack(stan::math::wishart_lpdf<true>(to_var(W), nu, S));
  test::check_varis_on_stack(
      stan::math::wishart_lpdf<true>(W, to_var(nu), to_var(S)));
  test::check_varis_on_stack(stan::math::wishart_lpdf<true>(W, to_var(nu), S));
  test::check_varis_on_stack(stan::math::wishart_lpdf<true>(W, nu, to_var(S)));

  stan::math::recover_memory();
}<|MERGE_RESOLUTION|>--- conflicted
+++ resolved
@@ -5,22 +5,12 @@
 #include <string>
 
 template <typename T_y, typename T_dof, typename T_scale>
-<<<<<<< HEAD
-inline void expect_propto_wishart_log(T_y W1, T_dof nu1, T_scale S1, T_y W2,
-                                      T_dof nu2, T_scale S2,
-                                      std::string message) {
-  expect_eq_diffs(stan::math::wishart_log<false>(W1, nu1, S1),
-                  stan::math::wishart_log<false>(W2, nu2, S2),
-                  stan::math::wishart_log<true>(W1, nu1, S1),
-                  stan::math::wishart_log<true>(W2, nu2, S2), message);
-=======
-void expect_propto_wishart_lpdf(T_y W1, T_dof nu1, T_scale S1, T_y W2,
+inline void expect_propto_wishart_lpdf(T_y W1, T_dof nu1, T_scale S1, T_y W2,
                                 T_dof nu2, T_scale S2, std::string message) {
   expect_eq_diffs(stan::math::wishart_lpdf<false>(W1, nu1, S1),
                   stan::math::wishart_lpdf<false>(W2, nu2, S2),
                   stan::math::wishart_lpdf<true>(W1, nu1, S1),
                   stan::math::wishart_lpdf<true>(W2, nu2, S2), message);
->>>>>>> 8ab97601
 }
 
 using Eigen::Dynamic;
